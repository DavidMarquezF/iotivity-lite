--- conflicted
+++ resolved
@@ -159,11 +159,8 @@
     oc_sec_doxm_default(device);
     oc_sec_cred_default(device);
     oc_sec_acl_default(device);
-<<<<<<< HEAD
     oc_sec_ael_default(device);
-=======
     oc_sec_sdi_default(device);
->>>>>>> ffee14bf
     if (!from_storage && oc_get_con_res_announced()) {
       oc_device_info_t *di = oc_core_get_device_info(device);
       oc_free_string(&di->name);
