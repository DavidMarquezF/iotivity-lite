--- conflicted
+++ resolved
@@ -30,8 +30,7 @@
 #include <stdint.h>
 
 #ifdef __cplusplus
-extern "C"
-{
+extern "C" {
 #endif
 
 extern CborEncoder g_encoder, root_map, links_array;
@@ -99,11 +98,7 @@
 */
 #define oc_rep_set_text_string(object, key, value)                             \
   do {                                                                         \
-<<<<<<< HEAD
-    if (value != NULL) {                                                       \
-=======
-    if ((const char *)value != NULL) {                                                       \
->>>>>>> a9dee1f2
+    if ((const char *)value != NULL) {                                         \
       g_err |= cbor_encode_text_string(&object##_map, #key, strlen(#key));     \
       g_err |= cbor_encode_text_string(&object##_map, value, strlen(value));   \
     }                                                                          \
@@ -164,22 +159,14 @@
   @brief A macro to add byte string value for parent object.
 */
 #define oc_rep_add_byte_string(parent, value)                                  \
-<<<<<<< HEAD
-  if (value != NULL)                                                           \
-=======
-  if ((const char *)value != NULL)                                                           \
->>>>>>> a9dee1f2
+  if ((const char *)value != NULL)                                             \
   g_err |= cbor_encode_byte_string(&parent##_array, value, strlen(value))
 
 /**
   @brief A macro to add string value for parent object.
 */
 #define oc_rep_add_text_string(parent, value)                                  \
-<<<<<<< HEAD
-  if (value != NULL)                                                           \
-=======
-  if ((const char *)value != NULL)                                                           \
->>>>>>> a9dee1f2
+  if ((const char *)value != NULL)                                             \
   g_err |= cbor_encode_text_string(&parent##_array, value, strlen(value))
 
 /**
@@ -204,11 +191,7 @@
   @brief A macro to set key for parent object.
 */
 #define oc_rep_set_key(parent, key)                                            \
-<<<<<<< HEAD
-  if (key != NULL)                                                             \
-=======
-  if ((const char *)key != NULL)                                                             \
->>>>>>> a9dee1f2
+  if ((const char *)key != NULL)                                               \
   g_err |= cbor_encode_text_string(&parent, key, strlen(key))
 
 /**
@@ -444,7 +427,6 @@
                 or the rep doesn't have the key.
 */
 bool oc_rep_get_double(oc_rep_t *rep, const char *key, double *value);
-<<<<<<< HEAD
 
 /**
   @brief A function to get the byte string value from OC Representation.
@@ -457,7 +439,8 @@
   @retval false if any input parameter is NULL,
                 or the rep doesn't have the key.
 */
-bool oc_rep_get_byte_string(oc_rep_t *rep, const char *key, char **value, int *size);
+bool oc_rep_get_byte_string(oc_rep_t *rep, const char *key, char **value,
+                            size_t *size);
 
 /**
   @brief A function to get the string value from OC Representation.
@@ -470,7 +453,8 @@
   @retval false if any input parameter is NULL,
                 or the rep doesn't have the key.
 */
-bool oc_rep_get_string(oc_rep_t *rep, const char *key, char **value, int *size);
+bool oc_rep_get_string(oc_rep_t *rep, const char *key, char **value,
+                       size_t *size);
 
 /**
   @brief A function to get the int array value from OC Representation.
@@ -483,7 +467,8 @@
   @retval false if any input parameter is NULL,
                 or the rep doesn't have the key.
 */
-bool oc_rep_get_int_array(oc_rep_t *rep, const char *key, int **value, int *size);
+bool oc_rep_get_int_array(oc_rep_t *rep, const char *key, int **value,
+                          size_t *size);
 
 /**
   @brief A function to get the bool array value from OC Representation.
@@ -496,7 +481,8 @@
   @retval false if any input parameter is NULL,
                 or the rep doesn't have the key.
 */
-bool oc_rep_get_bool_array(oc_rep_t *rep, const char *key, bool **value, int *size);
+bool oc_rep_get_bool_array(oc_rep_t *rep, const char *key, bool **value,
+                           size_t *size);
 
 /**
   @brief A function to get the double array value from OC Representation.
@@ -509,7 +495,8 @@
   @retval false if any input parameter is NULL,
                 or the rep doesn't have the key.
 */
-bool oc_rep_get_double_array(oc_rep_t *rep, const char *key, double **value, int *size);
+bool oc_rep_get_double_array(oc_rep_t *rep, const char *key, double **value,
+                             size_t *size);
 
 /**
   @brief A function to get the byte string array value from OC Representation.
@@ -522,7 +509,8 @@
   @retval false if any input parameter is NULL,
                 or the rep doesn't have the key.
 */
-bool oc_rep_get_byte_string_array(oc_rep_t *rep, const char *key, oc_string_array_t *value, int *size);
+bool oc_rep_get_byte_string_array(oc_rep_t *rep, const char *key,
+                                  oc_string_array_t *value, size_t *size);
 
 /**
   @brief A function to get the string array value from OC Representation.
@@ -535,7 +523,8 @@
   @retval false if any input parameter is NULL,
                 or the rep doesn't have the key.
 */
-bool oc_rep_get_string_array(oc_rep_t *rep, const char *key, oc_string_array_t *value, int *size);
+bool oc_rep_get_string_array(oc_rep_t *rep, const char *key,
+                             oc_string_array_t *value, size_t *size);
 
 /**
   @brief A function to get the object value from OC Representation.
@@ -547,15 +536,6 @@
   @retval false if any input parameter is NULL,
                 or the rep doesn't have the key.
 */
-=======
-bool oc_rep_get_byte_string(oc_rep_t *rep, const char *key, char **value, size_t *size);
-bool oc_rep_get_string(oc_rep_t *rep, const char *key, char **value, size_t *size);
-bool oc_rep_get_int_array(oc_rep_t *rep, const char *key, int **value, size_t *size);
-bool oc_rep_get_bool_array(oc_rep_t *rep, const char *key, bool **value, size_t *size);
-bool oc_rep_get_double_array(oc_rep_t *rep, const char *key, double **value, size_t *size);
-bool oc_rep_get_byte_string_array(oc_rep_t *rep, const char *key, oc_string_array_t *value, size_t *size);
-bool oc_rep_get_string_array(oc_rep_t *rep, const char *key, oc_string_array_t *value, size_t *size);
->>>>>>> a9dee1f2
 bool oc_rep_get_object(oc_rep_t *rep, const char *key, oc_rep_t **value);
 
 /**
