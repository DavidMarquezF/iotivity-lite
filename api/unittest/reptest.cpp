--- conflicted
+++ resolved
@@ -25,8 +25,8 @@
 #include "oc_api.h"
 
 /*
- * @API             : oc_rep_finalize
- * @Description     : test oc_rep_finalize api in positive way
+ * @API             : oc_rep_get_encoded_payload_size
+ * @Description     : test oc_rep_get_encoded_payload_size api in positive way
  * @PassCondition   : should not return -1
  * @PreCondition    : N/A
  * @PostCondition   : N/A
@@ -38,1046 +38,6 @@
 }
 
 /*
-<<<<<<< HEAD
- * @API             : oc_rep_get_double
- * @Description     : oc_rep_get_double api in negative way
- * @PassCondition   : returns false
- * @PreCondition    : N/A
- * @PostCondition   : N/A
-*/
-TEST(TestRep, OCRepGetDoubleTest_N)
-{
-    oc_rep_t rep;
-    char key[] = "speed";
-    double *value = NULL;
-
-    bool isFailure = oc_rep_get_double(&rep, key, value);
-    ASSERT_FALSE(isFailure);
-}
-
-/*
- * @API             : oc_rep_get_int_array
- * @Description     : test oc_rep_get_int_array in a negative way
- * @PassCondition   : returns false
- * @PreCondition    : N/A
- * @PostCondition   : N/A
-*/
-TEST(TestRep, OCRepGetIntArrayTest_N)
-{
-    oc_rep_t rep;
-    char key[] = "speed";
-    int **value = NULL;
-    size_t *size = NULL;
-
-    bool isFailure = oc_rep_get_int_array(&rep, key, value, size);
-    ASSERT_FALSE(isFailure);
-}
-
-/*
- * @API             : oc_rep_get_string
- * @Description     : test oc_rep_get_string in a positive way
- * @PassCondition   : returns true
- * @PreCondition    : N/A
- * @PostCondition   : N/A
-*/
-TEST(TestRep, OCRepGetStringTest_P)
-{
-    oc_rep_t rep;
-    char key[] = "speed";
-    int size = 6;
-
-    oc_string_t name;
-    name.size = size;
-    name.ptr = key;
-    rep.name = name;
-    rep.type = OC_REP_STRING;
-
-    char *testvalue = key;
-    char **retrievedValue = &testvalue;
-
-    size_t ret_size = size;
-
-    bool isSucess = oc_rep_get_string(&rep, key, retrievedValue, &ret_size);
-    ASSERT_TRUE(isSucess);
-}
-
-/*
- * @API             : oc_rep_get_string
- * @Description     : test oc_rep_get_string in a negative way
- * @PassCondition   : returns false
- * @PreCondition    : N/A
- * @PostCondition   : N/A
-*/
-TEST(TestRep, OCRepGetStringTest_N)
-{
-    oc_rep_t rep;
-    char key[] = "speed";
-    size_t *size = NULL;
-    char  **value = NULL;
-
-    bool isFailure = oc_rep_get_string(&rep, key, value, size);
-    ASSERT_FALSE(isFailure);
-}
-
-/*
- * @API             : oc_rep_get_string_array
- * @Description     : test oc_rep_get_string_array in a positive way
- * @PassCondition   : returns true
- * @PreCondition    : N/A
- * @PostCondition   : N/A
-*/
-TEST(TestRep, OCRepGetStringArrayTest_P)
-{
-
-    oc_string_array_t byte_string_value[2];
-    byte_string_value[0].ptr = "test";
-    byte_string_value[0].size = 4;
-    byte_string_value[0].next = NULL;
-    byte_string_value[1].ptr = "hello";
-    byte_string_value[1].size = 5;
-    byte_string_value[1].next = NULL;
-
-    size_t size = 2;
-    char key[] = "speed";
-
-    oc_string_t name;
-    name.size = 6;
-    name.ptr = key;
-
-    oc_rep_t rep;
-    rep.name = name;
-    rep.type = OC_REP_STRING_ARRAY;
-
-    bool isSucess = oc_rep_get_string_array(&rep, key, byte_string_value, &size);
-    ASSERT_TRUE(isSucess);
-}
-
-/*
- * @API             : oc_rep_get_string_array
- * @Description     : test oc_rep_get_string_array in a negative way
- * @PassCondition   : returns false
- * @PreCondition    : N/A
- * @PostCondition   : N/A
-*/
-TEST(TestRep, OCRepGetStringArrayTest_N)
-{
-    oc_rep_t rep;
-    char key[] = "speed";
-    size_t *size = NULL;
-    oc_string_array_t  *value = NULL;
-
-    bool isFailure = oc_rep_get_string_array(&rep, key, value, size);
-    ASSERT_FALSE(isFailure);
-}
-
-/*
- * @API             : oc_rep_get_double
- * @Description     : test oc_rep_get_double in a positive way
- * @PassCondition   : returns true
- * @PreCondition    : N/A
- * @PostCondition   : N/A
-*/
-TEST(TestRep, OCRepGetDoubleTest_P)
-{
-    oc_rep_t rep;
-    char key[] = "speed";
-    double value = 10.00000;
-    oc_string_t name;
-    name.size = 6;
-    name.ptr = key;
-    rep.name = name;
-    rep.type = OC_REP_DOUBLE;
-    rep.value.double_p = value;
-    double retrievedValue = 0;
-
-    bool isSuccess = oc_rep_get_double(&rep, key, &retrievedValue);
-    ASSERT_TRUE(isSuccess);
-    ASSERT_EQ(value, retrievedValue);
-}
-
-/*
- * @API             : oc_rep_get_int_array
- * @Description     : test oc_rep_get_int_array in a positive way
- * @PassCondition   : returns true
- * @PreCondition    : N/A
- * @PostCondition   : N/A
-*/
-TEST(TestRep, OCRepGetIntArrayTest_P)
-{
-    oc_rep_t rep;
-    char key[] = "speed";
-    int value[] = {1, 2};
-    size_t size = 2;
-
-    oc_array_t intArray;
-    intArray.size = size;
-    intArray.ptr = value;
-
-    oc_string_t name;
-    name.size = 6;
-    name.ptr = key;
-
-    rep.name = name;
-    rep.type = OC_REP_INT_ARRAY;
-    rep.value.array = intArray;
-
-    int *retrievedValue = value;
-
-    bool isSuccess = oc_rep_get_int_array(&rep, key, &retrievedValue, &size);
-    ASSERT_TRUE(isSuccess);
-}
-
-/*
- * @API             : oc_rep_get_object
- * @Description     : test oc_rep_get_object in a positive way
- * @PassCondition   : returns true
- * @PreCondition    : N/A
- * @PostCondition   : N/A
-*/
-TEST(TestRep, OCRepGetObjectTest_P)
-{
-    oc_rep_t rep;
-    oc_rep_t  *value;
-    char key[] = "speed";
-    oc_string_t name;
-
-    name.size = 6;
-    name.ptr = key;
-
-
-    rep.name = name;
-    rep.type = OC_REP_OBJECT;
-    rep.value.object = value;
-
-    bool isSuccess = oc_rep_get_object(&rep, key, &value);
-    ASSERT_TRUE(isSuccess);
-}
-
-/*
- * @API             : oc_rep_get_object
- * @Description     : test oc_rep_get_object in a negative way
- * @PassCondition   : returns false
- * @PreCondition    : N/A
- * @PostCondition   : N/A
-*/
-TEST(TestRep, OCRepGetObjectTest_N)
-{
-    oc_rep_t rep;
-    char key[] = "speed";
-    oc_rep_t  *value;
-
-    oc_string_t name;
-    name.size = 6;
-    name.ptr = key;
-
-    rep.name = name;
-    rep.type = OC_REP_OBJECT;
-    rep.value.object = value;
-
-    bool isFailure =  oc_rep_get_object(&rep, NULL, NULL);
-    ASSERT_FALSE(isFailure);
-}
-
-/*
- * @API             : oc_rep_get_object_array
- * @Description     : test oc_rep_get_object in a positive way
- * @PassCondition   : returns true
- * @PreCondition    : N/A
- * @PostCondition   : N/A
-*/
-TEST(TestRep, OCRepGetObjectArrayTest_P)
-{
-    oc_rep_t rep;
-    oc_rep_t  *value;
-    char key[] = "speed";
-
-    oc_string_t name;
-    name.size = 6;
-    name.ptr = key;
-
-    rep.name = name;
-    rep.type = OC_REP_OBJECT_ARRAY;
-    rep.value.object_array = value;
-
-    bool isSuccess = oc_rep_get_object_array(&rep, key, &value);
-    ASSERT_TRUE(isSuccess);
-}
-
-/*
- * @API             : oc_rep_get_object_array
- * @Description     : test oc_rep_get_object_array in a negative way
- * @PassCondition   : returns false
- * @PreCondition    : N/A
- * @PostCondition   : N/A
-*/
-TEST(TestRep, OCRepGetObjectArrayTest_N)
-{
-    oc_rep_t rep;
-    oc_rep_t  *value = NULL;
-    char key[] = "speed";
-
-    oc_string_t name;
-    name.size = 6;
-    name.ptr = key;
-
-    rep.name = name;
-    rep.type = OC_REP_OBJECT_ARRAY;
-    rep.value.object_array = value;
-
-    bool isFailure = oc_rep_get_object_array(&rep, NULL, NULL);
-    ASSERT_FALSE(isFailure);
-}
-
-/*
- * @API             : oc_free_rep
- * @Description     : test oc_free_rep in a negative way
- * @PassCondition   : should not throw any exception
- * @PreCondition    : N/A
- * @PostCondition   : N/A
-*/
-TEST(TestRep, OCRepFreeTest_N)
-{
-    ASSERT_NO_THROW(oc_free_rep(NULL));
-}
-
-/*
- * @API             : oc_rep_set_pool
- * @Description     : test oc_rep_set_pool in a positive way
- * @PassCondition   : should not throw any exception
- * @PreCondition    : N/A
- * @PostCondition   : N/A
-*/
-TEST(TestRep, OCRepSetPoolTest_P)
-{
-    struct oc_memb rep_objects = { sizeof(oc_rep_t), 0, 0, 0, 0 };
-    ASSERT_NO_THROW(oc_rep_set_pool(&rep_objects));
-}
-
-/*
- * @API             : oc_rep_set_pool
- * @Description     : test oc_rep_set_pool in a negative way
- * @PassCondition   : should not throw any exception
- * @PreCondition    : N/A
- * @PostCondition   : N/A
-*/
-TEST(TestRep, OCRepSetPoolTest_N)
-{
-    ASSERT_NO_THROW(oc_rep_set_pool(NULL));
-}
-
-/*
- * @API             : oc_rep_set_pool
- * @Description     : test oc_rep_set_pool in a negative way
- * @PassCondition   : api should return true
- * @PreCondition    : N/A
- * @PostCondition   : N/A
-*/
-TEST(TestRep, OCRepParseTest_N)
-{
-    const uint8_t *payload = NULL;
-    int payload_len = 0;
-    int isSuccess = oc_parse_rep(payload, payload_len, NULL);
-    ASSERT_TRUE(isSuccess);
-}
-
-/*
- * @API             : oc_rep_get_int
- * @Description     : test oc_rep_get_int in a positive way
- * @PassCondition   : returns true
- * @PreCondition    : N/A
- * @PostCondition   : N/A
-*/
-TEST(TestRep, OCRepGetIntTest_P)
-{
-    oc_rep_t rep;
-    char key[] = "speed";
-    int value = 1;
-
-    oc_string_t name;
-    name.size = 6;
-    name.ptr = key;
-
-    rep.name = name;
-    rep.type = OC_REP_INT;
-    rep.value.integer = value;
-
-    int retrievedValue = 10;
-
-    bool isSucess = oc_rep_get_int(&rep, key, &retrievedValue);
-    ASSERT_TRUE(isSucess);
-}
-
-/*
- * @API             : oc_rep_get_int
- * @Description     : test oc_rep_get_int in a negative way
- * @PassCondition   : returns false
- * @PreCondition    : N/A
- * @PostCondition   : N/A
-*/
-TEST(TestRep, OCRepGetIntTest_N)
-{
-    oc_rep_t rep;
-    char key[] = "speed";
-    int value = 1;
-
-    oc_string_t name;
-    name.size = 6;
-    name.ptr = key;
-
-    rep.name = name;
-    rep.type = OC_REP_INT;
-    rep.value.integer = value;
-
-    int *retrievedValue = NULL;
-
-    bool isFailure = oc_rep_get_int(&rep, key, retrievedValue);
-    ASSERT_FALSE(isFailure);
-}
-
-/*
- * @API             : oc_rep_get_bool
- * @Description     : test oc_rep_get_bool in a positive way
- * @PassCondition   : returns true
- * @PreCondition    : N/A
- * @PostCondition   : N/A
-*/
-TEST(TestRep, OCRepGetBoolTest_P)
-{
-    oc_rep_t rep;
-    char key[] = "speed";
-
-    oc_string_t name;
-    name.size = 6;
-    name.ptr = key;
-    rep.name = name;
-    rep.type = OC_REP_BOOL;
-    rep.value.boolean = true;
-
-    bool retrievedValue = true;
-
-    bool isSucess = oc_rep_get_bool(&rep, key, &retrievedValue);
-    ASSERT_TRUE(isSucess);
-}
-
-/*
- * @API             : oc_rep_get_bool
- * @Description     : test oc_rep_get_bool in a negative way
- * @PassCondition   : returns false
- * @PreCondition    : N/A
- * @PostCondition   : N/A
-*/
-TEST(TestRep, OCRepGetBoolTest_N)
-{
-    oc_rep_t rep;
-    char key[] = "speed";
-
-    oc_string_t name;
-    name.size = 6;
-    name.ptr = key;
-    rep.name = name;
-    rep.type = OC_REP_BOOL;
-    rep.value.boolean = true;
-
-    bool *retrievedValue = NULL;
-
-    bool isFailure = oc_rep_get_bool(&rep, key, retrievedValue);
-    ASSERT_FALSE(isFailure);
-}
-
-/*
- * @API             : oc_rep_get_byte_string
- * @Description     : test oc_rep_get_byte_string in a positive way
- * @PassCondition   : returns true
- * @PreCondition    : N/A
- * @PostCondition   : N/A
-*/
-TEST(TestRep, OCRepGetByteStringTest_P)
-{
-    oc_rep_t rep;
-    char key[] = "speed";
-
-    oc_string_t name;
-    name.size = 6;
-    name.ptr = key;
-
-    rep.name = name;
-    rep.type = OC_REP_BYTE_STRING;
-
-    char *testvalue = key;
-    char **retrievedValue = &testvalue;
-
-
-    size_t ret_size = 6;
-
-    bool isSucess = oc_rep_get_byte_string(&rep, key, retrievedValue, &ret_size);
-    ASSERT_TRUE(isSucess);
-}
-
-/*
- * @API             : oc_rep_get_byte_string
- * @Description     : negative tc
- * @PassCondition   : returns false
- * @PreCondition    : N/A
- * @PostCondition   : N/A
-*/
-TEST(TestRep, OCRepGetByteStringTest_N)
-{
-    oc_rep_t rep;
-    char key[] = "speed";
-
-    oc_string_t name;
-    name.size = 6;
-    name.ptr = key;
-    rep.name = name;
-    rep.type = OC_REP_BYTE_STRING;
-
-    char **retrievedValue = NULL;
-    size_t ret_size = 0;
-
-    bool isFailure = oc_rep_get_byte_string(&rep, key, retrievedValue, &ret_size);
-    ASSERT_FALSE(isFailure);
-}
-
-/*
- * @API             : oc_rep_get_byte_string
- * @Description     : negative tc
- * @PassCondition   : returns false
- * @PreCondition    : N/A
- * @PostCondition   : N/A
-*/
-TEST(TestRep, OCRepGetByteStringSizeTest_N)
-{
-    oc_rep_t rep;
-    char key[] = "speed";
-    char **retrievedValue = NULL;
-
-    bool isFailure = oc_rep_get_byte_string(&rep, key, retrievedValue, NULL);
-    ASSERT_FALSE(isFailure);
-}
-
-/*
- * @API             : oc_rep_get_bool_array
- * @Description     : positive tc
- * @PassCondition   : returns true
- * @PreCondition    : N/A
- * @PostCondition   : N/A
-*/
-TEST(TestRep, OCRepGetBoolArrayTest_P)
-{
-
-    bool bool_value[] = {true, false};
-    size_t size = 2;
-    char key[] = "speed";
-
-    oc_string_t name;
-    name.size = 6;
-    name.ptr = key;
-
-    oc_rep_t rep;
-    rep.name = name;
-    rep.type = OC_REP_BOOL_ARRAY;
-
-    bool *testvalue = bool_value;
-    bool **retrievedValue = &testvalue;
-
-    bool isSucess = oc_rep_get_bool_array(&rep, key, retrievedValue, &size);
-    ASSERT_TRUE(isSucess);
-
-}
-
-/*
- * @API             : oc_rep_get_bool_array
- * @Description     : negative tc
- * @PassCondition   : returns false
- * @PreCondition    : N/A
- * @PostCondition   : N/A
-*/
-TEST(TestRep, OCRepGetBoolArrayTest_N)
-{
-    oc_rep_t rep;
-    char key[] = "speed";
-    bool **value = NULL;
-    size_t *size = NULL;
-
-    bool isFailure = oc_rep_get_bool_array(&rep, key, value, size);
-    ASSERT_FALSE(isFailure);
-}
-
-/*
- * @API             : oc_rep_get_double_array
- * @Description     : positive tc
- * @PassCondition   : returns true
- * @PreCondition    : N/A
- * @PostCondition   : N/A
-*/
-TEST(TestRep, OCRepGetDoubleArrayTest_P)
-{
-
-    double double_value[] = {1.0000, 2.1111};
-    size_t size = 2;
-    char key[] = "speed";
-
-    oc_string_t name;
-    name.size = 6;
-    name.ptr = key;
-
-    oc_rep_t rep;
-    rep.name = name;
-    rep.type = OC_REP_DOUBLE_ARRAY;
-
-    double *testvalue = double_value;
-    double **retrievedValue = &testvalue;
-
-    bool isSucess = oc_rep_get_double_array(&rep, key, retrievedValue, &size);
-    ASSERT_TRUE(isSucess);
-
-}
-
-/*
- * @API             : oc_rep_get_double_array
- * @Description     : negative tc
- * @PassCondition   : returns false
- * @PreCondition    : N/A
- * @PostCondition   : N/A
-*/
-TEST(TestRep, OCRepGetDoubleArrayTest_N)
-{
-    oc_rep_t rep;
-    char key[] = "speed";
-    double **value = NULL;
-    size_t *size = NULL;
-
-    bool isFailure = oc_rep_get_double_array(&rep, key, value, size);
-    ASSERT_FALSE(isFailure);
-}
-
-/*
- * @API             : oc_rep_get_byte_string_array
- * @Description     : positive tc
- * @PassCondition   : returns true
- * @PreCondition    : N/A
- * @PostCondition   : N/A
-*/
-TEST(TestRep, OCRepGetByteStringArrayTest_P)
-{
-
-    oc_string_array_t byte_string_value[2];
-    byte_string_value[0].ptr = "test";
-    byte_string_value[0].size = 4;
-    byte_string_value[0].next = NULL;
-    byte_string_value[1].ptr = "hello";
-    byte_string_value[1].size = 5;
-    byte_string_value[1].next = NULL;
-
-    size_t size = 2;
-    char key[] = "speed";
-
-    oc_string_t name;
-    name.size = 6;
-    name.ptr = key;
-
-    oc_rep_t rep;
-    rep.name = name;
-    rep.type = OC_REP_BYTE_STRING_ARRAY;
-
-    bool isSucess = oc_rep_get_byte_string_array(&rep, key, byte_string_value, &size);
-    ASSERT_TRUE(isSucess);
-
-}
-
-/*
- * @API             : oc_rep_get_byte_string_array
- * @Description     : negative tc
- * @PassCondition   : returns false
- * @PreCondition    : N/A
- * @PostCondition   : N/A
-*/
-TEST(TestRep, OCRepGetByteStringArrayTest_N)
-{
-    oc_rep_t rep;
-    char key[] = "speed";
-    oc_string_array_t *value = NULL;
-    size_t *size = NULL;
-
-    bool isFailure = oc_rep_get_byte_string_array(&rep, key, value, size);
-    ASSERT_FALSE(isFailure);
-}
-
-/*
- * @API             : oc_rep_reset
- * @Description     : positive tc
- * @PassCondition   : N/A
- * @PreCondition    : N/A
- * @PostCondition   : N/A
-*/
-TEST(TestRep, OCRepResetTest_P)
-{
-    ASSERT_NO_THROW(oc_rep_reset());
-}
-
-/*
- * @API             : oc_rep_get_cbor_errno
- * @Description     : positive tc
- * @PassCondition   : returns false
- * @PreCondition    : N/A
- * @PostCondition   : N/A
-*/
-TEST(TestRep, OCRepGetCborErrorNoTest_P)
-{
-    int err = oc_rep_get_cbor_errno();
-    ASSERT_FALSE(err);
-}
-
-/*
- * @API             : oc_rep_set_double
- * @Description     : positive tc
- * @PassCondition   : returns false
- * @PreCondition    : N/A
- * @PostCondition   : N/A
-*/
-TEST(TestRep, OCRepMacroSetDouble_p)
-{
-    char key[] = "speed";
-    double value = 1.000;
-    oc_rep_set_double(root, key, value);
-    ASSERT_FALSE(g_err);
-}
-
-/*
- * @API             : oc_rep_set_uint
- * @Description     : positive tc
- * @PassCondition   : returns false
- * @PreCondition    : N/A
- * @PostCondition   : N/A
-*/
-TEST(TestRep, OCRepMacroSetUIntTest_p)
-{
-    char key[] = "speed";
-    unsigned int value = 1;
-    oc_rep_set_uint(root, key, value);
-    ASSERT_FALSE(g_err);
-}
-
-/*
- * @API             : oc_rep_set_int
- * @Description     : positive tc
- * @PassCondition   : returns false
- * @PreCondition    : N/A
- * @PostCondition   : N/A
-*/
-TEST(TestRep, OCRepMacroSetIntTest_P)
-{
-    char key[] = "speed";
-    int value = 1;
-    oc_rep_set_int(root, key, value);
-    ASSERT_FALSE(g_err);
-}
-
-/*
- * @API             : oc_rep_set_boolean
- * @Description     : positive tc
- * @PassCondition   : returns false
- * @PreCondition    : N/A
- * @PostCondition   : N/A
-*/
-TEST(TestRep, OCRepMacroSetBoolTest_P)
-{
-    char key[] = "speed";
-    bool value = true;
-    oc_rep_set_boolean(root, key, value);
-    ASSERT_FALSE(g_err);
-}
-
-/*
- * @API             : oc_rep_set_text_string
- * @Description     : positive tc
- * @PassCondition   : returns false
- * @PreCondition    : N/A
- * @PostCondition   : N/A
-*/
-TEST(TestRep, OCRepMacroSetTextStringTest_P)
-{
-    char key[] = "speed";
-    char value[] = "Hello Text";
-    oc_rep_set_text_string(root, key, value);
-    ASSERT_FALSE(g_err);
-}
-
-/*
- * @API             : oc_rep_set_byte_string
- * @Description     : positive tc
- * @PassCondition   : returns false
- * @PreCondition    : N/A
- * @PostCondition   : N/A
-*/
-TEST(TestRep, OCRepMacroSetByteStringTest_P)
-{
-    char key[] = "speed";
-    char value[] = "Hello Text";
-    oc_rep_set_byte_string(root, key, value, strlen(value));
-    ASSERT_FALSE(g_err);
-}
-
-/*
- * @API             : oc_rep_start_array
- * @Description     : positive tc
- * @PassCondition   : returns false
- * @PreCondition    : N/A
- * @PostCondition   : N/A
-*/
-TEST(TestRep, OCRepMacroStartArrayTest_P)
-{
-    char key[] = "speed";
-    oc_rep_start_array(g_encoder, key);
-    oc_rep_end_array(g_encoder, key);
-    ASSERT_FALSE(g_err);
-}
-
-/*
- * @API             : oc_rep_start_links_array
- * @Description     : positive tc
- * @PassCondition   : returns false
- * @PreCondition    : N/A
- * @PostCondition   : N/A
-*/
-TEST(TestRep, OCRepMacroStartEndLinkArrayTest_P)
-{
-    oc_rep_start_links_array();
-    oc_rep_end_links_array();
-    ASSERT_FALSE(g_err);
-}
-
-/*
- * @API             : oc_rep_start_root_object
- * @Description     : positive tc
- * @PassCondition   : returns false
- * @PreCondition    : N/A
- * @PostCondition   : N/A
-*/
-TEST(TestRep, OCRepMacroStartEndRootObjectTest_P)
-{
-    oc_rep_start_root_object();
-    oc_rep_end_root_object();
-    ASSERT_FALSE(g_err);
-}
-
-/*
- * @API             : oc_rep_add_byte_string
- * @Description     : positive tc
- * @PassCondition   : returns false
- * @PreCondition    : N/A
- * @PostCondition   : N/A
-*/
-TEST(TestRep, OCRepMacroAddByteStringTest_P)
-{
-    oc_rep_set_key(g_encoder, "if");
-    oc_rep_start_array(g_encoder, if);
-    oc_rep_add_byte_string(if, "oic.if.baseline");
-    oc_rep_end_array(g_encoder, if);
-    ASSERT_FALSE(g_err);
-}
-
-/*
- * @API             : oc_rep_add_text_string
- * @Description     : positive tc
- * @PassCondition   : returns false
- * @PreCondition    : N/A
- * @PostCondition   : N/A
-*/
-TEST(TestRep, OCRepMacroAddTextStringTest_P)
-{
-    oc_rep_set_key(g_encoder, "if");
-    oc_rep_start_array(g_encoder, if);
-    oc_rep_add_text_string(if, "oic.if.baseline");
-    oc_rep_end_array(g_encoder, if);
-    ASSERT_FALSE(g_err);
-}
-
-/*
- * @API             : oc_rep_add_double
- * @Description     : positive tc
- * @PassCondition   : returns false
- * @PreCondition    : N/A
- * @PostCondition   : N/A
-*/
-TEST(TestRep, OCRepMacroAddeDoubleTest_P)
-{
-    oc_rep_set_key(g_encoder, "if");
-    oc_rep_start_array(g_encoder, if);
-    oc_rep_add_double(if, 1.0000);
-    oc_rep_end_array(g_encoder, if);
-    ASSERT_FALSE(g_err);
-}
-
-/*
- * @API             : oc_rep_add_int
- * @Description     : positive tc
- * @PassCondition   : returns false
- * @PreCondition    : N/A
- * @PostCondition   : N/A
-*/
-TEST(TestRep, OCRepMacroAddeIntTest_P)
-{
-    oc_rep_set_key(g_encoder, "if");
-    oc_rep_start_array(g_encoder, if);
-    oc_rep_add_int(if, 1);
-    oc_rep_end_array(g_encoder, if);
-    ASSERT_FALSE(g_err);
-}
-
-/*
- * @API             : oc_rep_add_boolean
- * @Description     : positive tc
- * @PassCondition   : returns false
- * @PreCondition    : N/A
- * @PostCondition   : N/A
-*/
-TEST(TestRep, OCRepMacroAddeBooleanTest_P)
-{
-    oc_rep_set_key(g_encoder, "if");
-    oc_rep_start_array(g_encoder, if);
-    oc_rep_add_boolean(if, true);
-    oc_rep_end_array(g_encoder, if);
-    ASSERT_FALSE(g_err);
-}
-
-/*
- * @API             : oc_rep_set_key
- * @Description     : positive tc
- * @PassCondition   : returns false
- * @PreCondition    : N/A
- * @PostCondition   : N/A
-*/
-TEST(TestRep, OCRepMacroSetKeyTest_P)
-{
-    oc_rep_set_key(g_encoder, "abcdefg");
-    ASSERT_FALSE(g_err);
-}
-
-/*
- * @API             : oc_rep_set_array
- * @Description     : positive tc
- * @PassCondition   : returns false
- * @PreCondition    : N/A
- * @PostCondition   : N/A
-*/
-TEST(TestRep, OCRepMacroSetArrayTest_P)
-{
-    char key[] = "speed";
-    oc_rep_set_array(root, key);
-    oc_rep_close_array(root, key);
-    ASSERT_FALSE(g_err);
-}
-
-/*
- * @API             : oc_rep_start_object, oc_rep_end_object
- * @Description     : positive tc
- * @PassCondition   : returns false
- * @PreCondition    : N/A
- * @PostCondition   : N/A
-*/
-TEST(TestRep, OCRepMacroStartEndObjectTest_P)
-{
-    char key[] = "speed";
-    oc_rep_start_object(g_encoder, key);
-    oc_rep_end_object(g_encoder, key);
-    ASSERT_FALSE(g_err);
-}
-
-/*
- * @API             : oc_rep_object_array_start_item, oc_rep_object_array_end_item
- * @Description     : positive tc
- * @PassCondition   : returns false
- * @PreCondition    : N/A
- * @PostCondition   : N/A
-*/
-TEST(TestRep, OCRepMacroStartEndObjectItemTest_P)
-{
-    char key[] = "speed";
-    oc_rep_set_array(root, key);
-    oc_rep_object_array_start_item (key);
-    oc_rep_object_array_end_item(key);
-    oc_rep_close_array(root, key);
-    ASSERT_FALSE(g_err);
-}
-
-/*
- * @API             : oc_rep_set_object, oc_rep_close_object
- * @Description     : positive tc
- * @PassCondition   : returns false
- * @PreCondition    : N/A
- * @PostCondition   : N/A
-*/
-TEST(TestRep, OCRepMacroSetCloseObjectItemTest_P)
-{
-    char key[] = "speed";
-    oc_rep_set_object(root, key);
-    oc_rep_close_object(root, key);
-    ASSERT_FALSE(g_err);
-}
-
-/*
- * @API             : oc_rep_set_int_array
- * @Description     : positive tc
- * @PassCondition   : returns false
- * @PreCondition    : N/A
- * @PostCondition   : N/A
-*/
-TEST(TestRep, OCRepMacroSetInitObjectItemTest_P)
-{
-    char key[] = "speed";
-    int arr[2] = {0, 1};
-    oc_rep_set_int_array(root, key, arr, 2);
-    ASSERT_FALSE(g_err);
-}
-
-/*
- * @API             : oc_rep_set_bool_array
- * @Description     : positive tc
- * @PassCondition   : returns false
- * @PreCondition    : N/A
- * @PostCondition   : N/A
-*/
-TEST(TestRep, OCRepMacroSetBoolObjectItemTest_P)
-{
-    char key[] = "speed";
-    bool arr[2] = {false, true};
-    oc_rep_set_bool_array(root, key, arr, 2);
-    ASSERT_FALSE(g_err);
-}
-
-/*
- * @API             : oc_rep_set_double_array
- * @Description     : positive tc
- * @PassCondition   : returns false
- * @PreCondition    : N/A
- * @PostCondition   : N/A
-*/
-TEST(TestRep, OCRepMacroSetDoubleObjectItemTest_P)
-{
-    char key[] = "speed";
-    double arr[2] = {false, true};
-    oc_rep_set_double_array(root, key, arr, 2);
-    ASSERT_FALSE(g_err);
-}
-
-/*
- * @API             : oc_rep_set_string_array
- * @Description     : positive tc
- * @PassCondition   : returns false
- * @PreCondition    : N/A
- * @PostCondition   : N/A
-*/
-TEST(TestRep, OCRepMacroSetStringObjectItemTest_P)
-{
-    char key[] = "speed";
-    oc_string_array_t byte_string_value;
-    byte_string_value.ptr = "test";
-    byte_string_value.size = 4;
-    byte_string_value.next = NULL;
-    oc_rep_set_string_array(root, key, byte_string_value);
-    ASSERT_FALSE(g_err);
-=======
  * Most code done here is to enable testing without passing the code through the
  * framework. End users are not expected to call oc_rep_new, oc_rep_set_pool
  * and oc_parse_rep
@@ -1189,5 +149,1046 @@
       EXPECT_EQ(fib[i], fib_out[i]);
     }
     oc_free_rep(rep);
->>>>>>> 86b10a32
+}
+
+/*
+ * @API             : oc_rep_get_double
+ * @Description     : oc_rep_get_double api in negative way
+ * @PassCondition   : returns false
+ * @PreCondition    : N/A
+ * @PostCondition   : N/A
+*/
+TEST(TestRep, OCRepGetDoubleTest_N)
+{
+    oc_rep_t rep;
+    char key[] = "speed";
+    double *value = NULL;
+
+    bool isFailure = oc_rep_get_double(&rep, key, value);
+    ASSERT_FALSE(isFailure);
+}
+
+/*
+ * @API             : oc_rep_get_int_array
+ * @Description     : test oc_rep_get_int_array in a negative way
+ * @PassCondition   : returns false
+ * @PreCondition    : N/A
+ * @PostCondition   : N/A
+*/
+TEST(TestRep, OCRepGetIntArrayTest_N)
+{
+    oc_rep_t rep;
+    char key[] = "speed";
+    int **value = NULL;
+    size_t *size = NULL;
+
+    bool isFailure = oc_rep_get_int_array(&rep, key, value, size);
+    ASSERT_FALSE(isFailure);
+}
+
+/*
+ * @API             : oc_rep_get_string
+ * @Description     : test oc_rep_get_string in a positive way
+ * @PassCondition   : returns true
+ * @PreCondition    : N/A
+ * @PostCondition   : N/A
+*/
+TEST(TestRep, OCRepGetStringTest_P)
+{
+    oc_rep_t rep;
+    char key[] = "speed";
+    int size = 6;
+
+    oc_string_t name;
+    name.size = size;
+    name.ptr = key;
+    rep.name = name;
+    rep.type = OC_REP_STRING;
+
+    char *testvalue = key;
+    char **retrievedValue = &testvalue;
+
+    size_t ret_size = size;
+
+    bool isSucess = oc_rep_get_string(&rep, key, retrievedValue, &ret_size);
+    ASSERT_TRUE(isSucess);
+}
+
+/*
+ * @API             : oc_rep_get_string
+ * @Description     : test oc_rep_get_string in a negative way
+ * @PassCondition   : returns false
+ * @PreCondition    : N/A
+ * @PostCondition   : N/A
+*/
+TEST(TestRep, OCRepGetStringTest_N)
+{
+    oc_rep_t rep;
+    char key[] = "speed";
+    size_t *size = NULL;
+    char  **value = NULL;
+
+    bool isFailure = oc_rep_get_string(&rep, key, value, size);
+    ASSERT_FALSE(isFailure);
+}
+
+/*
+ * @API             : oc_rep_get_string_array
+ * @Description     : test oc_rep_get_string_array in a positive way
+ * @PassCondition   : returns true
+ * @PreCondition    : N/A
+ * @PostCondition   : N/A
+*/
+TEST(TestRep, OCRepGetStringArrayTest_P)
+{
+
+    oc_string_array_t byte_string_value[2];
+    byte_string_value[0].ptr = "test";
+    byte_string_value[0].size = 4;
+    byte_string_value[0].next = NULL;
+    byte_string_value[1].ptr = "hello";
+    byte_string_value[1].size = 5;
+    byte_string_value[1].next = NULL;
+
+    size_t size = 2;
+    char key[] = "speed";
+
+    oc_string_t name;
+    name.size = 6;
+    name.ptr = key;
+
+    oc_rep_t rep;
+    rep.name = name;
+    rep.type = OC_REP_STRING_ARRAY;
+
+    bool isSucess = oc_rep_get_string_array(&rep, key, byte_string_value, &size);
+    ASSERT_TRUE(isSucess);
+}
+
+/*
+ * @API             : oc_rep_get_string_array
+ * @Description     : test oc_rep_get_string_array in a negative way
+ * @PassCondition   : returns false
+ * @PreCondition    : N/A
+ * @PostCondition   : N/A
+*/
+TEST(TestRep, OCRepGetStringArrayTest_N)
+{
+    oc_rep_t rep;
+    char key[] = "speed";
+    size_t *size = NULL;
+    oc_string_array_t  *value = NULL;
+
+    bool isFailure = oc_rep_get_string_array(&rep, key, value, size);
+    ASSERT_FALSE(isFailure);
+}
+
+/*
+ * @API             : oc_rep_get_double
+ * @Description     : test oc_rep_get_double in a positive way
+ * @PassCondition   : returns true
+ * @PreCondition    : N/A
+ * @PostCondition   : N/A
+*/
+TEST(TestRep, OCRepGetDoubleTest_P)
+{
+    oc_rep_t rep;
+    char key[] = "speed";
+    double value = 10.00000;
+    oc_string_t name;
+    name.size = 6;
+    name.ptr = key;
+    rep.name = name;
+    rep.type = OC_REP_DOUBLE;
+    rep.value.double_p = value;
+    double retrievedValue = 0;
+
+    bool isSuccess = oc_rep_get_double(&rep, key, &retrievedValue);
+    ASSERT_TRUE(isSuccess);
+    ASSERT_EQ(value, retrievedValue);
+}
+
+/*
+ * @API             : oc_rep_get_int_array
+ * @Description     : test oc_rep_get_int_array in a positive way
+ * @PassCondition   : returns true
+ * @PreCondition    : N/A
+ * @PostCondition   : N/A
+*/
+TEST(TestRep, OCRepGetIntArrayTest_P)
+{
+    oc_rep_t rep;
+    char key[] = "speed";
+    int value[] = {1, 2};
+    size_t size = 2;
+
+    oc_array_t intArray;
+    intArray.size = size;
+    intArray.ptr = value;
+
+    oc_string_t name;
+    name.size = 6;
+    name.ptr = key;
+
+    rep.name = name;
+    rep.type = OC_REP_INT_ARRAY;
+    rep.value.array = intArray;
+
+    int *retrievedValue = value;
+
+    bool isSuccess = oc_rep_get_int_array(&rep, key, &retrievedValue, &size);
+    ASSERT_TRUE(isSuccess);
+}
+
+/*
+ * @API             : oc_rep_get_object
+ * @Description     : test oc_rep_get_object in a positive way
+ * @PassCondition   : returns true
+ * @PreCondition    : N/A
+ * @PostCondition   : N/A
+*/
+TEST(TestRep, OCRepGetObjectTest_P)
+{
+    oc_rep_t rep;
+    oc_rep_t  *value;
+    char key[] = "speed";
+    oc_string_t name;
+
+    name.size = 6;
+    name.ptr = key;
+
+
+    rep.name = name;
+    rep.type = OC_REP_OBJECT;
+    rep.value.object = value;
+
+    bool isSuccess = oc_rep_get_object(&rep, key, &value);
+    ASSERT_TRUE(isSuccess);
+}
+
+/*
+ * @API             : oc_rep_get_object
+ * @Description     : test oc_rep_get_object in a negative way
+ * @PassCondition   : returns false
+ * @PreCondition    : N/A
+ * @PostCondition   : N/A
+*/
+TEST(TestRep, OCRepGetObjectTest_N)
+{
+    oc_rep_t rep;
+    char key[] = "speed";
+    oc_rep_t  *value;
+
+    oc_string_t name;
+    name.size = 6;
+    name.ptr = key;
+
+    rep.name = name;
+    rep.type = OC_REP_OBJECT;
+    rep.value.object = value;
+
+    bool isFailure =  oc_rep_get_object(&rep, NULL, NULL);
+    ASSERT_FALSE(isFailure);
+}
+
+/*
+ * @API             : oc_rep_get_object_array
+ * @Description     : test oc_rep_get_object in a positive way
+ * @PassCondition   : returns true
+ * @PreCondition    : N/A
+ * @PostCondition   : N/A
+*/
+TEST(TestRep, OCRepGetObjectArrayTest_P)
+{
+    oc_rep_t rep;
+    oc_rep_t  *value;
+    char key[] = "speed";
+
+    oc_string_t name;
+    name.size = 6;
+    name.ptr = key;
+
+    rep.name = name;
+    rep.type = OC_REP_OBJECT_ARRAY;
+    rep.value.object_array = value;
+
+    bool isSuccess = oc_rep_get_object_array(&rep, key, &value);
+    ASSERT_TRUE(isSuccess);
+}
+
+/*
+ * @API             : oc_rep_get_object_array
+ * @Description     : test oc_rep_get_object_array in a negative way
+ * @PassCondition   : returns false
+ * @PreCondition    : N/A
+ * @PostCondition   : N/A
+*/
+TEST(TestRep, OCRepGetObjectArrayTest_N)
+{
+    oc_rep_t rep;
+    oc_rep_t  *value = NULL;
+    char key[] = "speed";
+
+    oc_string_t name;
+    name.size = 6;
+    name.ptr = key;
+
+    rep.name = name;
+    rep.type = OC_REP_OBJECT_ARRAY;
+    rep.value.object_array = value;
+
+    bool isFailure = oc_rep_get_object_array(&rep, NULL, NULL);
+    ASSERT_FALSE(isFailure);
+}
+
+/*
+ * @API             : oc_free_rep
+ * @Description     : test oc_free_rep in a negative way
+ * @PassCondition   : should not throw any exception
+ * @PreCondition    : N/A
+ * @PostCondition   : N/A
+*/
+TEST(TestRep, OCRepFreeTest_N)
+{
+    ASSERT_NO_THROW(oc_free_rep(NULL));
+}
+
+/*
+ * @API             : oc_rep_set_pool
+ * @Description     : test oc_rep_set_pool in a positive way
+ * @PassCondition   : should not throw any exception
+ * @PreCondition    : N/A
+ * @PostCondition   : N/A
+*/
+TEST(TestRep, OCRepSetPoolTest_P)
+{
+    struct oc_memb rep_objects = { sizeof(oc_rep_t), 0, 0, 0, 0 };
+    ASSERT_NO_THROW(oc_rep_set_pool(&rep_objects));
+}
+
+/*
+ * @API             : oc_rep_set_pool
+ * @Description     : test oc_rep_set_pool in a negative way
+ * @PassCondition   : should not throw any exception
+ * @PreCondition    : N/A
+ * @PostCondition   : N/A
+*/
+TEST(TestRep, OCRepSetPoolTest_N)
+{
+    ASSERT_NO_THROW(oc_rep_set_pool(NULL));
+}
+
+/*
+ * @API             : oc_rep_set_pool
+ * @Description     : test oc_rep_set_pool in a negative way
+ * @PassCondition   : api should return true
+ * @PreCondition    : N/A
+ * @PostCondition   : N/A
+*/
+TEST(TestRep, OCRepParseTest_N)
+{
+    const uint8_t *payload = NULL;
+    int payload_len = 0;
+    oc_rep_t *out = NULL;
+    int isSuccess = oc_parse_rep(payload, payload_len, &out);
+    ASSERT_TRUE(isSuccess);
+}
+
+/*
+ * @API             : oc_rep_get_int
+ * @Description     : test oc_rep_get_int in a positive way
+ * @PassCondition   : returns true
+ * @PreCondition    : N/A
+ * @PostCondition   : N/A
+*/
+TEST(TestRep, OCRepGetIntTest_P)
+{
+    oc_rep_t rep;
+    char key[] = "speed";
+    int value = 1;
+
+    oc_string_t name;
+    name.size = 6;
+    name.ptr = key;
+
+    rep.name = name;
+    rep.type = OC_REP_INT;
+    rep.value.integer = value;
+
+    int retrievedValue = 10;
+
+    bool isSucess = oc_rep_get_int(&rep, key, &retrievedValue);
+    ASSERT_TRUE(isSucess);
+}
+
+/*
+ * @API             : oc_rep_get_int
+ * @Description     : test oc_rep_get_int in a negative way
+ * @PassCondition   : returns false
+ * @PreCondition    : N/A
+ * @PostCondition   : N/A
+*/
+TEST(TestRep, OCRepGetIntTest_N)
+{
+    oc_rep_t rep;
+    char key[] = "speed";
+    int value = 1;
+
+    oc_string_t name;
+    name.size = 6;
+    name.ptr = key;
+
+    rep.name = name;
+    rep.type = OC_REP_INT;
+    rep.value.integer = value;
+
+    int *retrievedValue = NULL;
+
+    bool isFailure = oc_rep_get_int(&rep, key, retrievedValue);
+    ASSERT_FALSE(isFailure);
+}
+
+/*
+ * @API             : oc_rep_get_bool
+ * @Description     : test oc_rep_get_bool in a positive way
+ * @PassCondition   : returns true
+ * @PreCondition    : N/A
+ * @PostCondition   : N/A
+*/
+TEST(TestRep, OCRepGetBoolTest_P)
+{
+    oc_rep_t rep;
+    char key[] = "speed";
+
+    oc_string_t name;
+    name.size = 6;
+    name.ptr = key;
+    rep.name = name;
+    rep.type = OC_REP_BOOL;
+    rep.value.boolean = true;
+
+    bool retrievedValue = true;
+
+    bool isSucess = oc_rep_get_bool(&rep, key, &retrievedValue);
+    ASSERT_TRUE(isSucess);
+}
+
+/*
+ * @API             : oc_rep_get_bool
+ * @Description     : test oc_rep_get_bool in a negative way
+ * @PassCondition   : returns false
+ * @PreCondition    : N/A
+ * @PostCondition   : N/A
+*/
+TEST(TestRep, OCRepGetBoolTest_N)
+{
+    oc_rep_t rep;
+    char key[] = "speed";
+
+    oc_string_t name;
+    name.size = 6;
+    name.ptr = key;
+    rep.name = name;
+    rep.type = OC_REP_BOOL;
+    rep.value.boolean = true;
+
+    bool *retrievedValue = NULL;
+
+    bool isFailure = oc_rep_get_bool(&rep, key, retrievedValue);
+    ASSERT_FALSE(isFailure);
+}
+
+/*
+ * @API             : oc_rep_get_byte_string
+ * @Description     : test oc_rep_get_byte_string in a positive way
+ * @PassCondition   : returns true
+ * @PreCondition    : N/A
+ * @PostCondition   : N/A
+*/
+TEST(TestRep, OCRepGetByteStringTest_P)
+{
+    oc_rep_t rep;
+    char key[] = "speed";
+
+    oc_string_t name;
+    name.size = 6;
+    name.ptr = key;
+
+    rep.name = name;
+    rep.type = OC_REP_BYTE_STRING;
+
+    char *testvalue = key;
+    char **retrievedValue = &testvalue;
+
+
+    size_t ret_size = 6;
+
+    bool isSucess = oc_rep_get_byte_string(&rep, key, retrievedValue, &ret_size);
+    ASSERT_TRUE(isSucess);
+}
+
+/*
+ * @API             : oc_rep_get_byte_string
+ * @Description     : negative tc
+ * @PassCondition   : returns false
+ * @PreCondition    : N/A
+ * @PostCondition   : N/A
+*/
+TEST(TestRep, OCRepGetByteStringTest_N)
+{
+    oc_rep_t rep;
+    char key[] = "speed";
+
+    oc_string_t name;
+    name.size = 6;
+    name.ptr = key;
+    rep.name = name;
+    rep.type = OC_REP_BYTE_STRING;
+
+    char **retrievedValue = NULL;
+    size_t ret_size = 0;
+
+    bool isFailure = oc_rep_get_byte_string(&rep, key, retrievedValue, &ret_size);
+    ASSERT_FALSE(isFailure);
+}
+
+/*
+ * @API             : oc_rep_get_byte_string
+ * @Description     : negative tc
+ * @PassCondition   : returns false
+ * @PreCondition    : N/A
+ * @PostCondition   : N/A
+*/
+TEST(TestRep, OCRepGetByteStringSizeTest_N)
+{
+    oc_rep_t rep;
+    char key[] = "speed";
+    char **retrievedValue = NULL;
+
+    bool isFailure = oc_rep_get_byte_string(&rep, key, retrievedValue, NULL);
+    ASSERT_FALSE(isFailure);
+}
+
+/*
+ * @API             : oc_rep_get_bool_array
+ * @Description     : positive tc
+ * @PassCondition   : returns true
+ * @PreCondition    : N/A
+ * @PostCondition   : N/A
+*/
+TEST(TestRep, OCRepGetBoolArrayTest_P)
+{
+
+    bool bool_value[] = {true, false};
+    size_t size = 2;
+    char key[] = "speed";
+
+    oc_string_t name;
+    name.size = 6;
+    name.ptr = key;
+
+    oc_rep_t rep;
+    rep.name = name;
+    rep.type = OC_REP_BOOL_ARRAY;
+
+    bool *testvalue = bool_value;
+    bool **retrievedValue = &testvalue;
+
+    bool isSucess = oc_rep_get_bool_array(&rep, key, retrievedValue, &size);
+    ASSERT_TRUE(isSucess);
+
+}
+
+/*
+ * @API             : oc_rep_get_bool_array
+ * @Description     : negative tc
+ * @PassCondition   : returns false
+ * @PreCondition    : N/A
+ * @PostCondition   : N/A
+*/
+TEST(TestRep, OCRepGetBoolArrayTest_N)
+{
+    oc_rep_t rep;
+    char key[] = "speed";
+    bool **value = NULL;
+    size_t *size = NULL;
+
+    bool isFailure = oc_rep_get_bool_array(&rep, key, value, size);
+    ASSERT_FALSE(isFailure);
+}
+
+/*
+ * @API             : oc_rep_get_double_array
+ * @Description     : positive tc
+ * @PassCondition   : returns true
+ * @PreCondition    : N/A
+ * @PostCondition   : N/A
+*/
+TEST(TestRep, OCRepGetDoubleArrayTest_P)
+{
+
+    double double_value[] = {1.0000, 2.1111};
+    size_t size = 2;
+    char key[] = "speed";
+
+    oc_string_t name;
+    name.size = 6;
+    name.ptr = key;
+
+    oc_rep_t rep;
+    rep.name = name;
+    rep.type = OC_REP_DOUBLE_ARRAY;
+
+    double *testvalue = double_value;
+    double **retrievedValue = &testvalue;
+
+    bool isSucess = oc_rep_get_double_array(&rep, key, retrievedValue, &size);
+    ASSERT_TRUE(isSucess);
+
+}
+
+/*
+ * @API             : oc_rep_get_double_array
+ * @Description     : negative tc
+ * @PassCondition   : returns false
+ * @PreCondition    : N/A
+ * @PostCondition   : N/A
+*/
+TEST(TestRep, OCRepGetDoubleArrayTest_N)
+{
+    oc_rep_t rep;
+    char key[] = "speed";
+    double **value = NULL;
+    size_t *size = NULL;
+
+    bool isFailure = oc_rep_get_double_array(&rep, key, value, size);
+    ASSERT_FALSE(isFailure);
+}
+
+/*
+ * @API             : oc_rep_get_byte_string_array
+ * @Description     : positive tc
+ * @PassCondition   : returns true
+ * @PreCondition    : N/A
+ * @PostCondition   : N/A
+*/
+TEST(TestRep, OCRepGetByteStringArrayTest_P)
+{
+
+    oc_string_array_t byte_string_value[2];
+    byte_string_value[0].ptr = "test";
+    byte_string_value[0].size = 4;
+    byte_string_value[0].next = NULL;
+    byte_string_value[1].ptr = "hello";
+    byte_string_value[1].size = 5;
+    byte_string_value[1].next = NULL;
+
+    size_t size = 2;
+    char key[] = "speed";
+
+    oc_string_t name;
+    name.size = 6;
+    name.ptr = key;
+
+    oc_rep_t rep;
+    rep.name = name;
+    rep.type = OC_REP_BYTE_STRING_ARRAY;
+
+    bool isSucess = oc_rep_get_byte_string_array(&rep, key, byte_string_value, &size);
+    ASSERT_TRUE(isSucess);
+
+}
+
+/*
+ * @API             : oc_rep_get_byte_string_array
+ * @Description     : negative tc
+ * @PassCondition   : returns false
+ * @PreCondition    : N/A
+ * @PostCondition   : N/A
+*/
+TEST(TestRep, OCRepGetByteStringArrayTest_N)
+{
+    oc_rep_t rep;
+    char key[] = "speed";
+    oc_string_array_t *value = NULL;
+    size_t *size = NULL;
+
+    bool isFailure = oc_rep_get_byte_string_array(&rep, key, value, size);
+    ASSERT_FALSE(isFailure);
+}
+
+/*
+ * @API             : oc_rep_reset
+ * @Description     : positive tc
+ * @PassCondition   : N/A
+ * @PreCondition    : N/A
+ * @PostCondition   : N/A
+*/
+TEST(TestRep, OCRepResetTest_P)
+{
+    ASSERT_NO_THROW(oc_rep_reset());
+}
+
+/*
+ * @API             : oc_rep_get_cbor_errno
+ * @Description     : positive tc
+ * @PassCondition   : returns false
+ * @PreCondition    : N/A
+ * @PostCondition   : N/A
+*/
+TEST(TestRep, OCRepGetCborErrorNoTest_P)
+{
+    int err = oc_rep_get_cbor_errno();
+    ASSERT_FALSE(err);
+}
+
+/*
+ * @API             : oc_rep_set_double
+ * @Description     : positive tc
+ * @PassCondition   : returns false
+ * @PreCondition    : N/A
+ * @PostCondition   : N/A
+*/
+TEST(TestRep, OCRepMacroSetDouble_p)
+{
+    char key[] = "speed";
+    double value = 1.000;
+    oc_rep_set_double(root, key, value);
+    ASSERT_FALSE(g_err);
+}
+
+/*
+ * @API             : oc_rep_set_uint
+ * @Description     : positive tc
+ * @PassCondition   : returns false
+ * @PreCondition    : N/A
+ * @PostCondition   : N/A
+*/
+TEST(TestRep, OCRepMacroSetUIntTest_p)
+{
+    char key[] = "speed";
+    unsigned int value = 1;
+    oc_rep_set_uint(root, key, value);
+    ASSERT_FALSE(g_err);
+}
+
+/*
+ * @API             : oc_rep_set_int
+ * @Description     : positive tc
+ * @PassCondition   : returns false
+ * @PreCondition    : N/A
+ * @PostCondition   : N/A
+*/
+TEST(TestRep, OCRepMacroSetIntTest_P)
+{
+    char key[] = "speed";
+    int value = 1;
+    oc_rep_set_int(root, key, value);
+    ASSERT_FALSE(g_err);
+}
+
+/*
+ * @API             : oc_rep_set_boolean
+ * @Description     : positive tc
+ * @PassCondition   : returns false
+ * @PreCondition    : N/A
+ * @PostCondition   : N/A
+*/
+TEST(TestRep, OCRepMacroSetBoolTest_P)
+{
+    char key[] = "speed";
+    bool value = true;
+    oc_rep_set_boolean(root, key, value);
+    ASSERT_FALSE(g_err);
+}
+
+/*
+ * @API             : oc_rep_set_text_string
+ * @Description     : positive tc
+ * @PassCondition   : returns false
+ * @PreCondition    : N/A
+ * @PostCondition   : N/A
+*/
+TEST(TestRep, OCRepMacroSetTextStringTest_P)
+{
+    char key[] = "speed";
+    char value[] = "Hello Text";
+    oc_rep_set_text_string(root, key, value);
+    ASSERT_FALSE(g_err);
+}
+
+/*
+ * @API             : oc_rep_set_byte_string
+ * @Description     : positive tc
+ * @PassCondition   : returns false
+ * @PreCondition    : N/A
+ * @PostCondition   : N/A
+*/
+TEST(TestRep, OCRepMacroSetByteStringTest_P)
+{
+    char key[] = "speed";
+    char value[] = "Hello Text";
+    oc_rep_set_byte_string(root, key, value, strlen(value));
+    ASSERT_FALSE(g_err);
+}
+
+/*
+ * @API             : oc_rep_start_array
+ * @Description     : positive tc
+ * @PassCondition   : returns false
+ * @PreCondition    : N/A
+ * @PostCondition   : N/A
+*/
+TEST(TestRep, OCRepMacroStartArrayTest_P)
+{
+    char key[] = "speed";
+    oc_rep_start_array(g_encoder, key);
+    oc_rep_end_array(g_encoder, key);
+    ASSERT_FALSE(g_err);
+}
+
+/*
+ * @API             : oc_rep_start_links_array
+ * @Description     : positive tc
+ * @PassCondition   : returns false
+ * @PreCondition    : N/A
+ * @PostCondition   : N/A
+*/
+TEST(TestRep, OCRepMacroStartEndLinkArrayTest_P)
+{
+    oc_rep_start_links_array();
+    oc_rep_end_links_array();
+    ASSERT_FALSE(g_err);
+}
+
+/*
+ * @API             : oc_rep_start_root_object
+ * @Description     : positive tc
+ * @PassCondition   : returns false
+ * @PreCondition    : N/A
+ * @PostCondition   : N/A
+*/
+TEST(TestRep, OCRepMacroStartEndRootObjectTest_P)
+{
+    oc_rep_start_root_object();
+    oc_rep_end_root_object();
+    ASSERT_FALSE(g_err);
+}
+
+/*
+ * @API             : oc_rep_add_byte_string
+ * @Description     : positive tc
+ * @PassCondition   : returns false
+ * @PreCondition    : N/A
+ * @PostCondition   : N/A
+*/
+TEST(TestRep, OCRepMacroAddByteStringTest_P)
+{
+    oc_rep_set_key(g_encoder, "if");
+    oc_rep_start_array(g_encoder, if);
+    oc_rep_add_byte_string(if, "oic.if.baseline");
+    oc_rep_end_array(g_encoder, if);
+    ASSERT_FALSE(g_err);
+}
+
+/*
+ * @API             : oc_rep_add_text_string
+ * @Description     : positive tc
+ * @PassCondition   : returns false
+ * @PreCondition    : N/A
+ * @PostCondition   : N/A
+*/
+TEST(TestRep, OCRepMacroAddTextStringTest_P)
+{
+    oc_rep_set_key(g_encoder, "if");
+    oc_rep_start_array(g_encoder, if);
+    oc_rep_add_text_string(if, "oic.if.baseline");
+    oc_rep_end_array(g_encoder, if);
+    ASSERT_FALSE(g_err);
+}
+
+/*
+ * @API             : oc_rep_add_double
+ * @Description     : positive tc
+ * @PassCondition   : returns false
+ * @PreCondition    : N/A
+ * @PostCondition   : N/A
+*/
+TEST(TestRep, OCRepMacroAddeDoubleTest_P)
+{
+    oc_rep_set_key(g_encoder, "if");
+    oc_rep_start_array(g_encoder, if);
+    oc_rep_add_double(if, 1.0000);
+    oc_rep_end_array(g_encoder, if);
+    ASSERT_FALSE(g_err);
+}
+
+/*
+ * @API             : oc_rep_add_int
+ * @Description     : positive tc
+ * @PassCondition   : returns false
+ * @PreCondition    : N/A
+ * @PostCondition   : N/A
+*/
+TEST(TestRep, OCRepMacroAddeIntTest_P)
+{
+    oc_rep_set_key(g_encoder, "if");
+    oc_rep_start_array(g_encoder, if);
+    oc_rep_add_int(if, 1);
+    oc_rep_end_array(g_encoder, if);
+    ASSERT_FALSE(g_err);
+}
+
+/*
+ * @API             : oc_rep_add_boolean
+ * @Description     : positive tc
+ * @PassCondition   : returns false
+ * @PreCondition    : N/A
+ * @PostCondition   : N/A
+*/
+TEST(TestRep, OCRepMacroAddeBooleanTest_P)
+{
+    oc_rep_set_key(g_encoder, "if");
+    oc_rep_start_array(g_encoder, if);
+    oc_rep_add_boolean(if, true);
+    oc_rep_end_array(g_encoder, if);
+    ASSERT_FALSE(g_err);
+}
+
+/*
+ * @API             : oc_rep_set_key
+ * @Description     : positive tc
+ * @PassCondition   : returns false
+ * @PreCondition    : N/A
+ * @PostCondition   : N/A
+*/
+TEST(TestRep, OCRepMacroSetKeyTest_P)
+{
+    oc_rep_set_key(g_encoder, "abcdefg");
+    ASSERT_FALSE(g_err);
+}
+
+/*
+ * @API             : oc_rep_set_array
+ * @Description     : positive tc
+ * @PassCondition   : returns false
+ * @PreCondition    : N/A
+ * @PostCondition   : N/A
+*/
+TEST(TestRep, OCRepMacroSetArrayTest_P)
+{
+    char key[] = "speed";
+    oc_rep_set_array(root, key);
+    oc_rep_close_array(root, key);
+    ASSERT_FALSE(g_err);
+}
+
+/*
+ * @API             : oc_rep_start_object, oc_rep_end_object
+ * @Description     : positive tc
+ * @PassCondition   : returns false
+ * @PreCondition    : N/A
+ * @PostCondition   : N/A
+*/
+TEST(TestRep, OCRepMacroStartEndObjectTest_P)
+{
+    char key[] = "speed";
+    oc_rep_start_object(g_encoder, key);
+    oc_rep_end_object(g_encoder, key);
+    ASSERT_FALSE(g_err);
+}
+
+/*
+ * @API             : oc_rep_object_array_start_item, oc_rep_object_array_end_item
+ * @Description     : positive tc
+ * @PassCondition   : returns false
+ * @PreCondition    : N/A
+ * @PostCondition   : N/A
+*/
+TEST(TestRep, OCRepMacroStartEndObjectItemTest_P)
+{
+    char key[] = "speed";
+    oc_rep_set_array(root, key);
+    oc_rep_object_array_start_item (key);
+    oc_rep_object_array_end_item(key);
+    oc_rep_close_array(root, key);
+    ASSERT_FALSE(g_err);
+}
+
+/*
+ * @API             : oc_rep_set_object, oc_rep_close_object
+ * @Description     : positive tc
+ * @PassCondition   : returns false
+ * @PreCondition    : N/A
+ * @PostCondition   : N/A
+*/
+TEST(TestRep, OCRepMacroSetCloseObjectItemTest_P)
+{
+    char key[] = "speed";
+    oc_rep_set_object(root, key);
+    oc_rep_close_object(root, key);
+    ASSERT_FALSE(g_err);
+}
+
+/*
+ * @API             : oc_rep_set_int_array
+ * @Description     : positive tc
+ * @PassCondition   : returns false
+ * @PreCondition    : N/A
+ * @PostCondition   : N/A
+*/
+TEST(TestRep, OCRepMacroSetInitObjectItemTest_P)
+{
+    char key[] = "speed";
+    int arr[2] = {0, 1};
+    oc_rep_set_int_array(root, key, arr, 2);
+    ASSERT_FALSE(g_err);
+}
+
+/*
+ * @API             : oc_rep_set_bool_array
+ * @Description     : positive tc
+ * @PassCondition   : returns false
+ * @PreCondition    : N/A
+ * @PostCondition   : N/A
+*/
+TEST(TestRep, OCRepMacroSetBoolObjectItemTest_P)
+{
+    char key[] = "speed";
+    bool arr[2] = {false, true};
+    oc_rep_set_bool_array(root, key, arr, 2);
+    ASSERT_FALSE(g_err);
+}
+
+/*
+ * @API             : oc_rep_set_double_array
+ * @Description     : positive tc
+ * @PassCondition   : returns false
+ * @PreCondition    : N/A
+ * @PostCondition   : N/A
+*/
+TEST(TestRep, OCRepMacroSetDoubleObjectItemTest_P)
+{
+    char key[] = "speed";
+    double arr[2] = {false, true};
+    oc_rep_set_double_array(root, key, arr, 2);
+    ASSERT_FALSE(g_err);
+}
+
+/*
+ * @API             : oc_rep_set_string_array
+ * @Description     : positive tc
+ * @PassCondition   : returns false
+ * @PreCondition    : N/A
+ * @PostCondition   : N/A
+*/
+TEST(TestRep, OCRepMacroSetStringObjectItemTest_P)
+{
+    char key[] = "speed";
+    oc_string_array_t byte_string_value;
+    byte_string_value.ptr = "test";
+    byte_string_value.size = 4;
+    byte_string_value.next = NULL;
+    oc_rep_set_string_array(root, key, byte_string_value);
+    ASSERT_FALSE(g_err);
 }