/*
// Copyright (c) 2016 Intel Corporation
//
// Licensed under the Apache License, Version 2.0 (the "License");
// you may not use this file except in compliance with the License.
// You may obtain a copy of the License at
//
//      http://www.apache.org/licenses/LICENSE-2.0
//
// Unless required by applicable law or agreed to in writing, software
// distributed under the License is distributed on an "AS IS" BASIS,
// WITHOUT WARRANTIES OR CONDITIONS OF ANY KIND, either express or implied.
// See the License for the specific language governing permissions and
// limitations under the License.
*/

#include "oc_collection.h"

#if defined(OC_COLLECTIONS) && defined(OC_SERVER)
#include "oc_api.h"
#include "oc_core_res.h"
#include "util/oc_memb.h"

OC_MEMB(oc_collections_s, oc_collection_t, OC_MAX_NUM_COLLECTIONS);
OC_LIST(oc_collections);
OC_MEMB(oc_links_s, oc_link_t, OC_MAX_APP_RESOURCES);

oc_collection_t *
oc_collection_alloc(void)
{
  oc_collection_t *collection = oc_memb_alloc(&oc_collections_s);
  if (collection) {
    OC_LIST_STRUCT_INIT(collection, links);
    return collection;
  }
<<<<<<< HEAD
  OC_ERR("collections exhausted\n");
=======
  OC_WRN("insufficient memory to create new collection\n");
>>>>>>> 4b2fa789
  return NULL;
}

oc_link_t *
oc_new_link(oc_resource_t *resource)
{
  oc_link_t *link = oc_memb_alloc(&oc_links_s);
  if (link) {
    oc_new_string_array(&link->rel, 3);
    oc_string_array_add_item(link->rel, "hosts");
    link->resource = resource;
    link->next = 0;
    memset(&link->ins, 0, sizeof(oc_string_t));
    return link;
  }
<<<<<<< HEAD
  OC_ERR("links exhausted\n");
=======
  OC_WRN("insufficient memory to create new link\n");
>>>>>>> 4b2fa789
  return NULL;
}

void
oc_link_set_ins(oc_link_t *link, const char *ins)
{
  oc_new_string(&link->ins, ins, strlen(ins));
}

void
oc_collection_add_link(oc_resource_t *collection, oc_link_t *link)
{
  oc_collection_t *c = (oc_collection_t *)collection;
  oc_list_add(c->links, link);
  if (link->resource == collection) {
    oc_string_array_add_item(link->rel, "self");
  }
}

void
oc_link_add_rel(oc_link_t *link, const char *rel)
{
  oc_string_array_add_item(link->rel, rel);
}

oc_collection_t *
oc_get_collection_by_uri(const char *uri_path, int uri_path_len)
{
  while (uri_path[0] == '/') {
    uri_path++;
    uri_path_len--;
  }
  oc_collection_t *collection = oc_list_head(oc_collections);
  while (collection != NULL) {
    if ((int)oc_string_len(collection->uri) == (uri_path_len + 1) &&
        strncmp(oc_string(collection->uri) + 1, uri_path, uri_path_len) == 0)
      break;
    collection = collection->next;
  }
  return collection;
}

bool
oc_check_if_collection(oc_resource_t *resource)
{
  oc_collection_t *collection = oc_list_head(oc_collections);
  while (collection != NULL) {
    if ((oc_collection_t *)resource == collection)
      return true;
    collection = collection->next;
  }
  return false;
}

bool
oc_collection_add(oc_collection_t *collection)
{
  if (oc_list_length(collection->links) > 0) {
    oc_list_add(oc_collections, collection);
    return true;
  }
  return false;
}

static bool
oc_link_filter_rt(oc_link_t *link, const char *rt, int rt_len)
{
  bool match = true;
  if (rt_len > 0) {
    match = false;
    int i;
    for (i = 0;
         i < (int)oc_string_array_get_allocated_size(link->resource->types);
         i++) {
      int size = oc_string_array_get_item_size(link->resource->types, i);
      const char *t =
        (const char *)oc_string_array_get_item(link->resource->types, i);
      if (rt_len == size && strncmp(rt, t, rt_len) == 0) {
        match = true;
        break;
      }
    }
  }
  return match;
}

bool
oc_handle_collection_request(oc_method_t method, oc_request_t *request,
                             oc_interface_mask_t interface)
{
  int code = 69;
  char *rt;
  int rt_len =
    oc_ri_get_query_value(request->query, request->query_len, "rt", &rt);
  oc_collection_t *collection = (oc_collection_t *)request->resource;
  oc_link_t *link = oc_list_head(collection->links);
  switch (interface) {
  case OC_IF_BASELINE: {
    oc_rep_start_root_object();
    oc_process_baseline_interface(request->resource);
    oc_rep_set_array(root, links);
    while (link != NULL) {
      if (oc_link_filter_rt(link, rt, rt_len)) {
        oc_rep_object_array_start_item(links);
        oc_rep_set_text_string(links, href, oc_string(link->resource->uri));
        oc_rep_set_string_array(links, rt, link->resource->types);
        oc_core_encode_interfaces_mask(oc_rep_object(links),
                                       link->resource->interfaces);
        oc_rep_set_string_array(links, rel, link->rel);
        if (oc_string_len(link->ins) > 0) {
          oc_rep_set_text_string(links, ins, oc_string(link->ins));
        }
        oc_rep_set_object(links, p);
        oc_rep_set_uint(p, bm, (uint8_t)(link->resource->properties &
                                         ~(OC_PERIODIC | OC_SECURE)));
#ifdef OC_SECURITY
        if (link->resource->properties & OC_SECURE) {
          oc_rep_set_boolean(p, sec, true);
          oc_rep_set_uint(p, port, oc_connectivity_get_dtls_port());
        }
#endif /* OC_SECURITY */
        oc_rep_close_object(links, p);
        oc_rep_object_array_end_item(links);
      }
      link = link->next;
    }
    oc_rep_close_array(root, links);
    oc_rep_end_root_object();
  } break;
  case OC_IF_LL: {
    oc_rep_start_links_array();
    while (link != NULL) {
      if (oc_link_filter_rt(link, rt, rt_len)) {
        oc_rep_object_array_start_item(links);
        oc_rep_set_text_string(links, href, oc_string(link->resource->uri));
        oc_rep_set_string_array(links, rt, link->resource->types);
        oc_core_encode_interfaces_mask(oc_rep_object(links),
                                       link->resource->interfaces);
        oc_rep_set_string_array(links, rel, link->rel);
        if (oc_string_len(link->ins) > 0) {
          oc_rep_set_text_string(links, ins, oc_string(link->ins));
        }
        oc_rep_set_object(links, p);
        oc_rep_set_uint(p, bm, (uint8_t)(link->resource->properties &
                                         ~(OC_PERIODIC | OC_SECURE)));
#ifdef OC_SECURITY
        if (link->resource->properties & OC_SECURE) {
          oc_rep_set_boolean(p, sec, true);
          oc_rep_set_uint(p, port, oc_connectivity_get_dtls_port());
        }
#endif /* OC_SECURITY */
        oc_rep_close_object(links, p);
        oc_rep_object_array_end_item(links);
      }
      link = link->next;
    }
    oc_rep_end_links_array();
  } break;
  case OC_IF_B: {
    CborEncoder encoder, prev_link;
    oc_request_t rest_request = { 0 };
    oc_response_t response = { 0 };
    oc_response_buffer_t response_buffer;
    bool method_not_found = false, get_delete = false;
    oc_rep_t *rep = request->request_payload;

    response.response_buffer = &response_buffer;
    rest_request.response = &response;
    rest_request.origin = request->origin;

    oc_rep_start_links_array();
    memcpy(&encoder, &g_encoder, sizeof(CborEncoder));
    if (method == OC_GET || method == OC_DELETE) {
      get_delete = true;
    }

    if (get_delete) {
      rest_request.request_payload = rep;
      goto process_request;
    }

    while (rep != NULL) {
      switch (rep->type) {
      case OBJECT: {
        oc_rep_t *pay = rep->value.object;
        oc_string_t href;
        while (pay != NULL) {
          switch (pay->type) {
          case STRING:
            oc_new_string(&href, oc_string(pay->value.string),
                          oc_string_len(pay->value.string));
            break;
          case OBJECT:
            rest_request.request_payload = pay->value.object;
            break;
          default:
            break;
          }
          pay = pay->next;
        }
      process_request:
        link = oc_list_head(collection->links);
        while (link != NULL) {
          if (link->resource) {
            if (oc_link_filter_rt(link, rt, rt_len)) {
              if (!get_delete && oc_string_len(href) > 0 &&
                  memcmp(oc_string(href), oc_string(link->resource->uri),
                         oc_string_len(href)) != 0) {
                goto next;
              }

              memcpy(&prev_link, &links_array, sizeof(CborEncoder));
              oc_rep_object_array_start_item(links);

              rest_request.query = 0;
              rest_request.query_len = 0;

              oc_rep_set_text_string(links, href,
                                     oc_string(link->resource->uri));
              oc_rep_set_key(*oc_rep_object(links), "rep");
              memcpy(&g_encoder, &links_map, sizeof(CborEncoder));

              int size_before = oc_rep_finalize();
              rest_request.resource = link->resource;
              response_buffer.code = 0;
              response_buffer.response_length = 0;
              method_not_found = false;

              switch (method) {
              case OC_GET:
                if (link->resource->get_handler.cb)
                  link->resource->get_handler.cb(
                    &rest_request, link->resource->default_interface,
                    link->resource->get_handler.user_data);
                else
                  method_not_found = true;
                break;
              case OC_PUT:
                if (link->resource->put_handler.cb)
                  link->resource->put_handler.cb(
                    &rest_request, link->resource->default_interface,
                    link->resource->get_handler.user_data);
                else
                  method_not_found = true;
                break;
              case OC_POST:
                if (link->resource->post_handler.cb)
                  link->resource->post_handler.cb(
                    &rest_request, link->resource->default_interface,
                    link->resource->get_handler.user_data);
                else
                  method_not_found = true;
                break;
              case OC_DELETE:
                if (link->resource->delete_handler.cb)
                  link->resource->delete_handler.cb(
                    &rest_request, link->resource->default_interface,
                    link->resource->get_handler.user_data);
                else
                  method_not_found = true;
                break;
              }

              if (method_not_found ||
                  response_buffer.code >=
                    oc_status_code(OC_STATUS_BAD_REQUEST)) {
                code = response_buffer.code;
                memcpy(&links_array, &prev_link, sizeof(CborEncoder));
                goto next;
              } else {
                if (code < oc_status_code(OC_STATUS_BAD_REQUEST))
                  code = response_buffer.code;
                int size_after = oc_rep_finalize();
                if (size_before == size_after) {
                  oc_rep_start_root_object();
                  oc_rep_end_root_object();
                }
              }

              memcpy(&links_map, &g_encoder, sizeof(CborEncoder));
              oc_rep_object_array_end_item(links);
            }
          }
        next:
          link = link->next;
        }
        if (get_delete)
          goto processed_request;
        if (oc_string_len(href) > 0) {
          oc_free_string(&href);
        }
      } break;
      default:
        break;
      }
      rep = rep->next;
    }

  processed_request:
    memcpy(&g_encoder, &encoder, sizeof(CborEncoder));
    oc_rep_end_links_array();
  } break;
  default:
    break;
  }

  int size = oc_rep_finalize();
  size = (size <= 2) ? 0 : size;

  request->response->response_buffer->response_length = size;
  request->response->response_buffer->code = code;

  return true;
}

oc_collection_t *
oc_collection_get_all(void)
{
  return (oc_collection_t *)oc_list_head(oc_collections);
}

#endif /* OC_COLLECTIONS && OC_SERVER */<|MERGE_RESOLUTION|>--- conflicted
+++ resolved
@@ -33,11 +33,7 @@
     OC_LIST_STRUCT_INIT(collection, links);
     return collection;
   }
-<<<<<<< HEAD
-  OC_ERR("collections exhausted\n");
-=======
   OC_WRN("insufficient memory to create new collection\n");
->>>>>>> 4b2fa789
   return NULL;
 }
 
@@ -53,11 +49,7 @@
     memset(&link->ins, 0, sizeof(oc_string_t));
     return link;
   }
-<<<<<<< HEAD
-  OC_ERR("links exhausted\n");
-=======
   OC_WRN("insufficient memory to create new link\n");
->>>>>>> 4b2fa789
   return NULL;
 }
 
