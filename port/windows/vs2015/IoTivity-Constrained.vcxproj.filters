--- conflicted
+++ resolved
@@ -1,600 +1,3 @@
-<<<<<<< HEAD
-﻿<?xml version="1.0" encoding="utf-8"?>
-<Project ToolsVersion="4.0" xmlns="http://schemas.microsoft.com/developer/msbuild/2003">
-  <ItemGroup>
-    <ClCompile Include="..\..\..\deps\mbedtls\library\aes.c">
-      <Filter>mbedTLS</Filter>
-    </ClCompile>
-    <ClCompile Include="..\..\..\deps\mbedtls\library\aesni.c">
-      <Filter>mbedTLS</Filter>
-    </ClCompile>
-    <ClCompile Include="..\..\..\deps\mbedtls\library\arc4.c">
-      <Filter>mbedTLS</Filter>
-    </ClCompile>
-    <ClCompile Include="..\..\..\deps\mbedtls\library\asn1parse.c">
-      <Filter>mbedTLS</Filter>
-    </ClCompile>
-    <ClCompile Include="..\..\..\deps\mbedtls\library\asn1write.c">
-      <Filter>mbedTLS</Filter>
-    </ClCompile>
-    <ClCompile Include="..\..\..\deps\mbedtls\library\bignum.c">
-      <Filter>mbedTLS</Filter>
-    </ClCompile>
-    <ClCompile Include="..\..\..\deps\mbedtls\library\base64.c">
-      <Filter>mbedTLS</Filter>
-    </ClCompile>
-    <ClCompile Include="..\..\..\deps\mbedtls\library\blowfish.c">
-      <Filter>mbedTLS</Filter>
-    </ClCompile>
-    <ClCompile Include="..\..\..\deps\mbedtls\library\camellia.c">
-      <Filter>mbedTLS</Filter>
-    </ClCompile>
-    <ClCompile Include="..\..\..\deps\tinycbor\src\cborencoder.c">
-      <Filter>tinyCBOR</Filter>
-    </ClCompile>
-    <ClCompile Include="..\..\..\deps\tinycbor\src\cborencoder_close_container_checked.c">
-      <Filter>tinyCBOR</Filter>
-    </ClCompile>
-    <ClCompile Include="..\..\..\deps\tinycbor\src\cborparser.c">
-      <Filter>tinyCBOR</Filter>
-    </ClCompile>
-    <ClCompile Include="..\..\..\deps\mbedtls\library\ccm.c">
-      <Filter>mbedTLS</Filter>
-    </ClCompile>
-    <ClCompile Include="..\..\..\deps\mbedtls\library\cipher.c">
-      <Filter>mbedTLS</Filter>
-    </ClCompile>
-    <ClCompile Include="..\..\..\deps\mbedtls\library\cipher_wrap.c">
-      <Filter>mbedTLS</Filter>
-    </ClCompile>
-    <ClCompile Include="..\..\..\deps\mbedtls\library\cmac.c">
-      <Filter>mbedTLS</Filter>
-    </ClCompile>
-    <ClCompile Include="..\..\..\messaging\coap\coap.c">
-      <Filter>Core</Filter>
-    </ClCompile>
-    <ClCompile Include="..\..\..\deps\mbedtls\library\ctr_drbg.c">
-      <Filter>mbedTLS</Filter>
-    </ClCompile>
-    <ClCompile Include="..\..\..\deps\mbedtls\library\debug.c">
-      <Filter>mbedTLS</Filter>
-    </ClCompile>
-    <ClCompile Include="..\..\..\deps\mbedtls\library\des.c">
-      <Filter>mbedTLS</Filter>
-    </ClCompile>
-    <ClCompile Include="..\..\..\deps\mbedtls\library\dhm.c">
-      <Filter>mbedTLS</Filter>
-    </ClCompile>
-    <ClCompile Include="..\..\..\deps\mbedtls\library\ecdh.c">
-      <Filter>mbedTLS</Filter>
-    </ClCompile>
-    <ClCompile Include="..\..\..\deps\mbedtls\library\ecdsa.c">
-      <Filter>mbedTLS</Filter>
-    </ClCompile>
-    <ClCompile Include="..\..\..\deps\mbedtls\library\ecjpake.c">
-      <Filter>mbedTLS</Filter>
-    </ClCompile>
-    <ClCompile Include="..\..\..\deps\mbedtls\library\ecp.c">
-      <Filter>mbedTLS</Filter>
-    </ClCompile>
-    <ClCompile Include="..\..\..\deps\mbedtls\library\ecp_curves.c">
-      <Filter>mbedTLS</Filter>
-    </ClCompile>
-    <ClCompile Include="..\..\..\messaging\coap\engine.c">
-      <Filter>Core</Filter>
-    </ClCompile>
-    <ClCompile Include="..\..\..\deps\mbedtls\library\entropy.c">
-      <Filter>mbedTLS</Filter>
-    </ClCompile>
-    <ClCompile Include="..\..\..\deps\mbedtls\library\entropy_poll.c">
-      <Filter>mbedTLS</Filter>
-    </ClCompile>
-    <ClCompile Include="..\..\..\deps\mbedtls\library\error.c">
-      <Filter>mbedTLS</Filter>
-    </ClCompile>
-    <ClCompile Include="..\..\..\deps\mbedtls\library\gcm.c">
-      <Filter>mbedTLS</Filter>
-    </ClCompile>
-    <ClCompile Include="..\..\..\deps\mbedtls\library\havege.c">
-      <Filter>mbedTLS</Filter>
-    </ClCompile>
-    <ClCompile Include="..\..\..\deps\mbedtls\library\hmac_drbg.c">
-      <Filter>mbedTLS</Filter>
-    </ClCompile>
-    <ClCompile Include="..\..\..\deps\mbedtls\library\md.c">
-      <Filter>mbedTLS</Filter>
-    </ClCompile>
-    <ClCompile Include="..\..\..\deps\mbedtls\library\md_wrap.c">
-      <Filter>mbedTLS</Filter>
-    </ClCompile>
-    <ClCompile Include="..\..\..\deps\mbedtls\library\md2.c">
-      <Filter>mbedTLS</Filter>
-    </ClCompile>
-    <ClCompile Include="..\..\..\deps\mbedtls\library\md4.c">
-      <Filter>mbedTLS</Filter>
-    </ClCompile>
-    <ClCompile Include="..\..\..\deps\mbedtls\library\md5.c">
-      <Filter>mbedTLS</Filter>
-    </ClCompile>
-    <ClCompile Include="..\..\..\deps\mbedtls\library\net_sockets.c">
-      <Filter>mbedTLS</Filter>
-    </ClCompile>
-    <ClCompile Include="..\..\..\messaging\coap\observe.c">
-      <Filter>Core</Filter>
-    </ClCompile>
-    <ClCompile Include="..\..\..\api\oc_base64.c">
-      <Filter>Core</Filter>
-    </ClCompile>
-    <ClCompile Include="..\..\..\api\oc_blockwise.c">
-      <Filter>Core</Filter>
-    </ClCompile>
-    <ClCompile Include="..\..\..\api\oc_buffer.c">
-      <Filter>Core</Filter>
-    </ClCompile>
-    <ClCompile Include="..\..\..\api\oc_client_api.c">
-      <Filter>Core</Filter>
-    </ClCompile>
-    <ClCompile Include="..\..\..\api\oc_collection.c">
-      <Filter>Core</Filter>
-    </ClCompile>
-    <ClCompile Include="..\..\..\api\oc_core_res.c">
-      <Filter>Core</Filter>
-    </ClCompile>
-    <ClCompile Include="..\..\..\api\oc_discovery.c">
-      <Filter>Core</Filter>
-    </ClCompile>
-    <ClCompile Include="..\..\..\api\oc_endpoint.c">
-      <Filter>Core</Filter>
-    </ClCompile>
-    <ClCompile Include="..\..\..\util\oc_etimer.c">
-      <Filter>Core</Filter>
-    </ClCompile>
-    <ClCompile Include="..\..\..\api\oc_helpers.c">
-      <Filter>Core</Filter>
-    </ClCompile>
-    <ClCompile Include="..\..\..\api\oc_introspection.c">
-      <Filter>Core</Filter>
-    </ClCompile>
-    <ClCompile Include="..\..\..\util\oc_list.c">
-      <Filter>Core</Filter>
-    </ClCompile>
-    <ClCompile Include="..\..\..\api\oc_main.c">
-      <Filter>Core</Filter>
-    </ClCompile>
-    <ClCompile Include="..\..\..\util\oc_memb.c">
-      <Filter>Core</Filter>
-    </ClCompile>
-    <ClCompile Include="..\..\..\util\oc_mmem.c">
-      <Filter>Core</Filter>
-    </ClCompile>
-    <ClCompile Include="..\..\..\api\oc_network_events.c">
-      <Filter>Core</Filter>
-    </ClCompile>
-    <ClCompile Include="..\..\..\util\oc_process.c">
-      <Filter>Core</Filter>
-    </ClCompile>
-    <ClCompile Include="..\..\..\api\oc_rep.c">
-      <Filter>Core</Filter>
-    </ClCompile>
-    <ClCompile Include="..\..\..\api\oc_ri.c">
-      <Filter>Core</Filter>
-    </ClCompile>
-    <ClCompile Include="..\..\..\api\oc_server_api.c">
-      <Filter>Core</Filter>
-    </ClCompile>
-    <ClCompile Include="..\..\..\util\oc_timer.c">
-      <Filter>Core</Filter>
-    </ClCompile>
-    <ClCompile Include="..\..\..\api\oc_uuid.c">
-      <Filter>Core</Filter>
-    </ClCompile>
-    <ClCompile Include="..\..\..\deps\mbedtls\library\oid.c">
-      <Filter>mbedTLS</Filter>
-    </ClCompile>
-    <ClCompile Include="..\..\..\deps\mbedtls\library\padlock.c">
-      <Filter>mbedTLS</Filter>
-    </ClCompile>
-    <ClCompile Include="..\..\..\deps\mbedtls\library\pem.c">
-      <Filter>mbedTLS</Filter>
-    </ClCompile>
-    <ClCompile Include="..\..\..\deps\mbedtls\library\pk.c">
-      <Filter>mbedTLS</Filter>
-    </ClCompile>
-    <ClCompile Include="..\..\..\deps\mbedtls\library\pk_wrap.c">
-      <Filter>mbedTLS</Filter>
-    </ClCompile>
-    <ClCompile Include="..\..\..\deps\mbedtls\library\pkcs5.c">
-      <Filter>mbedTLS</Filter>
-    </ClCompile>
-    <ClCompile Include="..\..\..\deps\mbedtls\library\pkcs11.c">
-      <Filter>mbedTLS</Filter>
-    </ClCompile>
-    <ClCompile Include="..\..\..\deps\mbedtls\library\pkcs12.c">
-      <Filter>mbedTLS</Filter>
-    </ClCompile>
-    <ClCompile Include="..\..\..\deps\mbedtls\library\pkparse.c">
-      <Filter>mbedTLS</Filter>
-    </ClCompile>
-    <ClCompile Include="..\..\..\deps\mbedtls\library\platform.c">
-      <Filter>mbedTLS</Filter>
-    </ClCompile>
-    <ClCompile Include="..\..\..\deps\mbedtls\library\pkwrite.c">
-      <Filter>mbedTLS</Filter>
-    </ClCompile>
-    <ClCompile Include="..\..\..\deps\mbedtls\library\ripemd160.c">
-      <Filter>mbedTLS</Filter>
-    </ClCompile>
-    <ClCompile Include="..\..\..\deps\mbedtls\library\rsa.c">
-      <Filter>mbedTLS</Filter>
-    </ClCompile>
-    <ClCompile Include="..\..\..\deps\mbedtls\library\sha1.c">
-      <Filter>mbedTLS</Filter>
-    </ClCompile>
-    <ClCompile Include="..\..\..\deps\mbedtls\library\sha256.c">
-      <Filter>mbedTLS</Filter>
-    </ClCompile>
-    <ClCompile Include="..\..\..\deps\mbedtls\library\sha512.c">
-      <Filter>mbedTLS</Filter>
-    </ClCompile>
-    <ClCompile Include="..\..\..\deps\mbedtls\library\ssl_cache.c">
-      <Filter>mbedTLS</Filter>
-    </ClCompile>
-    <ClCompile Include="..\..\..\deps\mbedtls\library\ssl_ciphersuites.c">
-      <Filter>mbedTLS</Filter>
-    </ClCompile>
-    <ClCompile Include="..\..\..\deps\mbedtls\library\ssl_cli.c">
-      <Filter>mbedTLS</Filter>
-    </ClCompile>
-    <ClCompile Include="..\..\..\deps\mbedtls\library\ssl_cookie.c">
-      <Filter>mbedTLS</Filter>
-    </ClCompile>
-    <ClCompile Include="..\..\..\deps\mbedtls\library\ssl_srv.c">
-      <Filter>mbedTLS</Filter>
-    </ClCompile>
-    <ClCompile Include="..\..\..\deps\mbedtls\library\ssl_ticket.c">
-      <Filter>mbedTLS</Filter>
-    </ClCompile>
-    <ClCompile Include="..\..\..\deps\mbedtls\library\ssl_tls.c">
-      <Filter>mbedTLS</Filter>
-    </ClCompile>
-    <ClCompile Include="..\..\..\deps\mbedtls\library\threading.c">
-      <Filter>mbedTLS</Filter>
-    </ClCompile>
-    <ClCompile Include="..\..\..\deps\mbedtls\library\timing.c">
-      <Filter>mbedTLS</Filter>
-    </ClCompile>
-    <ClCompile Include="..\..\..\deps\mbedtls\library\version.c">
-      <Filter>mbedTLS</Filter>
-    </ClCompile>
-    <ClCompile Include="..\..\..\deps\mbedtls\library\version_features.c">
-      <Filter>mbedTLS</Filter>
-    </ClCompile>
-    <ClCompile Include="..\..\..\deps\mbedtls\library\x509.c">
-      <Filter>mbedTLS</Filter>
-    </ClCompile>
-    <ClCompile Include="..\..\..\deps\mbedtls\library\x509_crt.c">
-      <Filter>mbedTLS</Filter>
-    </ClCompile>
-    <ClCompile Include="..\..\..\deps\mbedtls\library\xtea.c">
-      <Filter>mbedTLS</Filter>
-    </ClCompile>
-    <ClCompile Include="..\..\..\messaging\coap\separate.c">
-      <Filter>Core</Filter>
-    </ClCompile>
-    <ClCompile Include="..\..\..\messaging\coap\transactions.c">
-      <Filter>Core</Filter>
-    </ClCompile>
-    <ClCompile Include="..\abort.c">
-      <Filter>Port</Filter>
-    </ClCompile>
-    <ClCompile Include="..\clock.c">
-      <Filter>Port</Filter>
-    </ClCompile>
-    <ClCompile Include="..\ipadapter.c">
-      <Filter>Port</Filter>
-    </ClCompile>
-    <ClCompile Include="..\random.c">
-      <Filter>Port</Filter>
-    </ClCompile>
-    <ClCompile Include="..\storage.c">
-      <Filter>Port</Filter>
-    </ClCompile>
-    <ClCompile Include="..\..\..\api\oc_session_events.c">
-      <Filter>Core</Filter>
-    </ClCompile>
-    <ClCompile Include="..\..\..\deps\mbedtls\library\rsa_internal.c">
-      <Filter>mbedTLS</Filter>
-    </ClCompile>
-    <ClCompile Include="..\..\..\security\oc_certs.c">
-      <Filter>Security</Filter>
-    </ClCompile>
-    <ClCompile Include="..\..\..\security\oc_keypair.c">
-      <Filter>Security</Filter>
-    </ClCompile>
-    <ClCompile Include="..\..\..\security\oc_obt.c">
-      <Filter>Security</Filter>
-    </ClCompile>
-    <ClCompile Include="..\..\..\security\oc_pki.c">
-      <Filter>Security</Filter>
-    </ClCompile>
-    <ClCompile Include="..\..\..\security\oc_roles.c">
-      <Filter>Security</Filter>
-    </ClCompile>
-    <ClCompile Include="..\..\..\security\oc_sp.c">
-      <Filter>Security</Filter>
-    </ClCompile>
-    <ClCompile Include="..\..\..\security\oc_acl.c">
-      <Filter>Security</Filter>
-    </ClCompile>
-    <ClCompile Include="..\..\..\security\oc_cred.c">
-      <Filter>Security</Filter>
-    </ClCompile>
-    <ClCompile Include="..\..\..\security\oc_doxm.c">
-      <Filter>Security</Filter>
-    </ClCompile>
-    <ClCompile Include="..\..\..\security\oc_pstat.c">
-      <Filter>Security</Filter>
-    </ClCompile>
-    <ClCompile Include="..\..\..\security\oc_store.c">
-      <Filter>Security</Filter>
-    </ClCompile>
-    <ClCompile Include="..\..\..\security\oc_svr.c">
-      <Filter>Security</Filter>
-    </ClCompile>
-    <ClCompile Include="..\..\..\security\oc_tls.c">
-      <Filter>Security</Filter>
-    </ClCompile>
-    <ClCompile Include="..\..\..\security\oc_csr.c">
-      <Filter>Security</Filter>
-    </ClCompile>
-    <ClCompile Include="..\..\..\deps\mbedtls\library\x509_csr.c">
-      <Filter>mbedTLS</Filter>
-    </ClCompile>
-    <ClCompile Include="..\..\..\deps\mbedtls\library\x509_create.c">
-      <Filter>mbedTLS</Filter>
-    </ClCompile>
-    <ClCompile Include="..\..\..\deps\mbedtls\library\x509write_crt.c">
-      <Filter>mbedTLS</Filter>
-    </ClCompile>
-    <ClCompile Include="..\..\..\deps\mbedtls\library\x509write_csr.c">
-      <Filter>mbedTLS</Filter>
-    </ClCompile>
-    <ClCompile Include="..\..\..\security\oc_obt_otm_justworks.c">
-      <Filter>Security</Filter>
-    </ClCompile>
-    <ClCompile Include="..\..\..\security\oc_obt_otm_randompin.c">
-      <Filter>Security</Filter>
-    </ClCompile>
-  </ItemGroup>
-  <ItemGroup>
-    <ClInclude Include="..\..\..\deps\tinycbor\src\cbor.h">
-      <Filter>tinyCBOR</Filter>
-    </ClInclude>
-    <ClInclude Include="..\..\..\deps\tinycbor\src\cborjson.h">
-      <Filter>tinyCBOR</Filter>
-    </ClInclude>
-    <ClInclude Include="..\..\..\messaging\coap\conf.h">
-      <Filter>Core</Filter>
-    </ClInclude>
-    <ClInclude Include="..\..\..\messaging\coap\coap.h">
-      <Filter>Core</Filter>
-    </ClInclude>
-    <ClInclude Include="..\..\..\messaging\coap\constants.h">
-      <Filter>Core</Filter>
-    </ClInclude>
-    <ClInclude Include="..\..\..\messaging\coap\engine.h">
-      <Filter>Core</Filter>
-    </ClInclude>
-    <ClInclude Include="..\..\..\util\pt\lc.h">
-      <Filter>Core</Filter>
-    </ClInclude>
-    <ClInclude Include="..\..\..\util\pt\lc-addrlabels.h">
-      <Filter>Core</Filter>
-    </ClInclude>
-    <ClInclude Include="..\..\..\util\pt\lc-switch.h">
-      <Filter>Core</Filter>
-    </ClInclude>
-    <ClInclude Include="..\..\..\messaging\coap\observe.h">
-      <Filter>Core</Filter>
-    </ClInclude>
-    <ClInclude Include="..\..\..\include\oc_api.h">
-      <Filter>Headers</Filter>
-    </ClInclude>
-    <ClInclude Include="..\..\oc_assert.h">
-      <Filter>Port</Filter>
-    </ClInclude>
-    <ClInclude Include="..\..\..\include\oc_base64.h">
-      <Filter>Headers</Filter>
-    </ClInclude>
-    <ClInclude Include="..\..\..\include\oc_blockwise.h">
-      <Filter>Headers</Filter>
-    </ClInclude>
-    <ClInclude Include="..\..\..\include\oc_buffer.h">
-      <Filter>Headers</Filter>
-    </ClInclude>
-    <ClInclude Include="..\..\..\include\oc_buffer_settings.h">
-      <Filter>Headers</Filter>
-    </ClInclude>
-    <ClInclude Include="..\..\..\include\oc_client_state.h">
-      <Filter>Headers</Filter>
-    </ClInclude>
-    <ClInclude Include="..\..\oc_clock.h">
-      <Filter>Port</Filter>
-    </ClInclude>
-    <ClInclude Include="..\..\..\messaging\coap\oc_coap.h">
-      <Filter>Core</Filter>
-    </ClInclude>
-    <ClInclude Include="..\..\..\include\oc_collection.h">
-      <Filter>Headers</Filter>
-    </ClInclude>
-    <ClInclude Include="..\..\oc_connectivity.h">
-      <Filter>Port</Filter>
-    </ClInclude>
-    <ClInclude Include="..\..\..\include\oc_core_res.h">
-      <Filter>Headers</Filter>
-    </ClInclude>
-    <ClInclude Include="..\..\..\include\oc_discovery.h">
-      <Filter>Headers</Filter>
-    </ClInclude>
-    <ClInclude Include="..\..\..\util\oc_etimer.h">
-      <Filter>Core</Filter>
-    </ClInclude>
-    <ClInclude Include="..\..\..\api\oc_events.h">
-      <Filter>Core</Filter>
-    </ClInclude>
-    <ClInclude Include="..\..\..\include\oc_helpers.h">
-      <Filter>Headers</Filter>
-    </ClInclude>
-    <ClInclude Include="..\..\..\util\oc_list.h">
-      <Filter>Core</Filter>
-    </ClInclude>
-    <ClInclude Include="..\..\..\util\oc_memb.h">
-      <Filter>Core</Filter>
-    </ClInclude>
-    <ClInclude Include="..\..\..\util\oc_mmem.h">
-      <Filter>Core</Filter>
-    </ClInclude>
-    <ClInclude Include="..\..\..\util\oc_process.h">
-      <Filter>Core</Filter>
-    </ClInclude>
-    <ClInclude Include="..\..\..\util\oc_timer.h">
-      <Filter>Core</Filter>
-    </ClInclude>
-    <ClInclude Include="..\..\..\util\pt\pt.h">
-      <Filter>Core</Filter>
-    </ClInclude>
-    <ClInclude Include="..\..\..\util\pt\pt-sem.h">
-      <Filter>Core</Filter>
-    </ClInclude>
-    <ClInclude Include="..\..\..\messaging\coap\separate.h">
-      <Filter>Core</Filter>
-    </ClInclude>
-    <ClInclude Include="..\..\..\messaging\coap\transactions.h">
-      <Filter>Core</Filter>
-    </ClInclude>
-    <ClInclude Include="..\..\..\include\oc_introspection.h">
-      <Filter>Headers</Filter>
-    </ClInclude>
-    <ClInclude Include="..\..\..\include\oc_network_events.h">
-      <Filter>Headers</Filter>
-    </ClInclude>
-    <ClInclude Include="..\..\..\include\oc_obt.h">
-      <Filter>Headers</Filter>
-    </ClInclude>
-    <ClInclude Include="..\..\..\include\oc_rep.h">
-      <Filter>Headers</Filter>
-    </ClInclude>
-    <ClInclude Include="..\..\..\include\oc_ri.h">
-      <Filter>Headers</Filter>
-    </ClInclude>
-    <ClInclude Include="..\..\..\include\oc_uuid.h">
-      <Filter>Headers</Filter>
-    </ClInclude>
-    <ClInclude Include="..\..\oc_log.h">
-      <Filter>Port</Filter>
-    </ClInclude>
-    <ClInclude Include="..\..\oc_network_events_mutex.h">
-      <Filter>Port</Filter>
-    </ClInclude>
-    <ClInclude Include="..\..\oc_random.h">
-      <Filter>Port</Filter>
-    </ClInclude>
-    <ClInclude Include="..\..\oc_storage.h">
-      <Filter>Port</Filter>
-    </ClInclude>
-    <ClInclude Include="..\oc_config.h">
-      <Filter>Port</Filter>
-    </ClInclude>
-    <ClInclude Include="..\..\..\include\oc_session_state.h">
-      <Filter>Core</Filter>
-    </ClInclude>
-    <ClInclude Include="..\..\..\include\oc_endpoint.h">
-      <Filter>Headers</Filter>
-    </ClInclude>
-    <ClInclude Include="..\..\..\include\oc_network_monitor.h">
-      <Filter>Headers</Filter>
-    </ClInclude>
-    <ClInclude Include="..\..\..\include\oc_pki.h">
-      <Filter>Headers</Filter>
-    </ClInclude>
-    <ClInclude Include="..\..\..\include\server_introspection.dat.h">
-      <Filter>Headers</Filter>
-    </ClInclude>
-    <ClInclude Include="..\..\..\security\oc_certs.h">
-      <Filter>Security</Filter>
-    </ClInclude>
-    <ClInclude Include="..\..\..\security\oc_keypair.h">
-      <Filter>Security</Filter>
-    </ClInclude>
-    <ClInclude Include="..\..\..\security\oc_roles.h">
-      <Filter>Security</Filter>
-    </ClInclude>
-    <ClInclude Include="..\..\..\security\oc_sp.h">
-      <Filter>Security</Filter>
-    </ClInclude>
-    <ClInclude Include="..\..\..\security\oc_acl.h">
-      <Filter>Security</Filter>
-    </ClInclude>
-    <ClInclude Include="..\..\..\security\oc_cred.h">
-      <Filter>Security</Filter>
-    </ClInclude>
-    <ClInclude Include="..\..\..\security\oc_doxm.h">
-      <Filter>Security</Filter>
-    </ClInclude>
-    <ClInclude Include="..\..\..\security\oc_pstat.h">
-      <Filter>Security</Filter>
-    </ClInclude>
-    <ClInclude Include="..\..\..\security\oc_store.h">
-      <Filter>Security</Filter>
-    </ClInclude>
-    <ClInclude Include="..\..\..\security\oc_svr.h">
-      <Filter>Security</Filter>
-    </ClInclude>
-    <ClInclude Include="..\..\..\security\oc_tls.h">
-      <Filter>Security</Filter>
-    </ClInclude>
-    <ClInclude Include="..\..\..\security\oc_csr.h">
-      <Filter>Security</Filter>
-    </ClInclude>
-    <ClInclude Include="..\..\..\include\oc_clock_util.h">
-      <Filter>Headers</Filter>
-    </ClInclude>
-    <ClInclude Include="..\..\..\include\oc_session_events.h">
-      <Filter>Headers</Filter>
-    </ClInclude>
-    <ClInclude Include="..\..\..\include\oc_signal_event_loop.h">
-      <Filter>Headers</Filter>
-    </ClInclude>
-  </ItemGroup>
-  <ItemGroup>
-    <Filter Include="mbedTLS">
-      <UniqueIdentifier>{9bdeef2e-1d5c-411c-b11c-aabb1c6478ad}</UniqueIdentifier>
-    </Filter>
-    <Filter Include="tinyCBOR">
-      <UniqueIdentifier>{33b70029-8c20-4c7d-8034-34f7504757bc}</UniqueIdentifier>
-    </Filter>
-    <Filter Include="Core">
-      <UniqueIdentifier>{55347d70-cba2-4bfc-9df7-1f52462264a8}</UniqueIdentifier>
-    </Filter>
-    <Filter Include="Headers">
-      <UniqueIdentifier>{dc57e016-d04c-4c39-b827-5d052b3bcdf6}</UniqueIdentifier>
-    </Filter>
-    <Filter Include="Port">
-      <UniqueIdentifier>{00c2e29b-e86c-4224-9f02-56e1b25e8afb}</UniqueIdentifier>
-    </Filter>
-    <Filter Include="Security">
-      <UniqueIdentifier>{c6a27107-4b6c-4673-be9e-c0d8641f0a90}</UniqueIdentifier>
-    </Filter>
-  </ItemGroup>
-  <ItemGroup>
-    <None Include="..\..\..\security\oc_pstat.c.diff">
-      <Filter>Core</Filter>
-    </None>
-    <None Include="..\..\..\security\oc_tls.c.diff">
-      <Filter>Core</Filter>
-    </None>
-  </ItemGroup>
-=======
 ﻿<?xml version="1.0" encoding="utf-8"?>
 <Project ToolsVersion="4.0" xmlns="http://schemas.microsoft.com/developer/msbuild/2003">
   <ItemGroup>
@@ -1209,5 +612,12 @@
       <UniqueIdentifier>{d83c9727-1931-4e51-9774-da03809c6325}</UniqueIdentifier>
     </Filter>
   </ItemGroup>
->>>>>>> 197f479e
+  <ItemGroup>
+    <None Include="..\..\..\security\oc_pstat.c.diff">
+      <Filter>Core</Filter>
+    </None>
+    <None Include="..\..\..\security\oc_tls.c.diff">
+      <Filter>Core</Filter>
+    </None>
+  </ItemGroup>
 </Project>