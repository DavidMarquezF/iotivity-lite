/*
 // Copyright (c) 2018 Samsung Electronics France SAS
 // Copyright (c) 2016 Intel Corporation
 //
 // Licensed under the Apache License, Version 2.0 (the "License");
 // you may not use this file except in compliance with the License.
 // You may obtain a copy of the License at
 //
 //      http://www.apache.org/licenses/LICENSE-2.0
 //
 // Unless required by applicable law or agreed to in writing, software
 // distributed under the License is distributed on an "AS IS" BASIS,
 // WITHOUT WARRANTIES OR CONDITIONS OF ANY KIND, either express or implied.
 // See the License for the specific language governing permissions and
 // limitations under the License.
 */
#ifndef CONFIG_H
#define CONFIG_H


/* Time resolution */
#include <stdint.h>
<<<<<<< HEAD
#include <time.h>
=======

#ifdef __cplusplus
extern "C" {
#endif

>>>>>>> a9dee1f2
typedef uint64_t oc_clock_time_t;


#define FD_SETSIZE	(CONFIG_NFILE_DESCRIPTORS + CONFIG_NSOCKET_DESCRIPTORS)

#define OC_CLOCK_CONF_TICKS_PER_SECOND CLOCKS_PER_SEC

#ifdef EASYSETUP
#define OC_COLLECTIONS
#endif

/* Security Layer */
/* Max inactivity timeout before tearing down DTLS connection */
#define OC_DTLS_INACTIVITY_TIMEOUT (600)

/* Maximum wait time for select function */
#define SELECT_TIMEOUT_SEC (1)

/* Add support for passing network up/down events to the app */
#define OC_NETWORK_MONITOR
/* Add support for passing TCP/TLS/DTLS session connection events to the app */
#define OC_SESSION_EVENTS

/* Add support for dns lookup to the endpoint */
#define OC_DNS_LOOKUP

/* If we selected support for dynamic memory allocation */
#ifdef OC_DYNAMIC_ALLOCATION
#define OC_COLLECTIONS
#define OC_BLOCK_WISE

#else /* OC_DYNAMIC_ALLOCATION */
/* List of constraints below for a build that does not employ dynamic
   memory allocation
*/
/* Memory pool sizes */
#define OC_BYTES_POOL_SIZE (1800)
#define OC_INTS_POOL_SIZE (100)
#define OC_DOUBLES_POOL_SIZE (4)

/* Server-side parameters */
/* Maximum number of server resources */
#define OC_MAX_APP_RESOURCES (4)

#define OC_MAX_NUM_COLLECTIONS (1)

/* Common paramters */
/* Prescriptive lower layers MTU size, enable block-wise transfers */
#define OC_BLOCK_WISE_SET_MTU (700)

/* Maximum size of request/response payloads */
#define OC_MAX_APP_DATA_SIZE (2048)

/* Maximum number of concurrent requests */
#define OC_MAX_NUM_CONCURRENT_REQUESTS (3)

/* Maximum number of nodes in a payload tree structure */
#define OC_MAX_NUM_REP_OBJECTS (150)

/* Number of devices on the OCF platform */
#define OC_MAX_NUM_DEVICES (2)

/* Maximum number of endpoints */
#define OC_MAX_NUM_ENDPOINTS (20)

/* Security layer */
/* Maximum number of authorized clients */
#define OC_MAX_NUM_SUBJECTS (2)

/* Maximum number of concurrent DTLS sessions */
#define OC_MAX_DTLS_PEERS (1)

/* Maximum number of peer for TCP channel */
#define OC_MAX_TCP_PEERS (2)

/* Maximum number of interfaces for IP adapter */
#define OC_MAX_IP_INTERFACES (2)

/* Maximum number of callbacks for Network interface event monitoring */
#define OC_MAX_NETWORK_INTERFACE_CBS (2)

/* Maximum number of callbacks for connection of session */
#define OC_MAX_SESSION_EVENT_CBS (2)

#endif /* !OC_DYNAMIC_ALLOCATION */

#ifdef __cplusplus
}  // extern "C"
#endif

#endif /* CONFIG_H */<|MERGE_RESOLUTION|>--- conflicted
+++ resolved
@@ -20,17 +20,13 @@
 
 /* Time resolution */
 #include <stdint.h>
-<<<<<<< HEAD
 #include <time.h>
-=======
 
 #ifdef __cplusplus
 extern "C" {
 #endif
 
->>>>>>> a9dee1f2
 typedef uint64_t oc_clock_time_t;
-
 
 #define FD_SETSIZE	(CONFIG_NFILE_DESCRIPTORS + CONFIG_NSOCKET_DESCRIPTORS)
 
@@ -116,7 +112,7 @@
 #endif /* !OC_DYNAMIC_ALLOCATION */
 
 #ifdef __cplusplus
-}  // extern "C"
+} // extern "C"
 #endif
 
 #endif /* CONFIG_H */