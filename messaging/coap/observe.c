/*
// Copyright (c) 2016 Intel Corporation
//
// Licensed under the Apache License, Version 2.0 (the "License");
// you may not use this file except in compliance with the License.
// You may obtain a copy of the License at
//
//      http://www.apache.org/licenses/LICENSE-2.0
//
// Unless required by applicable law or agreed to in writing, software
// distributed under the License is distributed on an "AS IS" BASIS,
// WITHOUT WARRANTIES OR CONDITIONS OF ANY KIND, either express or implied.
// See the License for the specific language governing permissions and
// limitations under the License.
*/
/*
 *
 * Copyright (c) 2013, Institute for Pervasive Computing, ETH Zurich
 * All rights reserved.
 *
 * Redistribution and use in source and binary forms, with or without
 * modification, are permitted provided that the following conditions
 * are met:
 * 1. Redistributions of source code must retain the above copyright
 *    notice, this list of conditions and the following disclaimer.
 * 2. Redistributions in binary form must reproduce the above copyright
 *    notice, this list of conditions and the following disclaimer in the
 *    documentation and/or other materials provided with the distribution.
 * 3. Neither the name of the Institute nor the names of its contributors
 *    may be used to endorse or promote products derived from this software
 *    without specific prior written permission.
 *
 * THIS SOFTWARE IS PROVIDED BY THE INSTITUTE AND CONTRIBUTORS ``AS IS'' AND
 * ANY EXPRESS OR IMPLIED WARRANTIES, INCLUDING, BUT NOT LIMITED TO, THE
 * IMPLIED WARRANTIES OF MERCHANTABILITY AND FITNESS FOR A PARTICULAR PURPOSE
 * ARE DISCLAIMED.  IN NO EVENT SHALL THE INSTITUTE OR CONTRIBUTORS BE LIABLE
 * FOR ANY DIRECT, INDIRECT, INCIDENTAL, SPECIAL, EXEMPLARY, OR CONSEQUENTIAL
 * DAMAGES (INCLUDING, BUT NOT LIMITED TO, PROCUREMENT OF SUBSTITUTE GOODS
 * OR SERVICES; LOSS OF USE, DATA, OR PROFITS; OR BUSINESS INTERRUPTION)
 * HOWEVER CAUSED AND ON ANY THEORY OF LIABILITY, WHETHER IN CONTRACT, STRICT
 * LIABILITY, OR TORT (INCLUDING NEGLIGENCE OR OTHERWISE) ARISING IN ANY WAY
 * OUT OF THE USE OF THIS SOFTWARE, EVEN IF ADVISED OF THE POSSIBILITY OF
 * SUCH DAMAGE.
 *
 * This file is part of the Contiki operating system.
 */

#include "config.h"

#ifdef OC_SERVER

#include "observe.h"
#include "util/oc_memb.h"
#include <stdio.h>
#include <string.h>

#ifdef OC_BLOCK_WISE
#include "oc_blockwise.h"
#endif /* OC_BLOCK_WISE */

#ifdef OC_COLLECTIONS
#include "oc_collection.h"
#endif /* OC_COLLECTIONS */

#include "oc_coap.h"
#include "oc_rep.h"
#include "oc_ri.h"
/*-------------------*/
uint64_t observe_counter = 3;
/*---------------------------------------------------------------------------*/
OC_LIST(observers_list);
OC_MEMB(observers_memb, coap_observer_t, COAP_MAX_OBSERVERS);

/*---------------------------------------------------------------------------*/
/*- Internal API ------------------------------------------------------------*/
/*---------------------------------------------------------------------------*/
static int
coap_remove_observer_handle_by_uri(oc_endpoint_t *endpoint, const char *uri,
                                   int uri_len)
{
  int removed = 0;
  coap_observer_t *obs = (coap_observer_t *)oc_list_head(observers_list), *next;

  while (obs) {
    next = obs->next;
    if (((memcmp(&obs->endpoint, endpoint, sizeof(oc_endpoint_t)) == 0)) &&
        (obs->url == uri || memcmp(obs->url, uri, uri_len) == 0)) {
      obs->resource->num_observers--;
      oc_list_remove(observers_list, obs);
      oc_memb_free(&observers_memb, obs);
      removed++;
      break;
    }
    obs = next;
  }
  return removed;
}
/*---------------------------------------------------------------------------*/
static int
#ifdef OC_BLOCK_WISE
add_observer(oc_resource_t *resource, uint16_t block2_size,
             oc_endpoint_t *endpoint, const uint8_t *token, size_t token_len,
             const char *uri, int uri_len)
#else  /* OC_BLOCK_WISE */
add_observer(oc_resource_t *resource, oc_endpoint_t *endpoint,
             const uint8_t *token, size_t token_len, const char *uri,
             int uri_len)
#endif /* !OC_BLOCK_WISE */
{
  /* Remove existing observe relationship, if any. */
  int dup = coap_remove_observer_handle_by_uri(endpoint, uri, uri_len);

  coap_observer_t *o = oc_memb_alloc(&observers_memb);

  if (o) {
    int max = sizeof(o->url) - 1;
    if (max > uri_len) {
      max = uri_len;
    }
    memcpy(o->url, uri, max);
    o->url[max] = 0;
    memcpy(&o->endpoint, endpoint, sizeof(oc_endpoint_t));
    o->token_len = token_len;
    memcpy(o->token, token, token_len);
    o->last_mid = 0;
    o->obs_counter = observe_counter;
    o->resource = resource;
#ifdef OC_BLOCK_WISE
    o->block2_size = block2_size;
#endif /* OC_BLOCK_WISE */
    resource->num_observers++;
#ifdef OC_DYNAMIC_ALLOCATION
    OC_DBG("Adding observer (%u) for /%s [0x%02X%02X]\n",
           oc_list_length(observers_list) + 1, o->url, o->token[0],
           o->token[1]);
#else  /* OC_DYNAMIC_ALLOCATION */
    OC_DBG("Adding observer (%u/%u) for /%s [0x%02X%02X]\n",
           oc_list_length(observers_list) + 1, COAP_MAX_OBSERVERS, o->url,
           o->token[0], o->token[1]);
#endif /* !OC_DYNAMIC_ALLOCATION */
    oc_list_add(observers_list, o);
    return dup;
  }
<<<<<<< HEAD
  OC_ERR("observers exhausted\n");
=======
  OC_WRN("insufficient memory to add new observer\n");
>>>>>>> 4b2fa789
  return -1;
}
/*---------------------------------------------------------------------------*/
/*- Removal -----------------------------------------------------------------*/
/*---------------------------------------------------------------------------*/
void
coap_remove_observer(coap_observer_t *o)
{
  OC_DBG("Removing observer for /%s [0x%02X%02X]\n", o->url, o->token[0],
         o->token[1]);

#ifdef OC_BLOCK_WISE
  oc_blockwise_state_t *response_state = oc_blockwise_find_response_buffer(
    oc_string(o->resource->uri) + 1, oc_string_len(o->resource->uri) - 1,
    &o->endpoint, OC_GET, OC_BLOCKWISE_SERVER);
  if (response_state) {
    response_state->ref_count = 0;
  }
#endif /* OC_BLOCK_WISE */

  oc_list_remove(observers_list, o);
  oc_memb_free(&observers_memb, o);
}
/*---------------------------------------------------------------------------*/
int
coap_remove_observer_by_client(oc_endpoint_t *endpoint)
{
  int removed = 0;
  coap_observer_t *obs = (coap_observer_t *)oc_list_head(observers_list), *next;

  OC_DBG("Unregistering observers for client at: ");
  OC_LOGipaddr(*endpoint);

  while (obs) {
    next = obs->next;
    if (memcmp(&obs->endpoint, endpoint, sizeof(oc_endpoint_t)) == 0) {
      obs->resource->num_observers--;
      coap_remove_observer(obs);
      removed++;
    }
    obs = next;
  }
  OC_DBG("Removed %d observers\n", removed);
  return removed;
}
/*---------------------------------------------------------------------------*/
int
coap_remove_observer_by_token(oc_endpoint_t *endpoint, uint8_t *token,
                              size_t token_len)
{
  int removed = 0;
  coap_observer_t *obs = (coap_observer_t *)oc_list_head(observers_list);
  OC_DBG("Unregistering observers for request token 0x%02X%02X\n", token[0],
         token[1]);
  while (obs) {
    if (memcmp(&obs->endpoint, endpoint, sizeof(oc_endpoint_t)) == 0 &&
        obs->token_len == token_len &&
        memcmp(obs->token, token, token_len) == 0) {
      obs->resource->num_observers--;
      coap_remove_observer(obs);
      removed++;
      break;
    }
    obs = obs->next;
  }
  OC_DBG("Removed %d observers\n", removed);
  return removed;
}
/*---------------------------------------------------------------------------*/
int
coap_remove_observer_by_mid(oc_endpoint_t *endpoint, uint16_t mid)
{
  int removed = 0;
  coap_observer_t *obs = NULL;
  OC_DBG("Unregistering observers for request MID %u\n", mid);

  for (obs = (coap_observer_t *)oc_list_head(observers_list); obs != NULL;
       obs = obs->next) {
    if (memcmp(&obs->endpoint, endpoint, sizeof(*endpoint)) == 0 &&
        obs->last_mid == mid) {
      obs->resource->num_observers--;
      coap_remove_observer(obs);
      removed++;
      break;
    }
  }
  OC_DBG("Removed %d observers\n", removed);
  return removed;
}

/*---------------------------------------------------------------------------*/
/*- Notification ------------------------------------------------------------*/
/*---------------------------------------------------------------------------*/
int
coap_notify_observers(oc_resource_t *resource,
                      oc_response_buffer_t *response_buf,
                      oc_endpoint_t *endpoint)
{
  if (!resource) {
    OC_DBG("coap_notify_observers: no resource passed; returning\n");
    return 0;
  }

  int num_observers = 0;
  if (!resource->num_observers) {
    OC_DBG("coap_notify_observers: no observers; returning\n");
    return 0;
  }
  num_observers = resource->num_observers;

#ifdef OC_BLOCK_WISE
  oc_blockwise_state_t *response_state;
#endif /* OC_BLOCK_WISE */

#ifndef OC_DYNAMIC_ALLOCATION
  uint8_t buffer[OC_MAX_APP_DATA_SIZE];
#else  /* !OC_DYNAMIC_ALLOCATION */
  uint8_t *buffer = malloc(OC_MAX_APP_DATA_SIZE);
  if (!buffer)
    goto leave_notify_observers;
#endif /* OC_DYNAMIC_ALLOCATION */

  oc_request_t request = { 0 };
  oc_response_t response = { 0 };
  response.separate_response = 0;
  oc_response_buffer_t response_buffer;
  if (!response_buf && resource) {
    OC_DBG("coap_notify_observers: Issue GET request to resource\n");
    response_buffer.buffer = buffer;

    response_buffer.buffer_size = OC_MAX_APP_DATA_SIZE;
    response.response_buffer = &response_buffer;
    request.resource = resource;
    request.response = &response;
    request.request_payload = NULL;
    oc_rep_new(response_buffer.buffer, response_buffer.buffer_size);
#ifdef OC_COLLECTIONS
    if (oc_check_if_collection(resource))
      oc_handle_collection_request(OC_GET, &request,
                                   resource->default_interface);
    else
#endif /* OC_COLLECTIONS */
      resource->get_handler.cb(&request, resource->default_interface,
                               resource->get_handler.user_data);
    response_buf = &response_buffer;
    if (response_buf->code == OC_IGNORE) {
      OC_DBG("coap_notify_observers: Resource ignored request\n");
      goto leave_notify_observers;
    }
  }

  coap_observer_t *obs = NULL;
  /* iterate over observers */
  for (obs = (coap_observer_t *)oc_list_head(observers_list); obs;
       obs = obs->next) {
    if ((obs->resource != resource) ||
        (endpoint &&
         memcmp(&obs->endpoint, endpoint, sizeof(oc_endpoint_t)) != 0)) {
      continue;
    }

    if (response.separate_response != NULL &&
        response_buf->code == oc_status_code(OC_STATUS_OK)) {
      coap_packet_t req[1];
      coap_init_message(req, COAP_TYPE_NON, COAP_GET, 0);
      memcpy(req->token, obs->token, obs->token_len);
      req->token_len = obs->token_len;

      coap_set_header_uri_path(req, oc_string(resource->uri),
                               oc_string_len(resource->uri));

      OC_DBG("Resource is SLOW; creating separate response\n");
#ifdef OC_BLOCK_WISE
      if (coap_separate_accept(req, response.separate_response, &obs->endpoint,
                               0, obs->block2_size) == 1)
#else  /* OC_BLOCK_WISE */
      if (coap_separate_accept(req, response.separate_response, &obs->endpoint,
                               0) == 1)
#endif /* !OC_BLOCK_WISE */
        response.separate_response->active = 1;
    } else {
      OC_DBG("coap_notify_observers: notifying observer\n");
      coap_transaction_t *transaction = NULL;
      if (response_buf) {
        coap_packet_t notification[1];
        coap_init_message(notification, COAP_TYPE_NON, CONTENT_2_05, 0);

#ifdef OC_BLOCK_WISE
        if (response_buf->response_length > obs->block2_size) {
          notification->type = COAP_TYPE_CON;
          response_state = oc_blockwise_find_response_buffer(
            oc_string(obs->resource->uri) + 1,
            oc_string_len(obs->resource->uri) - 1, &obs->endpoint, OC_GET,
            OC_BLOCKWISE_SERVER);
          if (response_state) {
            continue;
          }
          response_state = oc_blockwise_alloc_response_buffer(
            oc_string(obs->resource->uri) + 1,
            oc_string_len(obs->resource->uri) - 1, &obs->endpoint, OC_GET,
            OC_BLOCKWISE_SERVER);
          if (!response_state) {
            goto leave_notify_observers;
          }
          memcpy(response_state->buffer, response_buf->buffer,
                 response_buf->response_length);
          response_state->payload_size = response_buf->response_length;
          uint16_t payload_size = 0;
          const void *payload = oc_blockwise_dispatch_block(
            response_state, 0, obs->block2_size, &payload_size);
          if (payload) {
            coap_set_payload(notification, payload, payload_size);
            coap_set_header_block2(notification, 0, 1, obs->block2_size);
            coap_set_header_size2(notification, response_state->payload_size);
            oc_blockwise_response_state_t *bwt_res_state =
              (oc_blockwise_response_state_t *)response_state;
            coap_set_header_etag(notification, bwt_res_state->etag,
                                 COAP_ETAG_LEN);
          }
        } else
#endif /* OC_BLOCK_WISE */
        {
          if (obs->obs_counter % COAP_OBSERVE_REFRESH_INTERVAL == 0) {
            OC_DBG("coap_observe_notify: forcing CON notification to check for "
                   "client liveness\n");
            notification->type = COAP_TYPE_CON;
          }
          coap_set_payload(notification, response_buf->buffer,
                           response_buf->response_length);
        }

        coap_set_status_code(notification, response_buf->code);
        if (notification->code < BAD_REQUEST_4_00 &&
            obs->resource->num_observers) {
          coap_set_header_observe(notification, (obs->obs_counter)++);
          observe_counter++;
        } else {
          coap_set_header_observe(notification, 1);
        }
        coap_set_header_content_format(notification, APPLICATION_CBOR);
        coap_set_token(notification, obs->token, obs->token_len);
        transaction = coap_new_transaction(coap_get_mid(), &obs->endpoint);
        if (transaction) {
          obs->last_mid = transaction->mid;
          notification->mid = transaction->mid;
          transaction->message->length =
            coap_serialize_message(notification, transaction->message->data);

          coap_send_transaction(transaction);
        }
      }
    }
  }

leave_notify_observers:
#ifdef OC_DYNAMIC_ALLOCATION
  if (buffer)
    free(buffer);
#endif /* OC_DYNAMIC_ALLOCATION */
  return num_observers;
}
/*---------------------------------------------------------------------------*/
#ifdef OC_BLOCK_WISE
int
coap_observe_handler(void *request, void *response, oc_resource_t *resource,
                     uint16_t block2_size, oc_endpoint_t *endpoint)
#else  /* OC_BLOCK_WISE */
int
coap_observe_handler(void *request, void *response, oc_resource_t *resource,
                     oc_endpoint_t *endpoint)
#endif /* !OC_BLOCK_WISE */
{
  coap_packet_t *const coap_req = (coap_packet_t *)request;
  coap_packet_t *const coap_res = (coap_packet_t *)response;
  int dup = -1;
  if (coap_req->code == COAP_GET && coap_res->code < 128) {
    if (IS_OPTION(coap_req, COAP_OPTION_OBSERVE)) {
      if (coap_req->observe == 0) {
        dup =
#ifdef OC_BLOCK_WISE
          add_observer(resource, block2_size, endpoint, coap_req->token,
                       coap_req->token_len, coap_req->uri_path,
                       coap_req->uri_path_len);
#else  /* OC_BLOCK_WISE */
          add_observer(resource, endpoint, coap_req->token, coap_req->token_len,
                       coap_req->uri_path, coap_req->uri_path_len);
#endif /* !OC_BLOCK_WISE */
      } else if (coap_req->observe == 1) {
        dup = coap_remove_observer_by_token(endpoint, coap_req->token,
                                            coap_req->token_len);
      }
    }
  }
  return dup;
}
/*---------------------------------------------------------------------------*/

#endif /* OC_SERVER */<|MERGE_RESOLUTION|>--- conflicted
+++ resolved
@@ -141,11 +141,7 @@
     oc_list_add(observers_list, o);
     return dup;
   }
-<<<<<<< HEAD
-  OC_ERR("observers exhausted\n");
-=======
   OC_WRN("insufficient memory to add new observer\n");
->>>>>>> 4b2fa789
   return -1;
 }
 /*---------------------------------------------------------------------------*/
