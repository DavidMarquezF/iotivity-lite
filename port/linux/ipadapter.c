/*
// Copyright (c) 2018 Intel Corporation
//
// Licensed under the Apache License, Version 2.0 (the "License");
// you may not use this file except in compliance with the License.
// You may obtain a copy of the License at
//
//      http://www.apache.org/licenses/LICENSE-2.0
//
// Unless required by applicable law or agreed to in writing, software
// distributed under the License is distributed on an "AS IS" BASIS,
// WITHOUT WARRANTIES OR CONDITIONS OF ANY KIND, either express or implied.
// See the License for the specific language governing permissions and
// limitations under the License.
*/

#define _GNU_SOURCE
#include "ipcontext.h"
#ifdef OC_TCP
#include "tcpadapter.h"
#endif
#include "oc_buffer.h"
#include "oc_core_res.h"
#include "oc_endpoint.h"
#include "oc_network_monitor.h"
#include "port/oc_assert.h"
#include "port/oc_connectivity.h"
#include <arpa/inet.h>
#include <assert.h>
#include <errno.h>
#include <ifaddrs.h>
#include <linux/if_packet.h>
#include <linux/netlink.h>
#include <linux/rtnetlink.h>
#include <net/if.h>
#include <netdb.h>
#include <signal.h>
#include <stdint.h>
#include <stdio.h>
#include <string.h>
#include <sys/select.h>
#include <sys/un.h>
#include <unistd.h>

/* Some outdated toolchains do not define IFA_FLAGS.
   Note: Requires Linux kernel 3.14 or later. */
#ifndef IFA_FLAGS
#define IFA_FLAGS (IFA_MULTICAST+1)
#endif

#define OCF_PORT_UNSECURED (5683)
static const uint8_t ALL_OCF_NODES_LL[] = {
  0xff, 0x02, 0, 0, 0, 0, 0, 0, 0, 0, 0, 0, 0, 0, 0x01, 0x58
};
static const uint8_t ALL_OCF_NODES_RL[] = {
  0xff, 0x03, 0, 0, 0, 0, 0, 0, 0, 0, 0, 0, 0, 0, 0x01, 0x58
};
static const uint8_t ALL_OCF_NODES_SL[] = {
  0xff, 0x05, 0, 0, 0, 0, 0, 0, 0, 0, 0, 0, 0, 0, 0x01, 0x58
};
#define ALL_COAP_NODES_V4 0xe00001bb

static pthread_mutex_t mutex;
struct sockaddr_nl ifchange_nl;
int ifchange_sock;
bool ifchange_initialized;

OC_LIST(ip_contexts);
OC_MEMB(ip_context_s, ip_context_t, OC_MAX_NUM_DEVICES);

OC_MEMB(device_eps, oc_endpoint_t, 8 * OC_MAX_NUM_DEVICES); // fix

#ifdef OC_NETWORK_MONITOR
/**
 * Structure to manage interface list.
 */
typedef struct ip_interface
{
  struct ip_interface *next;
  int if_index;
} ip_interface_t;

OC_LIST(ip_interface_list);
OC_MEMB(ip_interface_s, ip_interface_t, OC_MAX_IP_INTERFACES);

OC_LIST(oc_network_interface_cb_list);
OC_MEMB(oc_network_interface_cb_s, oc_network_interface_cb_t,
        OC_MAX_NETWORK_INTERFACE_CBS);

static ip_interface_t *
get_ip_interface(int target_index)
{
  ip_interface_t *if_item = oc_list_head(ip_interface_list);
  while (if_item != NULL && if_item->if_index != target_index) {
    if_item = if_item->next;
  }
  return if_item;
}

static bool
add_ip_interface(int target_index)
{
  if (get_ip_interface(target_index))
    return false;

  ip_interface_t *new_if = oc_memb_alloc(&ip_interface_s);
  if (!new_if) {
    OC_ERR("interface item alloc failed");
    return false;
  }
  new_if->if_index = target_index;
  oc_list_add(ip_interface_list, new_if);
  OC_DBG("New interface added: %d", new_if->if_index);
  return true;
}

static bool
check_new_ip_interfaces(void)
{
  struct ifaddrs *ifs = NULL, *interface = NULL;
  if (getifaddrs(&ifs) < 0) {
    OC_ERR("querying interface address");
    return false;
  }
  for (interface = ifs; interface != NULL; interface = interface->ifa_next) {
    /* Ignore interfaces that are down and the loopback interface */
    if (!(interface->ifa_flags & IFF_UP) ||
        interface->ifa_flags & IFF_LOOPBACK) {
      continue;
    }
    /* Obtain interface index for this address */
    int if_index = if_nametoindex(interface->ifa_name);

    add_ip_interface(if_index);
  }
  freeifaddrs(ifs);
  return true;
}

static bool
remove_ip_interface(int target_index)
{
  ip_interface_t *if_item = get_ip_interface(target_index);
  if (!if_item) {
    return false;
  }

  oc_list_remove(ip_interface_list, if_item);
  oc_memb_free(&ip_interface_s, if_item);
  OC_DBG("Removed from ip interface list: %d", target_index);
  return true;
}

static void
remove_all_ip_interface(void)
{
  ip_interface_t *if_item = oc_list_head(ip_interface_list), *next;
  while (if_item != NULL) {
    next = if_item->next;
    oc_list_remove(ip_interface_list, if_item);
    oc_memb_free(&ip_interface_s, if_item);
    if_item = next;
  }
}

static void
remove_all_network_interface_cbs(void)
{
  oc_network_interface_cb_t *cb_item =
                              oc_list_head(oc_network_interface_cb_list),
                            *next;
  while (cb_item != NULL) {
    next = cb_item->next;
    oc_list_remove(oc_network_interface_cb_list, cb_item);
    oc_memb_free(&oc_network_interface_cb_s, cb_item);
    cb_item = next;
  }
}
#endif /* OC_NETWORK_MONITOR */

#ifdef OC_SESSION_EVENTS
OC_LIST(oc_session_event_cb_list);
OC_MEMB(oc_session_event_cb_s, oc_session_event_cb_t, OC_MAX_SESSION_EVENT_CBS);

static void
remove_all_session_event_cbs(void)
{
  oc_session_event_cb_t *cb_item = oc_list_head(oc_session_event_cb_list),
                        *next;
  while (cb_item != NULL) {
    next = cb_item->next;
    oc_list_remove(oc_session_event_cb_list, cb_item);
    oc_memb_free(&oc_session_event_cb_s, cb_item);
    cb_item = next;
  }
}

#endif /* OC_SESSION_EVENTS */

void
oc_network_event_handler_mutex_init(void)
{
  if (pthread_mutex_init(&mutex, NULL) != 0) {
    oc_abort("error initializing network event handler mutex");
  }
}

void
oc_network_event_handler_mutex_lock(void)
{
  pthread_mutex_lock(&mutex);
}

void
oc_network_event_handler_mutex_unlock(void)
{
  pthread_mutex_unlock(&mutex);
}

void
oc_network_event_handler_mutex_destroy(void)
{
  ifchange_initialized = false;
  close(ifchange_sock);
#ifdef OC_NETWORK_MONITOR
  remove_all_ip_interface();
  remove_all_network_interface_cbs();
#endif /* OC_NETWORK_MONITOR */
#ifdef OC_SESSION_EVENTS
  remove_all_session_event_cbs();
#endif /* OC_SESSION_EVENTS */
  pthread_mutex_destroy(&mutex);
}

static ip_context_t *
get_ip_context_for_device(int device)
{
  ip_context_t *dev = oc_list_head(ip_contexts);
  while (dev != NULL && dev->device != device) {
    dev = dev->next;
  }
  if (!dev) {
    return NULL;
  }
  return dev;
}

#ifdef OC_IPV4
static int add_mcast_sock_to_ipv4_mcast_group(int mcast_sock,
                                              const struct in_addr *local,
                                              int interface_index) {
  struct ip_mreqn mreq;

  memset(&mreq, 0, sizeof(mreq));
  mreq.imr_multiaddr.s_addr = htonl(ALL_COAP_NODES_V4);
  mreq.imr_ifindex = interface_index;
  memcpy(&mreq.imr_address, local, sizeof(struct in_addr));

  (void)setsockopt(mcast_sock, IPPROTO_IP, IP_DROP_MEMBERSHIP, &mreq,
                   sizeof(mreq));

  if (setsockopt(mcast_sock, IPPROTO_IP, IP_ADD_MEMBERSHIP, &mreq,
                 sizeof(mreq)) == -1) {
    OC_ERR("joining IPv4 multicast group %d", errno);
    return -1;
  }

  return 0;
}
#endif /* OC_IPV4 */

static int add_mcast_sock_to_ipv6_mcast_group(int mcast_sock,
                                              int interface_index) {
  struct ipv6_mreq mreq;

  /* Link-local scope */
  memset(&mreq, 0, sizeof(mreq));
  memcpy(mreq.ipv6mr_multiaddr.s6_addr, ALL_OCF_NODES_LL, 16);
  mreq.ipv6mr_interface = interface_index;

  (void)setsockopt(mcast_sock, IPPROTO_IPV6, IPV6_DROP_MEMBERSHIP, &mreq,
                   sizeof(mreq));

  if (setsockopt(mcast_sock, IPPROTO_IPV6, IPV6_ADD_MEMBERSHIP, &mreq,
                 sizeof(mreq)) == -1) {
    OC_ERR("joining link-local IPv6 multicast group %d", errno);
    return -1;
  }

  /* Realm-local scope */
  memset(&mreq, 0, sizeof(mreq));
  memcpy(mreq.ipv6mr_multiaddr.s6_addr, ALL_OCF_NODES_RL, 16);
  mreq.ipv6mr_interface = interface_index;

  (void)setsockopt(mcast_sock, IPPROTO_IPV6, IPV6_DROP_MEMBERSHIP, &mreq,
                   sizeof(mreq));

  if (setsockopt(mcast_sock, IPPROTO_IPV6, IPV6_ADD_MEMBERSHIP, &mreq,
                 sizeof(mreq)) == -1) {
    OC_ERR("joining realm-local IPv6 multicast group %d", errno);
    return -1;
  }

  /* Site-local scope */
  memset(&mreq, 0, sizeof(mreq));
  memcpy(mreq.ipv6mr_multiaddr.s6_addr, ALL_OCF_NODES_SL, 16);
  mreq.ipv6mr_interface = interface_index;

  (void)setsockopt(mcast_sock, IPPROTO_IPV6, IPV6_DROP_MEMBERSHIP, &mreq,
                   sizeof(mreq));

  if (setsockopt(mcast_sock, IPPROTO_IPV6, IPV6_ADD_MEMBERSHIP, &mreq,
                 sizeof(mreq)) == -1) {
    OC_ERR("joining site-local IPv6 multicast group %d", errno);
    return -1;
  }

  return 0;
}

static int configure_mcast_socket(int mcast_sock, int sa_family) {
  int ret = 0;
  struct ifaddrs *ifs = NULL, *interface = NULL;
  if (getifaddrs(&ifs) < 0) {
    OC_ERR("querying interface addrs");
    return -1;
  }
  for (interface = ifs; interface != NULL; interface = interface->ifa_next) {
    /* Ignore interfaces that are down and the loopback interface */
    if (!(interface->ifa_flags & IFF_UP) ||
        interface->ifa_flags & IFF_LOOPBACK) {
      continue;
    }
    /* Ignore interfaces not belonging to the address family under consideration
     */
    if (interface->ifa_addr && interface->ifa_addr->sa_family != sa_family) {
      continue;
    }
    /* Obtain interface index for this address */
    int if_index = if_nametoindex(interface->ifa_name);
    /* Accordingly handle IPv6/IPv4 addresses */
    if (sa_family == AF_INET6) {
      struct sockaddr_in6 *a = (struct sockaddr_in6 *)interface->ifa_addr;
      if (a && IN6_IS_ADDR_LINKLOCAL(&a->sin6_addr)) {
        ret += add_mcast_sock_to_ipv6_mcast_group(mcast_sock, if_index);
      }
    }
#ifdef OC_IPV4
    else if (sa_family == AF_INET) {
      struct sockaddr_in *a = (struct sockaddr_in *)interface->ifa_addr;
      if (a)
        ret += add_mcast_sock_to_ipv4_mcast_group(mcast_sock, &a->sin_addr,
                                                if_index);
    }
#endif /* OC_IPV4 */
  }
  freeifaddrs(ifs);
  return ret;
}

static void
get_interface_addresses(ip_context_t *dev, unsigned char family, uint16_t port,
                        bool secure, bool tcp)
{
  struct
  {
    struct nlmsghdr nlhdr;
    struct ifaddrmsg addrmsg;
  } request;
  struct nlmsghdr *response;

  memset(&request, 0, sizeof(request));
  request.nlhdr.nlmsg_len = NLMSG_LENGTH(sizeof(struct ifaddrmsg));
  request.nlhdr.nlmsg_flags = NLM_F_REQUEST | NLM_F_ROOT;
  request.nlhdr.nlmsg_type = RTM_GETADDR;
  request.addrmsg.ifa_family = family;

  int nl_sock = socket(AF_NETLINK, SOCK_RAW, NETLINK_ROUTE);
  if (nl_sock < 0) {
    return;
  }

  if (send(nl_sock, &request, request.nlhdr.nlmsg_len, 0) < 0) {
    close(nl_sock);
    return;
  }

  fd_set rfds;
  FD_ZERO(&rfds);
  FD_SET(nl_sock, &rfds);

  if (select(FD_SETSIZE, &rfds, NULL, NULL, NULL) < 0) {
    close(nl_sock);
    return;
  }

  int prev_interface_index = -1;
  bool done = false;
  while (!done) {
    int guess = 512, response_len;
    do {
      guess <<= 1;
      uint8_t dummy[guess];
      response_len = recv(nl_sock, dummy, guess, MSG_PEEK);
      if (response_len < 0) {
        close(nl_sock);
        return;
      }
    } while (response_len == guess);

    uint8_t buffer[response_len];
    response_len = recv(nl_sock, buffer, response_len, 0);
    if (response_len < 0) {
      close(nl_sock);
      return;
    }

    response = (struct nlmsghdr *)buffer;
    if (response->nlmsg_type == NLMSG_ERROR) {
      close(nl_sock);
      return;
    }

    while (NLMSG_OK(response, response_len)) {
      if (response->nlmsg_type == NLMSG_DONE) {
        done = true;
        break;
      }
      oc_endpoint_t ep;
      memset(&ep, 0, sizeof(oc_endpoint_t));
      bool include = false;
      struct ifaddrmsg *addrmsg = (struct ifaddrmsg *)NLMSG_DATA(response);
      if (addrmsg->ifa_scope < RT_SCOPE_HOST) {
        if ((int)addrmsg->ifa_index == prev_interface_index) {
          goto next_ifaddr;
        }
        ep.interface_index = addrmsg->ifa_index;
        include = true;
        struct rtattr *attr = (struct rtattr *)IFA_RTA(addrmsg);
        int att_len = IFA_PAYLOAD(response);
        while (RTA_OK(attr, att_len)) {
          if (attr->rta_type == IFA_ADDRESS) {
#ifdef OC_IPV4
            if (family == AF_INET) {
              memcpy(ep.addr.ipv4.address, RTA_DATA(attr), 4);
              ep.flags = IPV4;
            } else
#endif /* OC_IPV4 */
              if (family == AF_INET6) {
              memcpy(ep.addr.ipv6.address, RTA_DATA(attr), 16);
              ep.flags = IPV6;
            }
          } else if (attr->rta_type == IFA_FLAGS) {
            if (*(uint32_t *)(RTA_DATA(attr)) & IFA_F_TEMPORARY) {
              include = false;
            }
          }
          attr = RTA_NEXT(attr, att_len);
        }
      }
      if (include) {
        prev_interface_index = addrmsg->ifa_index;
        if (addrmsg->ifa_scope == RT_SCOPE_LINK && family == AF_INET6) {
          ep.addr.ipv6.scope = addrmsg->ifa_index;
        }
        if (secure) {
          ep.flags |= SECURED;
        }
#ifdef OC_IPV4
        if (family == AF_INET) {
          ep.addr.ipv4.port = port;
        } else
#endif /* OC_IPV4 */
          if (family == AF_INET6) {
          ep.addr.ipv6.port = port;
        }
#ifdef OC_TCP
        if (tcp) {
          ep.flags |= TCP;
        }
#else
        (void)tcp;
#endif /* OC_TCP */
        oc_endpoint_t *new_ep = oc_memb_alloc(&device_eps);
        if (!new_ep) {
          close(nl_sock);
          return;
        }
        memcpy(new_ep, &ep, sizeof(oc_endpoint_t));
        oc_list_add(dev->eps, new_ep);
      }

    next_ifaddr:
      response = NLMSG_NEXT(response, response_len);
    }
  }
  close(nl_sock);
}

static void
free_endpoints_list(ip_context_t *dev)
{
  oc_endpoint_t *ep = oc_list_pop(dev->eps);

  while (ep != NULL) {
    oc_memb_free(&device_eps, ep);
    ep = oc_list_pop(dev->eps);
  }
}

static void
refresh_endpoints_list(ip_context_t *dev)
{
  free_endpoints_list(dev);

  get_interface_addresses(dev, AF_INET6, dev->port, false, false);
#ifdef OC_SECURITY
  get_interface_addresses(dev, AF_INET6, dev->dtls_port, true, false);
#endif /* OC_SECURITY */
#ifdef OC_IPV4
  get_interface_addresses(dev, AF_INET, dev->port4, false, false);
#ifdef OC_SECURITY
  get_interface_addresses(dev, AF_INET, dev->dtls4_port, true, false);
#endif /* OC_SECURITY */
#endif /* OC_IPV4 */

#ifdef OC_TCP
  get_interface_addresses(dev, AF_INET6, dev->tcp.port, false, true);
#ifdef OC_SECURITY
  get_interface_addresses(dev, AF_INET6, dev->tcp.tls_port, true, true);
#endif /* OC_SECURITY */
#ifdef OC_IPV4
  get_interface_addresses(dev, AF_INET, dev->tcp.port4, false, true);
#ifdef OC_SECURITY
  get_interface_addresses(dev, AF_INET, dev->tcp.tls4_port, true, true);
#endif /* OC_SECURITY */
#endif /* OC_IPV4 */
#endif /* OC_TCP */
}

oc_endpoint_t *
oc_connectivity_get_endpoints(int device)
{
  ip_context_t *dev = get_ip_context_for_device(device);

  if (!dev) {
    return NULL;
  }

  if (oc_list_length(dev->eps) == 0) {
    oc_network_event_handler_mutex_lock();
    refresh_endpoints_list(dev);
    oc_network_event_handler_mutex_unlock();
  }

  return oc_list_head(dev->eps);
}

/* Called after network interface up/down events.
 * This function reconfigures IPv6/v4 multicast sockets for
 * all logical devices.
 */
static int process_interface_change_event(void) {
  int ret = 0, i, num_devices = oc_core_get_num_devices();
  struct nlmsghdr *response = NULL;

  int guess = 512, response_len;
  do {
    guess <<= 1;
    uint8_t dummy[guess];
    response_len = recv(ifchange_sock, dummy, guess, MSG_PEEK);
    if (response_len < 0) {
      OC_ERR("reading payload size from netlink interface");
      return -1;
    }
  } while (response_len == guess);

  uint8_t buffer[response_len];
  response_len = recv(ifchange_sock, buffer, response_len, 0);
  if (response_len < 0) {
    OC_ERR("reading payload from netlink interface");
    return -1;
  }

  response = (struct nlmsghdr *)buffer;
  if (response->nlmsg_type == NLMSG_ERROR) {
    OC_ERR("caught NLMSG_ERROR in payload from netlink interface");
    return -1;
  }

  bool if_state_changed = false;

  while (NLMSG_OK(response, response_len)) {
    if (response->nlmsg_type == RTM_NEWADDR) {
      struct ifaddrmsg *ifa = (struct ifaddrmsg *)NLMSG_DATA(response);
      if (ifa) {
#ifdef OC_NETWORK_MONITOR
        if (add_ip_interface(ifa->ifa_index)) {
          oc_network_interface_event(NETWORK_INTERFACE_UP);
        }
#endif /* OC_NETWORK_MONITOR */
        struct rtattr *attr = (struct rtattr *)IFA_RTA(ifa);
        int att_len = IFA_PAYLOAD(response);
        while (RTA_OK(attr, att_len)) {
          if (attr->rta_type == IFA_ADDRESS) {
#ifdef OC_IPV4
            if (ifa->ifa_family == AF_INET) {
              for (i = 0; i < num_devices; i++) {
                ip_context_t *dev = get_ip_context_for_device(i);
                ret += add_mcast_sock_to_ipv4_mcast_group(
                    dev->mcast4_sock, RTA_DATA(attr), ifa->ifa_index);
              }
            } else
#endif /* OC_IPV4 */
                if (ifa->ifa_family == AF_INET6 &&
                    ifa->ifa_scope == RT_SCOPE_LINK) {
              for (i = 0; i < num_devices; i++) {
                ip_context_t *dev = get_ip_context_for_device(i);
                ret += add_mcast_sock_to_ipv6_mcast_group(dev->mcast_sock,
                                                          ifa->ifa_index);
              }
            }
          }
          attr = RTA_NEXT(attr, att_len);
        }
      }
      if_state_changed = true;
    } else if (response->nlmsg_type == RTM_DELADDR) {
      struct ifaddrmsg *ifa = (struct ifaddrmsg *)NLMSG_DATA(response);
      if (ifa) {
#ifdef OC_NETWORK_MONITOR
        if (remove_ip_interface(ifa->ifa_index)) {
          oc_network_interface_event(NETWORK_INTERFACE_DOWN);
        }
#endif /* OC_NETWORK_MONITOR */
      }
      if_state_changed = true;
    }
    response = NLMSG_NEXT(response, response_len);
  }

  if (if_state_changed) {
    for (i = 0; i < num_devices; i++) {
      ip_context_t *dev = get_ip_context_for_device(i);
      oc_network_event_handler_mutex_lock();
      refresh_endpoints_list(dev);
      oc_network_event_handler_mutex_unlock();
    }
  }

  return ret;
}

static int
recv_msg(int sock, uint8_t *recv_buf, int recv_buf_size,
         oc_endpoint_t *endpoint, bool multicast)
{
  struct sockaddr_storage client;
  struct iovec iovec[1];
  struct msghdr msg;
  char msg_control[CMSG_LEN(sizeof(struct sockaddr_storage))];

  iovec[0].iov_base = recv_buf;
  iovec[0].iov_len = (size_t)recv_buf_size;

  msg.msg_name = &client;
  msg.msg_namelen = sizeof(client);

  msg.msg_iov = iovec;
  msg.msg_iovlen = 1;

  msg.msg_control = msg_control;
  msg.msg_controllen = sizeof(msg_control);

  msg.msg_flags = 0;

  int ret = recvmsg(sock, &msg, 0);

  if (ret < 0 || msg.msg_flags & MSG_TRUNC || msg.msg_flags & MSG_CTRUNC) {
    OC_ERR("recvmsg returned with an error: %d", errno);
    return -1;
  }

  struct cmsghdr *cmsg;
  for (cmsg = CMSG_FIRSTHDR(&msg); cmsg != 0; cmsg = CMSG_NXTHDR(&msg, cmsg)) {
    if (cmsg->cmsg_level == IPPROTO_IPV6 && cmsg->cmsg_type == IPV6_PKTINFO) {
      if (msg.msg_namelen != sizeof(struct sockaddr_in6)) {
        OC_ERR("anciliary data contains invalid source address");
        return -1;
      }
      /* Set source address of packet in endpoint structure */
      struct sockaddr_in6 *c6 = (struct sockaddr_in6 *)&client;
      memcpy(endpoint->addr.ipv6.address, c6->sin6_addr.s6_addr,
             sizeof(c6->sin6_addr.s6_addr));
      endpoint->addr.ipv6.scope = c6->sin6_scope_id;
      endpoint->addr.ipv6.port = ntohs(c6->sin6_port);

      /* Set receiving network interface index */
      struct in6_pktinfo *pktinfo = (struct in6_pktinfo *)CMSG_DATA(cmsg);
      endpoint->interface_index = pktinfo->ipi6_ifindex;

      /* For a unicast receiving socket, extract the destination address
       * of the UDP packet into the endpoint's addr_local attribute.
       * This would be used to set the source address of a response that
       * results from this message.
       */
      if (!multicast) {
        memcpy(endpoint->addr_local.ipv6.address, pktinfo->ipi6_addr.s6_addr,
               16);
      } else {
        /* For a multicast receiving socket, check the incoming interface
               * index and save that interface's highest scoped address in the
               * endpoint's addr_local attribute. This would be used as the
         * source
               * address of a multicast response.
               */
        oc_endpoint_t *dst = oc_connectivity_get_endpoints(endpoint->device);
        while (dst->interface_index != endpoint->interface_index ||
               !(dst->flags & IPV6)) {
          dst = dst->next;
        }
        memcpy(endpoint->addr_local.ipv6.address, dst->addr.ipv6.address, 16);
      }
      break;
    }
#ifdef OC_IPV4
    else if (cmsg->cmsg_level == SOL_IP && cmsg->cmsg_type == IP_PKTINFO) {
      if (msg.msg_namelen != sizeof(struct sockaddr_in)) {
        OC_ERR("anciliary data contains invalid source address");
        return -1;
      }
      struct in_pktinfo *pktinfo = (struct in_pktinfo *)CMSG_DATA(cmsg);
      struct sockaddr_in *c4 = (struct sockaddr_in *)&client;
      memcpy(endpoint->addr.ipv4.address, &c4->sin_addr.s_addr,
             sizeof(c4->sin_addr.s_addr));
      endpoint->addr.ipv4.port = ntohs(c4->sin_port);
      endpoint->interface_index = pktinfo->ipi_ifindex;
      if (!multicast) {
        memcpy(endpoint->addr_local.ipv4.address, &pktinfo->ipi_addr.s_addr, 4);
      } else {
        oc_endpoint_t *dst = oc_connectivity_get_endpoints(endpoint->device);
        while (dst->interface_index != endpoint->interface_index ||
               !(dst->flags & IPV4)) {
          dst = dst->next;
        }
        memcpy(endpoint->addr_local.ipv4.address, dst->addr.ipv4.address, 4);
      }
      break;
    }
#endif /* OC_IPV4 */
  }

  return ret;
}

static void *
network_event_thread(void *data)
{
  ip_context_t *dev = (ip_context_t *)data;

  fd_set setfds;
  FD_ZERO(&dev->rfds);
  /* Monitor network interface changes on the platform from only the 0th logical
   * device
   */
  if (dev->device == 0) {
    FD_SET(ifchange_sock, &dev->rfds);
  }
  FD_SET(dev->shutdown_pipe[0], &dev->rfds);
  FD_SET(dev->server_sock, &dev->rfds);
  FD_SET(dev->mcast_sock, &dev->rfds);
#ifdef OC_SECURITY
  FD_SET(dev->secure_sock, &dev->rfds);
#endif /* OC_SECURITY */

#ifdef OC_IPV4
  FD_SET(dev->server4_sock, &dev->rfds);
  FD_SET(dev->mcast4_sock, &dev->rfds);
#ifdef OC_SECURITY
  FD_SET(dev->secure4_sock, &dev->rfds);
#endif /* OC_SECURITY */
#endif /* OC_IPV4 */

#ifdef OC_TCP
  oc_tcp_add_socks_to_fd_set(dev);
#endif /* OC_TCP */

  int i, n;

  while (dev->terminate != 1) {
    setfds = dev->rfds;
    n = select(FD_SETSIZE, &setfds, NULL, NULL, NULL);

    if (FD_ISSET(dev->shutdown_pipe[0], &setfds)) {
      char buf;
      // write to pipe shall not block - so read the byte we wrote
      if (read(dev->shutdown_pipe[0], &buf, 1) < 0) {
          // intentionally left blank
      }
    }

    if (dev->terminate) {
      break;
    }

    for (i = 0; i < n; i++) {
      if (dev->device == 0) {
        if (FD_ISSET(ifchange_sock, &setfds)) {
          if (process_interface_change_event() < 0) {
            OC_WRN("caught errors while handling a network interface change");
          }
          FD_CLR(ifchange_sock, &setfds);
          continue;
        }
      }

      oc_message_t *message = oc_allocate_message();

      if (!message) {
        break;
      }

      message->endpoint.device = dev->device;

      if (FD_ISSET(dev->server_sock, &setfds)) {
        int count = recv_msg(dev->server_sock, message->data, OC_PDU_SIZE,
                             &message->endpoint, false);
        if (count < 0) {
          oc_message_unref(message);
          continue;
        }
        message->length = (size_t)count;
        message->endpoint.flags = IPV6;
        FD_CLR(dev->server_sock, &setfds);
        goto common;
      }

      if (FD_ISSET(dev->mcast_sock, &setfds)) {
        int count = recv_msg(dev->mcast_sock, message->data, OC_PDU_SIZE,
                             &message->endpoint, true);
        if (count < 0) {
          oc_message_unref(message);
          continue;
        }
        message->length = (size_t)count;
        message->endpoint.flags = IPV6 | MULTICAST;
        FD_CLR(dev->mcast_sock, &setfds);
        goto common;
      }

#ifdef OC_IPV4
      if (FD_ISSET(dev->server4_sock, &setfds)) {
        int count = recv_msg(dev->server4_sock, message->data, OC_PDU_SIZE,
                             &message->endpoint, false);
        if (count < 0) {
          oc_message_unref(message);
          continue;
        }
        message->length = (size_t)count;
        message->endpoint.flags = IPV4;
        FD_CLR(dev->server4_sock, &setfds);
        goto common;
      }

      if (FD_ISSET(dev->mcast4_sock, &setfds)) {
        int count = recv_msg(dev->mcast4_sock, message->data, OC_PDU_SIZE,
                             &message->endpoint, true);
        if (count < 0) {
          oc_message_unref(message);
          continue;
        }
        message->length = (size_t)count;
        message->endpoint.flags = IPV4 | MULTICAST;
        FD_CLR(dev->mcast4_sock, &setfds);
        goto common;
      }
#endif /* OC_IPV4 */

#ifdef OC_SECURITY
      if (FD_ISSET(dev->secure_sock, &setfds)) {
        int count = recv_msg(dev->secure_sock, message->data, OC_PDU_SIZE,
                             &message->endpoint, false);
        if (count < 0) {
          oc_message_unref(message);
          continue;
        }
        message->length = (size_t)count;
        message->endpoint.flags = IPV6 | SECURED;
        FD_CLR(dev->secure_sock, &setfds);
        goto common;
      }
#ifdef OC_IPV4
      if (FD_ISSET(dev->secure4_sock, &setfds)) {
        int count = recv_msg(dev->secure4_sock, message->data, OC_PDU_SIZE,
                             &message->endpoint, false);
        if (count < 0) {
          oc_message_unref(message);
          continue;
        }
        message->length = (size_t)count;
        message->endpoint.flags = IPV4 | SECURED;
        FD_CLR(dev->secure4_sock, &setfds);
        goto common;
      }
#endif /* OC_IPV4 */
#endif /* OC_SECURITY */

#ifdef OC_TCP
      tcp_receive_state_t tcp_status = oc_tcp_receive_message(dev,
                                                              &setfds,
                                                              message);
      if (tcp_status == TCP_STATUS_RECEIVE) {
        goto common;
      } else {
        oc_message_unref(message);
        continue;
      }
#endif /* OC_TCP */

    common:
#ifdef OC_DEBUG
      PRINT("Incoming message of size %d bytes from ", message->length);
      PRINTipaddr(message->endpoint);
      PRINT("\n\n");
#endif /* OC_DEBUG */

      oc_network_event(message);
    }
  }
  pthread_exit(NULL);
}

int
send_msg(int sock, struct sockaddr_storage *receiver, oc_message_t *message)
{
  char msg_control[CMSG_LEN(sizeof(struct sockaddr_storage))];
  struct iovec iovec[1];
  struct msghdr msg;

  memset(&msg, 0, sizeof(struct msghdr));
  msg.msg_name = (void *)receiver;
  msg.msg_namelen = sizeof(struct sockaddr_storage);

  msg.msg_iov = iovec;
  msg.msg_iovlen = 1;

  if (message->endpoint.flags & IPV6) {
    struct cmsghdr *cmsg;
    struct in6_pktinfo *pktinfo;

    msg.msg_control = msg_control;
    msg.msg_controllen = CMSG_SPACE(sizeof(struct in6_pktinfo));
    memset(msg.msg_control, 0, msg.msg_controllen);

    cmsg = CMSG_FIRSTHDR(&msg);
    cmsg->cmsg_level = IPPROTO_IPV6;
    cmsg->cmsg_type = IPV6_PKTINFO;
    cmsg->cmsg_len = CMSG_LEN(sizeof(struct in6_pktinfo));

    pktinfo = (struct in6_pktinfo *)CMSG_DATA(cmsg);
    memset(pktinfo, 0, sizeof(struct in6_pktinfo));

    /* Get the outgoing interface index from message->endpint */
    pktinfo->ipi6_ifindex = message->endpoint.interface_index;
    /* Set the source address of this message using the address
     * from the endpoint's addr_local attribute.
     */
    memcpy(&pktinfo->ipi6_addr, message->endpoint.addr_local.ipv6.address, 16);
  }
#ifdef OC_IPV4
  else if (message->endpoint.flags & IPV4) {
    struct cmsghdr *cmsg;
    struct in_pktinfo *pktinfo;

    msg.msg_control = msg_control;
    msg.msg_controllen = CMSG_SPACE(sizeof(struct in_pktinfo));
    memset(msg.msg_control, 0, msg.msg_controllen);

    cmsg = CMSG_FIRSTHDR(&msg);
    cmsg->cmsg_level = SOL_IP;
    cmsg->cmsg_type = IP_PKTINFO;
    cmsg->cmsg_len = CMSG_LEN(sizeof(struct in_pktinfo));

    pktinfo = (struct in_pktinfo *)CMSG_DATA(cmsg);
    memset(pktinfo, 0, sizeof(struct in_pktinfo));

    pktinfo->ipi_ifindex = message->endpoint.interface_index;
    memcpy(&pktinfo->ipi_spec_dst, message->endpoint.addr_local.ipv4.address,
           4);
  }
#else  /* OC_IPV4 */
  else {
    OC_ERR("invalid endpoint");
    return -1;
  }
#endif /* !OC_IPV4 */

  int bytes_sent = 0, x;
  while (bytes_sent < (int)message->length) {
    iovec[0].iov_base = message->data + bytes_sent;
    iovec[0].iov_len = message->length - (size_t)bytes_sent;
    x = sendmsg(sock, &msg, 0);
    if (x < 0) {
      OC_WRN("sendto() returned errno %d", errno);
      break;
    }
    bytes_sent += x;
  }
  OC_DBG("Sent %d bytes", bytes_sent);

  if (bytes_sent == 0) {
    return -1;
  }

  return bytes_sent;
}

int
oc_send_buffer(oc_message_t *message)
{
#ifdef OC_DEBUG
  PRINT("Outgoing message of size %d bytes to ", message->length);
  PRINTipaddr(message->endpoint);
  PRINT("\n\n");
#endif /* OC_DEBUG */

  struct sockaddr_storage receiver;
  memset(&receiver, 0, sizeof(struct sockaddr_storage));
#ifdef OC_IPV4
  if (message->endpoint.flags & IPV4) {
    struct sockaddr_in *r = (struct sockaddr_in *)&receiver;
    memcpy(&r->sin_addr.s_addr, message->endpoint.addr.ipv4.address,
           sizeof(r->sin_addr.s_addr));
    r->sin_family = AF_INET;
    r->sin_port = htons(message->endpoint.addr.ipv4.port);
  } else {
#else
  {
#endif
    struct sockaddr_in6 *r = (struct sockaddr_in6 *)&receiver;
    memcpy(r->sin6_addr.s6_addr, message->endpoint.addr.ipv6.address,
           sizeof(r->sin6_addr.s6_addr));
    r->sin6_family = AF_INET6;
    r->sin6_port = htons(message->endpoint.addr.ipv6.port);
    r->sin6_scope_id = message->endpoint.addr.ipv6.scope;
  }
  int send_sock = -1;

  ip_context_t *dev = get_ip_context_for_device(message->endpoint.device);

#ifdef OC_TCP
  if (message->endpoint.flags & TCP) {
    return oc_tcp_send_buffer(dev, message, &receiver);
  }
#endif /* OC_TCP */

#ifdef OC_SECURITY
  if (message->endpoint.flags & SECURED) {
#ifdef OC_IPV4
    if (message->endpoint.flags & IPV4) {
      send_sock = dev->secure4_sock;
    } else {
      send_sock = dev->secure_sock;
    }
#else  /* OC_IPV4 */
    send_sock = dev->secure_sock;
#endif /* !OC_IPV4 */
  } else
#endif /* OC_SECURITY */
#ifdef OC_IPV4
    if (message->endpoint.flags & IPV4) {
    send_sock = dev->server4_sock;
  } else {
    send_sock = dev->server_sock;
  }
#else  /* OC_IPV4 */
  {
    send_sock = dev->server_sock;
  }
#endif /* !OC_IPV4 */

  return send_msg(send_sock, &receiver, message);
}

#ifdef OC_CLIENT
void
oc_send_discovery_request(oc_message_t *message)
{
  struct ifaddrs *ifs = NULL, *interface = NULL;
  if (getifaddrs(&ifs) < 0) {
    OC_ERR("querying interfaces: %d", errno);
    goto done;
  }

  memset(&message->endpoint.addr_local, 0,
         sizeof(message->endpoint.addr_local));
  message->endpoint.interface_index = 0;

  ip_context_t *dev = get_ip_context_for_device(message->endpoint.device);

  for (interface = ifs; interface != NULL; interface = interface->ifa_next) {
    if (!(interface->ifa_flags & IFF_UP) || interface->ifa_flags & IFF_LOOPBACK)
      continue;
    if (message->endpoint.flags & IPV6 && interface->ifa_addr &&
        interface->ifa_addr->sa_family == AF_INET6) {
      struct sockaddr_in6 *addr = (struct sockaddr_in6 *)interface->ifa_addr;
      if (IN6_IS_ADDR_LINKLOCAL(&addr->sin6_addr)) {
        unsigned int mif = if_nametoindex(interface->ifa_name);
        if (setsockopt(dev->server_sock, IPPROTO_IPV6, IPV6_MULTICAST_IF, &mif,
                       sizeof(mif)) == -1) {
          OC_ERR("setting socket option for default IPV6_MULTICAST_IF: %d",
                 errno);
          goto done;
        }
        message->endpoint.interface_index = mif;
        message->endpoint.addr.ipv6.scope = mif;
        oc_send_buffer(message);
      }
#ifdef OC_IPV4
    } else if (message->endpoint.flags & IPV4 && interface->ifa_addr &&
               interface->ifa_addr->sa_family == AF_INET) {
      struct sockaddr_in *addr = (struct sockaddr_in *)interface->ifa_addr;
      if (setsockopt(dev->server4_sock, IPPROTO_IP, IP_MULTICAST_IF,
                     &addr->sin_addr, sizeof(addr->sin_addr)) == -1) {
        OC_ERR("setting socket option for default IP_MULTICAST_IF: %d",
               errno);
        goto done;
      }
      message->endpoint.interface_index = if_nametoindex(interface->ifa_name);
      oc_send_buffer(message);
    }
#else  /* OC_IPV4 */
    }
#endif /* !OC_IPV4 */
  }
done:
  freeifaddrs(ifs);
}
#endif /* OC_CLIENT */

#ifdef OC_NETWORK_MONITOR
int
oc_add_network_interface_event_callback(interface_event_handler_t cb)
{
  if (!cb)
    return -1;

  oc_network_interface_cb_t *cb_item =
    oc_memb_alloc(&oc_network_interface_cb_s);
  if (!cb_item) {
    OC_ERR("network interface callback item alloc failed");
    return -1;
  }

  cb_item->handler = cb;
  oc_list_add(oc_network_interface_cb_list, cb_item);
  return 0;
}

int
oc_remove_network_interface_event_callback(interface_event_handler_t cb)
{
  if (!cb)
    return -1;

  oc_network_interface_cb_t *cb_item =
    oc_list_head(oc_network_interface_cb_list);
  while (cb_item != NULL && cb_item->handler != cb) {
    cb_item = cb_item->next;
  }
  if (!cb_item) {
    return -1;
  }
  oc_list_remove(oc_network_interface_cb_list, cb_item);

  oc_memb_free(&oc_network_interface_cb_s, cb_item);
  return 0;
}

void
handle_network_interface_event_callback(oc_interface_event_t event)
{
  if (oc_list_length(oc_network_interface_cb_list) > 0) {
    oc_network_interface_cb_t *cb_item =
      oc_list_head(oc_network_interface_cb_list);
    while (cb_item) {
      cb_item->handler(event);
      cb_item = cb_item->next;
    }
  }
}
#endif /* OC_NETWORK_MONITOR */

#ifdef OC_SESSION_EVENTS
int
oc_add_session_event_callback(session_event_handler_t cb)
{
  if (!cb)
    return -1;

  oc_session_event_cb_t *cb_item = oc_memb_alloc(&oc_session_event_cb_s);
  if (!cb_item) {
    OC_ERR("session event callback item alloc failed");
    return -1;
  }

  cb_item->handler = cb;
  oc_list_add(oc_session_event_cb_list, cb_item);
  return 0;
}

int
oc_remove_session_event_callback(session_event_handler_t cb)
{
  if (!cb)
    return -1;

  oc_session_event_cb_t *cb_item = oc_list_head(oc_session_event_cb_list);
  while (cb_item != NULL && cb_item->handler != cb) {
    cb_item = cb_item->next;
  }
  if (!cb_item) {
    return -1;
  }
  oc_list_remove(oc_session_event_cb_list, cb_item);

  oc_memb_free(&oc_session_event_cb_s, cb_item);
  return 0;
}

void
handle_session_event_callback(const oc_endpoint_t *endpoint,
                              oc_session_state_t state)
{
  if (oc_list_length(oc_session_event_cb_list) > 0) {
    oc_session_event_cb_t *cb_item = oc_list_head(oc_session_event_cb_list);
    while (cb_item) {
      cb_item->handler(endpoint, state);
      cb_item = cb_item->next;
    }
  }
}
#endif /* OC_SESSION_EVENTS */

#ifdef OC_IPV4
static int
connectivity_ipv4_init(ip_context_t *dev)
{
  OC_DBG("Initializing IPv4 connectivity for device %d", dev->device);
  memset(&dev->mcast4, 0, sizeof(struct sockaddr_storage));
  memset(&dev->server4, 0, sizeof(struct sockaddr_storage));

  struct sockaddr_in *m = (struct sockaddr_in *)&dev->mcast4;
  m->sin_family = AF_INET;
  m->sin_port = htons(OCF_PORT_UNSECURED);
  m->sin_addr.s_addr = INADDR_ANY;

  struct sockaddr_in *l = (struct sockaddr_in *)&dev->server4;
  l->sin_family = AF_INET;
  l->sin_addr.s_addr = INADDR_ANY;
  l->sin_port = 0;

#ifdef OC_SECURITY
  memset(&dev->secure4, 0, sizeof(struct sockaddr_storage));
  struct sockaddr_in *sm = (struct sockaddr_in *)&dev->secure4;
  sm->sin_family = AF_INET;
  sm->sin_port = 0;
  sm->sin_addr.s_addr = INADDR_ANY;

  dev->secure4_sock = socket(AF_INET, SOCK_DGRAM, IPPROTO_UDP);
  if (dev->secure4_sock < 0) {
    OC_ERR("creating secure IPv4 socket");
    return -1;
  }
#endif /* OC_SECURITY */

  dev->server4_sock = socket(AF_INET, SOCK_DGRAM, IPPROTO_UDP);
  dev->mcast4_sock = socket(AF_INET, SOCK_DGRAM, IPPROTO_UDP);

  if (dev->server4_sock < 0 || dev->mcast4_sock < 0) {
    OC_ERR("creating IPv4 server sockets");
    return -1;
  }

  int on = 1;
  if (setsockopt(dev->server4_sock, IPPROTO_IP, IP_PKTINFO, &on, sizeof(on)) ==
      -1) {
    OC_ERR("setting pktinfo IPv4 option %d\n", errno);
    return -1;
  }
  if (setsockopt(dev->server4_sock, SOL_SOCKET, SO_REUSEADDR, &on,
                 sizeof(on)) == -1) {
    OC_ERR("setting reuseaddr option %d", errno);
    return -1;
  }
  if (bind(dev->server4_sock, (struct sockaddr *)&dev->server4,
           sizeof(dev->server4)) == -1) {
    OC_ERR("binding server4 socket %d", errno);
    return -1;
  }

  socklen_t socklen = sizeof(dev->server4);
  if (getsockname(dev->server4_sock, (struct sockaddr *)&dev->server4,
                  &socklen) == -1) {
    OC_ERR("obtaining server4 socket information %d", errno);
    return -1;
  }

  dev->port4 = ntohs(l->sin_port);

  if (configure_mcast_socket(dev->mcast4_sock, AF_INET) < 0) {
    return -1;
  }

  if (setsockopt(dev->mcast4_sock, IPPROTO_IP, IP_PKTINFO, &on, sizeof(on)) ==
      -1) {
    OC_ERR("setting pktinfo IPv4 option %d\n", errno);
    return -1;
  }
  if (setsockopt(dev->mcast4_sock, SOL_SOCKET, SO_REUSEADDR, &on, sizeof(on)) ==
      -1) {
    OC_ERR("setting reuseaddr IPv4 option %d", errno);
    return -1;
  }
  if (bind(dev->mcast4_sock, (struct sockaddr *)&dev->mcast4,
           sizeof(dev->mcast4)) == -1) {
    OC_ERR("binding mcast IPv4 socket %d", errno);
    return -1;
  }

#ifdef OC_SECURITY
  if (setsockopt(dev->secure4_sock, IPPROTO_IP, IP_PKTINFO, &on, sizeof(on)) ==
      -1) {
    OC_ERR("setting pktinfo IPV4 option %d\n", errno);
    return -1;
  }
  if (setsockopt(dev->secure4_sock, SOL_SOCKET, SO_REUSEADDR, &on,
                 sizeof(on)) == -1) {
    OC_ERR("setting reuseaddr IPv4 option %d", errno);
    return -1;
  }
  if (bind(dev->secure4_sock, (struct sockaddr *)&dev->secure4,
           sizeof(dev->secure4)) == -1) {
    OC_ERR("binding IPv4 secure socket %d", errno);
    return -1;
  }

  socklen = sizeof(dev->secure4);
  if (getsockname(dev->secure4_sock, (struct sockaddr *)&dev->secure4,
                  &socklen) == -1) {
    OC_ERR("obtaining DTLS4 socket information %d", errno);
    return -1;
  }

  dev->dtls4_port = ntohs(sm->sin_port);
#endif /* OC_SECURITY */

  OC_DBG("Successfully initialized IPv4 connectivity for device %d",
         dev->device);

  return 0;
}
#endif

int oc_connectivity_init(int device) {
  OC_DBG("Initializing connectivity for device %d", device);

  ip_context_t *dev = (ip_context_t *)oc_memb_alloc(&ip_context_s);
  if (!dev) {
    oc_abort("Insufficient memory");
  }
  oc_list_add(ip_contexts, dev);
  dev->device = device;
  OC_LIST_STRUCT_INIT(dev, eps);

  if (pipe(dev->shutdown_pipe) < 0) {
    OC_ERR("shutdown pipe: %d", errno);
    return -1;
  }

  memset(&dev->mcast, 0, sizeof(struct sockaddr_storage));
  memset(&dev->server, 0, sizeof(struct sockaddr_storage));

  struct sockaddr_in6 *m = (struct sockaddr_in6 *)&dev->mcast;
  m->sin6_family = AF_INET6;
  m->sin6_port = htons(OCF_PORT_UNSECURED);
  m->sin6_addr = in6addr_any;

  struct sockaddr_in6 *l = (struct sockaddr_in6 *)&dev->server;
  l->sin6_family = AF_INET6;
  l->sin6_addr = in6addr_any;
  l->sin6_port = 0;

#ifdef OC_SECURITY
  memset(&dev->secure, 0, sizeof(struct sockaddr_storage));
  struct sockaddr_in6 *sm = (struct sockaddr_in6 *)&dev->secure;
  sm->sin6_family = AF_INET6;
  sm->sin6_port = 0;
  sm->sin6_addr = in6addr_any;
#endif /* OC_SECURITY */

  dev->server_sock = socket(AF_INET6, SOCK_DGRAM, IPPROTO_UDP);
  dev->mcast_sock = socket(AF_INET6, SOCK_DGRAM, IPPROTO_UDP);

  if (dev->server_sock < 0 || dev->mcast_sock < 0) {
    OC_ERR("creating server sockets");
    return -1;
  }

#ifdef OC_SECURITY
  dev->secure_sock = socket(AF_INET6, SOCK_DGRAM, IPPROTO_UDP);
  if (dev->secure_sock < 0) {
    OC_ERR("creating secure socket");
    return -1;
  }
#endif /* OC_SECURITY */

  int on = 1;
  if (setsockopt(dev->server_sock, IPPROTO_IPV6, IPV6_RECVPKTINFO, &on,
                 sizeof(on)) == -1) {
    OC_ERR("setting recvpktinfo option %d\n", errno);
    return -1;
  }
  if (setsockopt(dev->server_sock, IPPROTO_IPV6, IPV6_V6ONLY, &on,
                 sizeof(on)) == -1) {
    OC_ERR("setting sock option %d", errno);
    return -1;
  }
  if (setsockopt(dev->server_sock, SOL_SOCKET, SO_REUSEADDR, &on, sizeof(on)) ==
      -1) {
    OC_ERR("setting reuseaddr option %d", errno);
    return -1;
  }
  if (bind(dev->server_sock, (struct sockaddr *)&dev->server,
           sizeof(dev->server)) == -1) {
    OC_ERR("binding server socket %d", errno);
    return -1;
  }

  socklen_t socklen = sizeof(dev->server);
  if (getsockname(dev->server_sock, (struct sockaddr *)&dev->server,
                  &socklen) == -1) {
    OC_ERR("obtaining server socket information %d", errno);
    return -1;
  }

  dev->port = ntohs(l->sin6_port);

  if (configure_mcast_socket(dev->mcast_sock, AF_INET6) < 0) {
    return -1;
  }

  if (setsockopt(dev->mcast_sock, IPPROTO_IPV6, IPV6_RECVPKTINFO, &on,
                 sizeof(on)) == -1) {
    OC_ERR("setting recvpktinfo option %d\n", errno);
    return -1;
  }
  if (setsockopt(dev->mcast_sock, SOL_SOCKET, SO_REUSEADDR, &on, sizeof(on)) ==
      -1) {
    OC_ERR("setting reuseaddr option %d", errno);
    return -1;
  }
  if (bind(dev->mcast_sock, (struct sockaddr *)&dev->mcast,
           sizeof(dev->mcast)) == -1) {
    OC_ERR("binding mcast socket %d", errno);
    return -1;
  }

#ifdef OC_SECURITY
  if (setsockopt(dev->secure_sock, IPPROTO_IPV6, IPV6_RECVPKTINFO, &on,
                 sizeof(on)) == -1) {
    OC_ERR("setting recvpktinfo option %d\n", errno);
    return -1;
  }
  if (setsockopt(dev->secure_sock, SOL_SOCKET, SO_REUSEADDR, &on, sizeof(on)) ==
      -1) {
    OC_ERR("setting reuseaddr option %d", errno);
    return -1;
  }
  if (bind(dev->secure_sock, (struct sockaddr *)&dev->secure,
           sizeof(dev->secure)) == -1) {
    OC_ERR("binding IPv6 secure socket %d", errno);
    return -1;
  }

  socklen = sizeof(dev->secure);
  if (getsockname(dev->secure_sock, (struct sockaddr *)&dev->secure,
                  &socklen) == -1) {
    OC_ERR("obtaining secure socket information %d", errno);
    return -1;
  }

  dev->dtls_port = ntohs(sm->sin6_port);
#endif /* OC_SECURITY */

#ifdef OC_IPV4
  if (connectivity_ipv4_init(dev) != 0) {
    OC_ERR("Could not initialize IPv4");
  }
#endif /* OC_IPV4 */

  OC_DBG("=======ip port info.========");
  OC_DBG("  ipv6 port   : %u", dev->port);
#ifdef OC_SECURITY
  OC_DBG("  ipv6 secure : %u", dev->dtls_port);
#endif
#ifdef OC_IPV4
  OC_DBG("  ipv4 port   : %u", dev->port4);
#ifdef OC_SECURITY
  OC_DBG("  ipv4 secure : %u", dev->dtls4_port);
#endif
#endif

#ifdef OC_TCP
  if (oc_tcp_connectivity_init(dev) != 0) {
    OC_ERR("Could not initialize TCP adapter");
  }
#endif /* OC_TCP */

  /* Netlink socket to listen for network interface changes.
   * Only initialized once, and change events are captured by only
   * the network event thread for the 0th logical device.
   */
  if (!ifchange_initialized) {
    memset(&ifchange_nl, 0, sizeof(struct sockaddr_nl));
    ifchange_nl.nl_family = AF_NETLINK;
    ifchange_nl.nl_groups =
        RTMGRP_LINK | RTMGRP_IPV4_IFADDR | RTMGRP_IPV6_IFADDR;
    ifchange_sock = socket(AF_NETLINK, SOCK_RAW, NETLINK_ROUTE);
    if (ifchange_sock < 0) {
      OC_ERR(
          "creating netlink socket to monitor network interface changes %d",
          errno);
      return -1;
    }
    if (bind(ifchange_sock, (struct sockaddr *)&ifchange_nl,
             sizeof(ifchange_nl)) == -1) {
      OC_ERR("binding netlink socket %d", errno);
      return -1;
    }
#ifdef OC_NETWORK_MONITOR
    if (!check_new_ip_interfaces()) {
      OC_ERR("checking new IP interfaces failed.");
      return -1;
    }
#endif /* OC_NETWORK_MONITOR */
    ifchange_initialized = true;
  }

  if (pthread_create(&dev->event_thread, NULL, &network_event_thread, dev) !=
      0) {
    OC_ERR("creating network polling thread");
    return -1;
  }

  OC_DBG("Successfully initialized connectivity for device %d", device);

  return 0;
}

void
oc_connectivity_shutdown(int device)
{
  ip_context_t *dev = get_ip_context_for_device(device);
  dev->terminate = 1;
  if (write(dev->shutdown_pipe[1], "\n", 1) < 0) {
      OC_WRN("cannot wakeup network thread");
  }

  close(dev->server_sock);
  close(dev->mcast_sock);

#ifdef OC_IPV4
  close(dev->server4_sock);
  close(dev->mcast4_sock);
#endif /* OC_IPV4 */

#ifdef OC_SECURITY
  close(dev->secure_sock);
#ifdef OC_IPV4
  close(dev->secure4_sock);
#endif /* OC_IPV4 */
#endif /* OC_SECURITY */

#ifdef OC_TCP
  oc_tcp_connectivity_shutdown(dev);
#endif /* OC_TCP */

  pthread_join(dev->event_thread, NULL);

  close(dev->shutdown_pipe[1]);
  close(dev->shutdown_pipe[0]);

  free_endpoints_list(dev);

  oc_list_remove(ip_contexts, dev);
  oc_memb_free(&ip_context_s, dev);

  OC_DBG("oc_connectivity_shutdown for device %d", device);
}

#ifdef OC_TCP
void
oc_connectivity_end_session(oc_endpoint_t *endpoint)
{
  if (endpoint->flags & TCP) {
    ip_context_t *dev = get_ip_context_for_device(endpoint->device);
    if (dev) {
      oc_tcp_end_session(dev, endpoint);
    }
  }
}
#endif /* OC_TCP */

<<<<<<< HEAD
bool
oc_domain_to_ip(const char *domain, oc_string_t *ip)
{
  if (!domain || !ip) {
    OC_ERR("Error of input parameters");
    return false;
  }

  struct hostent *shost = gethostbyname(domain);
  if (!shost)
    return false;

  char *address = inet_ntoa(*(struct in_addr *)(shost->h_addr_list[0]));
  if (!address)
    return false;

  OC_DBG("%s's ip is %s", domain, address);
  oc_new_string(ip, address, strlen(address));

  return true;
}

bool
oc_get_mac_addr(unsigned char* mac)
{
  struct ifaddrs *ifaddr = NULL;
  struct ifaddrs *ifa = NULL;

  if (getifaddrs(&ifaddr) == -1)
    return false;

  for (ifa = ifaddr; ifa != NULL; ifa = ifa->ifa_next) {
    /* Ignore interfaces that are down and the loopback interface */
    if (!(ifa->ifa_flags & IFF_UP) || ifa->ifa_flags & IFF_LOOPBACK) {
      continue;
    }

    if ((ifa->ifa_addr) && (ifa->ifa_addr->sa_family == AF_PACKET)) {
      struct sockaddr_ll *addr = (struct sockaddr_ll *)(ifa->ifa_addr);
      memcpy(mac, addr->sll_addr, OC_MAC_SIZE);
      break;
    }
  }

  freeifaddrs(ifaddr);
  return true;
}
=======
#ifdef OC_DNS_LOOKUP
int
oc_dns_lookup(const char *domain, oc_string_t *addr, enum transport_flags flags)
{
  if (!domain || !addr) {
    OC_ERR("Error of input parameters");
    return -1;
  }

  struct addrinfo hints, *result = NULL;
  memset(&hints, 0, sizeof(hints));
  hints.ai_family = (flags & IPV6) ? AF_INET6 : AF_INET;
  hints.ai_socktype = (flags & TCP) ? SOCK_STREAM : SOCK_DGRAM;
  int ret = getaddrinfo(domain, NULL, &hints, &result);

  if (ret == 0) {
    char address[INET6_ADDRSTRLEN];
    const char *dest = NULL;
    if (flags & IPV6) {
      struct sockaddr_in6 *s_addr = (struct sockaddr_in6 *)result->ai_addr;
      dest = inet_ntop(AF_INET6, (void *)&s_addr->sin6_addr, address,
                       INET6_ADDRSTRLEN);
    }
#ifdef OC_IPV4
    else {
      struct sockaddr_in *s_addr = (struct sockaddr_in *)result->ai_addr;
      dest =
        inet_ntop(AF_INET, (void *)&s_addr->sin_addr, address, INET_ADDRSTRLEN);
    }
#endif /* OC_IPV4 */
    if (dest) {
      OC_DBG("%s address is %s", domain, address);
      oc_new_string(addr, address, strlen(address));
    } else {
      ret = -1;
    }
  }

  freeaddrinfo(result);
  return ret;
}
#endif /* OC_DNS_LOOKUP */
>>>>>>> ec6bc8b7
<|MERGE_RESOLUTION|>--- conflicted
+++ resolved
@@ -1612,55 +1612,6 @@
 }
 #endif /* OC_TCP */
 
-<<<<<<< HEAD
-bool
-oc_domain_to_ip(const char *domain, oc_string_t *ip)
-{
-  if (!domain || !ip) {
-    OC_ERR("Error of input parameters");
-    return false;
-  }
-
-  struct hostent *shost = gethostbyname(domain);
-  if (!shost)
-    return false;
-
-  char *address = inet_ntoa(*(struct in_addr *)(shost->h_addr_list[0]));
-  if (!address)
-    return false;
-
-  OC_DBG("%s's ip is %s", domain, address);
-  oc_new_string(ip, address, strlen(address));
-
-  return true;
-}
-
-bool
-oc_get_mac_addr(unsigned char* mac)
-{
-  struct ifaddrs *ifaddr = NULL;
-  struct ifaddrs *ifa = NULL;
-
-  if (getifaddrs(&ifaddr) == -1)
-    return false;
-
-  for (ifa = ifaddr; ifa != NULL; ifa = ifa->ifa_next) {
-    /* Ignore interfaces that are down and the loopback interface */
-    if (!(ifa->ifa_flags & IFF_UP) || ifa->ifa_flags & IFF_LOOPBACK) {
-      continue;
-    }
-
-    if ((ifa->ifa_addr) && (ifa->ifa_addr->sa_family == AF_PACKET)) {
-      struct sockaddr_ll *addr = (struct sockaddr_ll *)(ifa->ifa_addr);
-      memcpy(mac, addr->sll_addr, OC_MAC_SIZE);
-      break;
-    }
-  }
-
-  freeifaddrs(ifaddr);
-  return true;
-}
-=======
 #ifdef OC_DNS_LOOKUP
 int
 oc_dns_lookup(const char *domain, oc_string_t *addr, enum transport_flags flags)
@@ -1703,4 +1654,29 @@
   return ret;
 }
 #endif /* OC_DNS_LOOKUP */
->>>>>>> ec6bc8b7
+
+bool
+oc_get_mac_addr(unsigned char *mac)
+{
+  struct ifaddrs *ifaddr = NULL;
+  struct ifaddrs *ifa = NULL;
+
+  if (getifaddrs(&ifaddr) == -1)
+    return false;
+
+  for (ifa = ifaddr; ifa != NULL; ifa = ifa->ifa_next) {
+    /* Ignore interfaces that are down and the loopback interface */
+    if (!(ifa->ifa_flags & IFF_UP) || ifa->ifa_flags & IFF_LOOPBACK) {
+      continue;
+    }
+
+    if ((ifa->ifa_addr) && (ifa->ifa_addr->sa_family == AF_PACKET)) {
+      struct sockaddr_ll *addr = (struct sockaddr_ll *)(ifa->ifa_addr);
+      memcpy(mac, addr->sll_addr, OC_MAC_SIZE);
+      break;
+    }
+  }
+
+  freeifaddrs(ifaddr);
+  return true;
+}