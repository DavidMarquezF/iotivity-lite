/*
 * Copyright (c) 2016 Intel Corporation
 *
 * Copyright (c) 2005, Swedish Institute of Computer Science
 * All rights reserved.
 *
 * Redistribution and use in source and binary forms, with or without
 * modification, are permitted provided that the following conditions
 * are met:
 * 1. Redistributions of source code must retain the above copyright
 *    notice, this list of conditions and the following disclaimer.
 * 2. Redistributions in binary form must reproduce the above copyright
 *    notice, this list of conditions and the following disclaimer in the
 *    documentation and/or other materials provided with the distribution.
 * 3. Neither the name of the Institute nor the names of its contributors
 *    may be used to endorse or promote products derived from this software
 *    without specific prior written permission.
 *
 * THIS SOFTWARE IS PROVIDED BY THE INSTITUTE AND CONTRIBUTORS ``AS IS'' AND
 * ANY EXPRESS OR IMPLIED WARRANTIES, INCLUDING, BUT NOT LIMITED TO, THE
 * IMPLIED WARRANTIES OF MERCHANTABILITY AND FITNESS FOR A PARTICULAR PURPOSE
 * ARE DISCLAIMED.  IN NO EVENT SHALL THE INSTITUTE OR CONTRIBUTORS BE LIABLE
 * FOR ANY DIRECT, INDIRECT, INCIDENTAL, SPECIAL, EXEMPLARY, OR CONSEQUENTIAL
 * DAMAGES (INCLUDING, BUT NOT LIMITED TO, PROCUREMENT OF SUBSTITUTE GOODS
 * OR SERVICES; LOSS OF USE, DATA, OR PROFITS; OR BUSINESS INTERRUPTION)
 * HOWEVER CAUSED AND ON ANY THEORY OF LIABILITY, WHETHER IN CONTRACT, STRICT
 * LIABILITY, OR TORT (INCLUDING NEGLIGENCE OR OTHERWISE) ARISING IN ANY WAY
 * OUT OF THE USE OF THIS SOFTWARE, EVEN IF ADVISED OF THE POSSIBILITY OF
 * SUCH DAMAGE.
 *
 * This file is part of the Contiki operating system.
 *
 */

#include "oc_mmem.h"
#include "config.h"
#include "oc_list.h"
#include "port/oc_log.h"
#include <stdint.h>
#include <string.h>

#ifndef OC_DYNAMIC_ALLOCATION
#if !defined(OC_BYTES_POOL_SIZE) || !defined(OC_INTS_POOL_SIZE) ||             \
  !defined(OC_DOUBLES_POOL_SIZE)
#error "Please define byte, int, double pool sizes in config.h"
#endif /* ...POOL_SIZE */

static double doubles[OC_DOUBLES_POOL_SIZE];
static int ints[OC_INTS_POOL_SIZE];
static unsigned char bytes[OC_BYTES_POOL_SIZE];
static unsigned int avail_bytes, avail_ints, avail_doubles;

OC_LIST(bytes_list);
OC_LIST(ints_list);
OC_LIST(doubles_list);
#else /* !OC_DYNAMIC_ALLOCATION */
#include <stdlib.h>
#endif /* OC_DYNAMIC_ALLOCATION */
/*---------------------------------------------------------------------------*/
int
oc_mmem_alloc(struct oc_mmem *m, unsigned int size, pool pool_type)
{
  switch (pool_type) {
  case BYTE_POOL:
#ifdef OC_DYNAMIC_ALLOCATION
    m->ptr = malloc(size);
    m->size = size;
#else  /* OC_DYNAMIC_ALLOCATION */
    if (avail_bytes < size) {
<<<<<<< HEAD
      OC_ERR("byte pool exhausted\n");
=======
      OC_WRN("byte pool exhausted\n");
>>>>>>> 4b2fa789
      return 0;
    }
    oc_list_add(bytes_list, m);
    m->ptr = &bytes[OC_BYTES_POOL_SIZE - avail_bytes];
    m->size = size;
    avail_bytes -= size;
#endif /* !OC_DYNAMIC_ALLOCATION */
    break;
  case INT_POOL:
#ifdef OC_DYNAMIC_ALLOCATION
    m->ptr = malloc(size * sizeof(int));
    m->size = size;
#else  /* OC_DYNAMIC_ALLOCATION */
    if (avail_ints < size) {
<<<<<<< HEAD
      OC_ERR("int pool exhausted\n");
=======
      OC_WRN("int pool exhausted\n");
>>>>>>> 4b2fa789
      return 0;
    }
    oc_list_add(ints_list, m);
    m->ptr = &ints[OC_INTS_POOL_SIZE - avail_ints];
    m->size = size;
    avail_ints -= size;
#endif /* !OC_DYNAMIC_ALLOCATION */
    break;
  case DOUBLE_POOL:
#ifdef OC_DYNAMIC_ALLOCATION
    m->ptr = malloc(size * sizeof(double));
    m->size = size;
#else  /* OC_DYNAMIC_ALLOCATION */
    if (avail_doubles < size) {
<<<<<<< HEAD
      OC_ERR("double pool exhausted\n");
=======
      OC_WRN("double pool exhausted\n");
>>>>>>> 4b2fa789
      return 0;
    }
    oc_list_add(doubles_list, m);
    m->ptr = &doubles[OC_DOUBLES_POOL_SIZE - avail_doubles];
    m->size = size;
    avail_doubles -= size;
#endif /* !OC_DYNAMIC_ALLOCATION */
    break;
  default:
    break;
  }
  return 1;
}

void
oc_mmem_free(struct oc_mmem *m, pool pool_type)
{
#ifndef OC_DYNAMIC_ALLOCATION
  struct oc_mmem *n;

  if (m->next != NULL) {
    switch (pool_type) {
    case BYTE_POOL:
      memmove(m->ptr, m->next->ptr, &bytes[OC_BYTES_POOL_SIZE - avail_bytes] -
                                      (unsigned char *)m->next->ptr);

      break;
    case INT_POOL:
      memmove(m->ptr, m->next->ptr,
              &ints[OC_INTS_POOL_SIZE - avail_ints] - (int *)m->next->ptr);
      break;
    case DOUBLE_POOL:
      memmove(m->ptr, m->next->ptr,
              &doubles[OC_DOUBLES_POOL_SIZE - avail_doubles] -
                (double *)m->next->ptr);
      break;
    default:
      return;
      break;
    }
    for (n = m->next; n != NULL; n = n->next) {
      n->ptr = (void *)((char *)n->ptr - m->size);
    }
  }

  switch (pool_type) {
  case BYTE_POOL:
    avail_bytes += m->size;
    oc_list_remove(bytes_list, m);
    break;
  case INT_POOL:
    avail_ints += m->size;
    oc_list_remove(ints_list, m);
    break;
  case DOUBLE_POOL:
    avail_doubles += m->size;
    oc_list_remove(doubles_list, m);
    break;
  }
#else /* !OC_DYNAMIC_ALLOCATION */
  (void)pool_type;
  free(m->ptr);
  m->size = 0;
#endif /* OC_DYNAMIC_ALLOCATION */
}

void
oc_mmem_init(void)
{
#ifndef OC_DYNAMIC_ALLOCATION
  static int inited = 0;
  if (inited) {
    return;
  }
  oc_list_init(bytes_list);
  oc_list_init(ints_list);
  oc_list_init(doubles_list);
  avail_bytes = OC_BYTES_POOL_SIZE;
  avail_ints = OC_INTS_POOL_SIZE;
  avail_doubles = OC_DOUBLES_POOL_SIZE;
  inited = 1;
#endif /* OC_DYNAMIC_ALLOCATION */
}
/*---------------------------------------------------------------------------*/<|MERGE_RESOLUTION|>--- conflicted
+++ resolved
@@ -67,11 +67,7 @@
     m->size = size;
 #else  /* OC_DYNAMIC_ALLOCATION */
     if (avail_bytes < size) {
-<<<<<<< HEAD
-      OC_ERR("byte pool exhausted\n");
-=======
       OC_WRN("byte pool exhausted\n");
->>>>>>> 4b2fa789
       return 0;
     }
     oc_list_add(bytes_list, m);
@@ -86,11 +82,7 @@
     m->size = size;
 #else  /* OC_DYNAMIC_ALLOCATION */
     if (avail_ints < size) {
-<<<<<<< HEAD
-      OC_ERR("int pool exhausted\n");
-=======
       OC_WRN("int pool exhausted\n");
->>>>>>> 4b2fa789
       return 0;
     }
     oc_list_add(ints_list, m);
@@ -105,11 +97,7 @@
     m->size = size;
 #else  /* OC_DYNAMIC_ALLOCATION */
     if (avail_doubles < size) {
-<<<<<<< HEAD
-      OC_ERR("double pool exhausted\n");
-=======
       OC_WRN("double pool exhausted\n");
->>>>>>> 4b2fa789
       return 0;
     }
     oc_list_add(doubles_list, m);
