/*
// Copyright (c) 2016 Intel Corporation
//
// Licensed under the Apache License, Version 2.0 (the "License");
// you may not use this file except in compliance with the License.
// You may obtain a copy of the License at
//
//      http://www.apache.org/licenses/LICENSE-2.0
//
// Unless required by applicable law or agreed to in writing, software
// distributed under the License is distributed on an "AS IS" BASIS,
// WITHOUT WARRANTIES OR CONDITIONS OF ANY KIND, either express or implied.
// See the License for the specific language governing permissions and
// limitations under the License.
*/

#include <stdbool.h>
#include <stddef.h>
#include <string.h>

#include "util/oc_etimer.h"
#include "util/oc_list.h"
#include "util/oc_memb.h"
#include "util/oc_process.h"

#include "messaging/coap/constants.h"
#include "messaging/coap/engine.h"
#include "messaging/coap/oc_coap.h"

#include "port/oc_random.h"

#include "oc_buffer.h"
#include "oc_core_res.h"
#include "oc_discovery.h"
#include "oc_events.h"
#include "oc_network_events.h"
#include "oc_ri.h"
#include "oc_uuid.h"

#ifdef OC_BLOCK_WISE
#include "oc_blockwise.h"
#endif /* OC_BLOCK_WISE */

#if defined(OC_COLLECTIONS) && defined(OC_SERVER)
#include "oc_collection.h"
#endif /* OC_COLLECTIONS && OC_SERVER */

#ifdef OC_SECURITY
#include "security/oc_acl.h"
#include "security/oc_dtls.h"
#endif /* OC_SECURITY */

#ifdef OC_SERVER
OC_LIST(app_resources);
OC_LIST(observe_callbacks);
OC_MEMB(app_resources_s, oc_resource_t, OC_MAX_APP_RESOURCES);
#endif /* OC_SERVER */

#ifdef OC_CLIENT
#include "oc_client_state.h"
OC_LIST(client_cbs);
OC_MEMB(client_cbs_s, oc_client_cb_t, OC_MAX_NUM_CONCURRENT_REQUESTS);
#endif /* OC_CLIENT */

OC_LIST(timed_callbacks);
OC_MEMB(event_callbacks_s, oc_event_callback_t,
        NUM_OC_CORE_RESOURCES + OC_MAX_APP_RESOURCES +
          OC_MAX_NUM_CONCURRENT_REQUESTS * 2);

OC_PROCESS(timed_callback_events, "OC timed callbacks");

extern int strncasecmp(const char *s1, const char *s2, size_t n);

static unsigned int oc_coap_status_codes[__NUM_OC_STATUS_CODES__];

oc_process_event_t oc_events[__NUM_OC_EVENT_TYPES__];

static void
set_mpro_status_codes(void)
{
  /* OK_200 */
  oc_coap_status_codes[OC_STATUS_OK] = CONTENT_2_05;
  /* CREATED_201 */
  oc_coap_status_codes[OC_STATUS_CREATED] = CREATED_2_01;
  /* NO_CONTENT_204 */
  oc_coap_status_codes[OC_STATUS_CHANGED] = CHANGED_2_04;
  /* NO_CONTENT_204 */
  oc_coap_status_codes[OC_STATUS_DELETED] = DELETED_2_02;
  /* NOT_MODIFIED_304 */
  oc_coap_status_codes[OC_STATUS_NOT_MODIFIED] = VALID_2_03;
  /* BAD_REQUEST_400 */
  oc_coap_status_codes[OC_STATUS_BAD_REQUEST] = BAD_REQUEST_4_00;
  /* UNAUTHORIZED_401 */
  oc_coap_status_codes[OC_STATUS_UNAUTHORIZED] = UNAUTHORIZED_4_01;
  /* BAD_REQUEST_400 */
  oc_coap_status_codes[OC_STATUS_BAD_OPTION] = BAD_OPTION_4_02;
  /* FORBIDDEN_403 */
  oc_coap_status_codes[OC_STATUS_FORBIDDEN] = FORBIDDEN_4_03;
  /* NOT_FOUND_404 */
  oc_coap_status_codes[OC_STATUS_NOT_FOUND] = NOT_FOUND_4_04;
  /* METHOD_NOT_ALLOWED_405 */
  oc_coap_status_codes[OC_STATUS_METHOD_NOT_ALLOWED] = METHOD_NOT_ALLOWED_4_05;
  /* NOT_ACCEPTABLE_406 */
  oc_coap_status_codes[OC_STATUS_NOT_ACCEPTABLE] = NOT_ACCEPTABLE_4_06;
  /* REQUEST_ENTITY_TOO_LARGE_413 */
  oc_coap_status_codes[OC_STATUS_REQUEST_ENTITY_TOO_LARGE] =
    REQUEST_ENTITY_TOO_LARGE_4_13;
  /* UNSUPPORTED_MEDIA_TYPE_415 */
  oc_coap_status_codes[OC_STATUS_UNSUPPORTED_MEDIA_TYPE] =
    UNSUPPORTED_MEDIA_TYPE_4_15;
  /* INTERNAL_SERVER_ERROR_500 */
  oc_coap_status_codes[OC_STATUS_INTERNAL_SERVER_ERROR] =
    INTERNAL_SERVER_ERROR_5_00;
  /* NOT_IMPLEMENTED_501 */
  oc_coap_status_codes[OC_STATUS_NOT_IMPLEMENTED] = NOT_IMPLEMENTED_5_01;
  /* BAD_GATEWAY_502 */
  oc_coap_status_codes[OC_STATUS_BAD_GATEWAY] = BAD_GATEWAY_5_02;
  /* SERVICE_UNAVAILABLE_503 */
  oc_coap_status_codes[OC_STATUS_SERVICE_UNAVAILABLE] =
    SERVICE_UNAVAILABLE_5_03;
  /* GATEWAY_TIMEOUT_504 */
  oc_coap_status_codes[OC_STATUS_GATEWAY_TIMEOUT] = GATEWAY_TIMEOUT_5_04;
  /* INTERNAL_SERVER_ERROR_500 */
  oc_coap_status_codes[OC_STATUS_PROXYING_NOT_SUPPORTED] =
    PROXYING_NOT_SUPPORTED_5_05;
}

#ifdef OC_SERVER
oc_resource_t *
oc_ri_get_app_resources(void)
{
  return oc_list_head(app_resources);
}
#endif

int
oc_status_code(oc_status_t key)
{
  return oc_coap_status_codes[key];
}

int
oc_ri_get_query_nth_key_value(const char *query, int query_len, char **key,
                              int *key_len, char **value, int *value_len, int n)
{
  int next_pos = -1;
  int i = 0;
  char *start = (char *)query, *current, *end = (char *)query + query_len;
  current = start;

  while (i < (n - 1) && current != NULL) {
    current = memchr(start, '&', end - start);
    i++;
    start = current + 1;
  }

  current = memchr(start, '=', end - start);
  if (current != NULL) {
    *key_len = current - start;
    *key = start;
    *value = current + 1;
    current = memchr(*value, '&', end - *value);
    if (current == NULL) {
      *value_len = end - *value;
    } else {
      *value_len = current - *value;
    }
    next_pos = *value + *value_len - query + 1;
  }
  return next_pos;
}

int
oc_ri_get_query_value(const char *query, int query_len, const char *key,
                      char **value)
{
  int next_pos = 0, found = -1, kl, vl;
  char *k;
  while (next_pos < query_len) {
    next_pos = oc_ri_get_query_nth_key_value(
      query + next_pos, query_len - next_pos, &k, &kl, value, &vl, 1);
    if (next_pos == -1)
      return -1;

    if (kl == (int)strlen(key) && strncasecmp(key, k, kl) == 0) {
      found = vl;
      break;
    }
  }
  return found;
}

static void
allocate_events(void)
{
  int i = 0;
  for (i = 0; i < __NUM_OC_EVENT_TYPES__; i++) {
    oc_events[i] = oc_process_alloc_event();
  }
}

static void
start_processes(void)
{
  allocate_events();
  oc_process_start(&oc_etimer_process, NULL);
  oc_process_start(&timed_callback_events, NULL);
  oc_process_start(&coap_engine, NULL);
  oc_process_start(&message_buffer_handler, NULL);

#ifdef OC_SECURITY
  oc_process_start(&oc_dtls_handler, NULL);
#endif

  oc_process_start(&oc_network_events, NULL);
}

static void
stop_processes(void)
{
  oc_process_exit(&oc_etimer_process);
  oc_process_exit(&timed_callback_events);
  oc_process_exit(&coap_engine);

#ifdef OC_SECURITY
  oc_process_exit(&oc_dtls_handler);
#endif

  oc_process_exit(&message_buffer_handler);
}

#ifdef OC_SERVER
oc_resource_t *
oc_ri_get_app_resource_by_uri(const char *uri, int uri_len)
{
  int skip = 0;
  if (uri[0] != '/')
    skip = 1;
  oc_resource_t *res = oc_ri_get_app_resources();
  while (res != NULL) {
    if ((int)oc_string_len(res->uri) == (uri_len + skip) &&
        strncmp(uri, oc_string(res->uri) + skip, uri_len) == 0)
      return res;
    res = res->next;
  }

#ifdef OC_COLLECTIONS
  if (!res)
    res = (oc_resource_t *)oc_get_collection_by_uri(uri, uri_len);
#endif /* OC_COLLECTIONS */

  return res;
}
#endif

void
oc_ri_init(void)
{
  oc_random_init();
  oc_clock_init();
  set_mpro_status_codes();

#ifdef OC_SERVER
  oc_list_init(app_resources);
  oc_list_init(observe_callbacks);
#endif

#ifdef OC_CLIENT
  oc_list_init(client_cbs);
#endif

  oc_list_init(timed_callbacks);

#ifdef OC_DYNAMIC_ALLOCATION
  oc_core_init();
#endif /* OC_DYNAMIC_ALLOCATION */

  start_processes();

  oc_create_discovery_resource();
}

void
oc_ri_shutdown(void)
{
  oc_random_destroy();
  stop_processes();
}

#ifdef OC_SERVER
oc_resource_t *
oc_ri_alloc_resource(void)
{
  return oc_memb_alloc(&app_resources_s);
}

void
oc_ri_delete_resource(oc_resource_t *resource)
{
  oc_memb_free(&app_resources_s, resource);
}

bool
oc_ri_add_resource(oc_resource_t *resource)
{
  bool valid = true;

  if (!resource->get_handler.cb && !resource->put_handler.cb &&
      !resource->post_handler.cb && !resource->delete_handler.cb)
    valid = false;

  if (resource->properties & OC_PERIODIC &&
      resource->observe_period_seconds == 0)
    valid = false;

  if (valid) {
    oc_list_add(app_resources, resource);
  }

  return valid;
}
#endif /* OC_SERVER */

void
oc_ri_remove_timed_event_callback(void *cb_data, oc_trigger_t event_callback)
{
  oc_event_callback_t *event_cb =
    (oc_event_callback_t *)oc_list_head(timed_callbacks);

  while (event_cb != NULL) {
    if (event_cb->data == cb_data && event_cb->callback == event_callback) {
      OC_PROCESS_CONTEXT_BEGIN(&timed_callback_events);
      oc_etimer_stop(&event_cb->timer);
      OC_PROCESS_CONTEXT_END(&timed_callback_events);
      oc_list_remove(timed_callbacks, event_cb);
      oc_memb_free(&event_callbacks_s, event_cb);
      break;
    }
    event_cb = event_cb->next;
  }
}

void
oc_ri_add_timed_event_callback_ticks(void *cb_data, oc_trigger_t event_callback,
                                     oc_clock_time_t ticks)
{
  oc_event_callback_t *event_cb =
    (oc_event_callback_t *)oc_memb_alloc(&event_callbacks_s);

  if (event_cb) {
    event_cb->data = cb_data;
    event_cb->callback = event_callback;
    OC_PROCESS_CONTEXT_BEGIN(&timed_callback_events);
    oc_etimer_set(&event_cb->timer, ticks);
    OC_PROCESS_CONTEXT_END(&timed_callback_events);
    oc_list_add(timed_callbacks, event_cb);
  }
}

static void
poll_event_callback_timers(oc_list_t list, struct oc_memb *cb_pool)
{
  oc_event_callback_t *event_cb = (oc_event_callback_t *)oc_list_head(list),
                      *next;

  while (event_cb != NULL) {
    next = event_cb->next;

    if (oc_etimer_expired(&event_cb->timer)) {
      if (event_cb->callback(event_cb->data) == DONE) {
        oc_list_remove(list, event_cb);
        oc_memb_free(cb_pool, event_cb);
      } else {
        OC_PROCESS_CONTEXT_BEGIN(&timed_callback_events);
        oc_etimer_restart(&event_cb->timer);
        OC_PROCESS_CONTEXT_END(&timed_callback_events);
      }
    }

    event_cb = next;
  }
}

static void
check_event_callbacks(void)
{
#ifdef OC_SERVER
  poll_event_callback_timers(observe_callbacks, &event_callbacks_s);
#endif /* OC_SERVER */
  poll_event_callback_timers(timed_callbacks, &event_callbacks_s);
}

#ifdef OC_SERVER
static oc_event_callback_retval_t
oc_observe_notification_delayed(void *data)
{
  (void)data;
  coap_notify_observers((oc_resource_t *)data, NULL, NULL);
  return DONE;
}
#endif

#ifdef OC_SERVER
static oc_event_callback_retval_t
periodic_observe_handler(void *data)
{
  oc_resource_t *resource = (oc_resource_t *)data;

  if (coap_notify_observers(resource, NULL, NULL)) {
    return CONTINUE;
  }

  return DONE;
}

static oc_event_callback_t *
get_periodic_observe_callback(oc_resource_t *resource)
{
  oc_event_callback_t *event_cb;
  bool found = false;

  for (event_cb = (oc_event_callback_t *)oc_list_head(observe_callbacks);
       event_cb; event_cb = event_cb->next) {
    if (resource == event_cb->data) {
      found = true;
      break;
    }
  }

  if (found) {
    return event_cb;
  }

  return NULL;
}

static void
remove_periodic_observe_callback(oc_resource_t *resource)
{
  oc_event_callback_t *event_cb = get_periodic_observe_callback(resource);

  if (event_cb) {
    oc_etimer_stop(&event_cb->timer);
    oc_list_remove(observe_callbacks, event_cb);
    oc_memb_free(&event_callbacks_s, event_cb);
  }
}

static bool
add_periodic_observe_callback(oc_resource_t *resource)
{
  oc_event_callback_t *event_cb = get_periodic_observe_callback(resource);

  if (!event_cb) {
    event_cb = (oc_event_callback_t *)oc_memb_alloc(&event_callbacks_s);

    if (!event_cb)
      return false;

    event_cb->data = resource;
    event_cb->callback = periodic_observe_handler;
    OC_PROCESS_CONTEXT_BEGIN(&timed_callback_events);
    oc_etimer_set(&event_cb->timer,
                  resource->observe_period_seconds * OC_CLOCK_SECOND);
    OC_PROCESS_CONTEXT_END(&timed_callback_events);
    oc_list_add(observe_callbacks, event_cb);
  }

  return true;
}
#endif

oc_interface_mask_t
oc_ri_get_interface_mask(char *iface, int if_len)
{
  oc_interface_mask_t interface = 0;
  if (15 == if_len && strncmp(iface, "oic.if.baseline", if_len) == 0)
    interface |= OC_IF_BASELINE;
  if (9 == if_len && strncmp(iface, "oic.if.ll", if_len) == 0)
    interface |= OC_IF_LL;
  if (8 == if_len && strncmp(iface, "oic.if.b", if_len) == 0)
    interface |= OC_IF_B;
  if (8 == if_len && strncmp(iface, "oic.if.r", if_len) == 0)
    interface |= OC_IF_R;
  if (9 == if_len && strncmp(iface, "oic.if.rw", if_len) == 0)
    interface |= OC_IF_RW;
  if (8 == if_len && strncmp(iface, "oic.if.a", if_len) == 0)
    interface |= OC_IF_A;
  if (8 == if_len && strncmp(iface, "oic.if.s", if_len) == 0)
    interface |= OC_IF_S;
  return interface;
}

static bool
does_interface_support_method(oc_interface_mask_t interface, oc_method_t method)
{
  bool supported = true;
  switch (interface) {
  /* Per section 7.5.3 of the OCF Core spec, the following three interfaces
   * are RETRIEVE-only.
   */
  case OC_IF_LL:
  case OC_IF_S:
  case OC_IF_R:
    if (method != OC_GET)
      supported = false;
    break;
  /* Per section 7.5.3 of the OCF Core spec, the following three interfaces
   * support RETRIEVE, UPDATE.
   * TODO: Refine logic below after adding logic that identifies
   * and handles CREATE requests using PUT/POST.
   */
  case OC_IF_RW:
  case OC_IF_B:
  case OC_IF_BASELINE:
  /* Per section 7.5.3 of the OCF Core spec, the following interface
   * supports CREATE, RETRIEVE and UPDATE.
   */
  case OC_IF_A:
    break;
  }
  return supported;
}

#ifdef OC_BLOCK_WISE
bool
oc_ri_invoke_coap_entity_handler(void *request, void *response,
                                 oc_blockwise_state_t *request_state,
                                 oc_blockwise_state_t *response_state,
                                 uint16_t block2_size, oc_endpoint_t *endpoint)
#else  /* OC_BLOCK_WISE */
bool
oc_ri_invoke_coap_entity_handler(void *request, void *response, uint8_t *buffer,
                                 oc_endpoint_t *endpoint)
#endif /* !OC_BLOCK_WISE */
{
  /* Flags that capture status along various stages of processing
   *  the request.
   */
  bool method_impl = true, bad_request = false, success = false,
       forbidden = false, entity_too_large = false;

#if defined(OC_COLLECTIONS) && defined(OC_SERVER)
  bool resource_is_collection = false;
#endif /* OC_COLLECTIONS && OC_SERVER */

#ifdef OC_SECURITY
  bool authorized = true;
#endif /* OC_SECURITY */

  /* Parsed CoAP PDU structure. */
  coap_packet_t *const packet = (coap_packet_t *)request;

  /* This function is a server-side entry point solely for requests.
   *  Hence, "code" contains the CoAP method code.
   */
  oc_method_t method = packet->code;

  /* Initialize request/response objects to be sent up to the app layer. */
  oc_request_t request_obj;
  oc_response_buffer_t response_buffer;
  oc_response_t response_obj;

#ifdef OC_BLOCK_WISE
#ifndef OC_SERVER
  (void)block2_size;
#endif /* !OC_SERVER */
  response_buffer.buffer = response_state->buffer;
<<<<<<< HEAD
  response_buffer.buffer_size = OC_BLOCK_WISE_BUFFER_SIZE;
=======
  response_buffer.buffer_size = OC_MAX_APP_DATA_SIZE;
>>>>>>> 6127e45b
#else  /* OC_BLOCK_WISE */
  response_buffer.buffer = buffer;
  response_buffer.buffer_size = OC_BLOCK_SIZE;
#endif /* !OC_BLOCK_WISE */
  response_buffer.code = 0;
  response_buffer.response_length = 0;

  response_obj.separate_response = 0;
  response_obj.response_buffer = &response_buffer;

  request_obj.response = &response_obj;
  request_obj.request_payload = 0;
  request_obj.query = 0;
  request_obj.query_len = 0;
  request_obj.resource = 0;
  request_obj.origin = endpoint;

  /* Initialize OCF interface selector. */
  oc_interface_mask_t interface = 0;

  /* Obtain request uri from the CoAP packet. */
  const char *uri_path;
  int uri_path_len = coap_get_header_uri_path(request, &uri_path);

  /* Obtain query string from CoAP packet. */
  const char *uri_query = 0;
  int uri_query_len = 0;

#ifdef OC_BLOCK_WISE
  if (request_state) {
    oc_blockwise_request_state_t *bwt_request_state =
      (oc_blockwise_request_state_t *)request_state;
    uri_query_len = oc_string_len(bwt_request_state->uri_query);
    if (uri_query_len > 0) {
      uri_query = oc_string(bwt_request_state->uri_query);
    }
  } else
#endif /* OC_BLOCK_WISE */
  {
    uri_query_len = coap_get_header_uri_query(request, &uri_query);
  }

  if (uri_query_len) {
    request_obj.query = uri_query;
    request_obj.query_len = uri_query_len;

    /* Check if query string includes interface selection. */
    char *iface;
    int if_len = oc_ri_get_query_value(uri_query, uri_query_len, "if", &iface);
    if (if_len != -1) {
      interface |= oc_ri_get_interface_mask(iface, if_len);
    }
  }

  /* Obtain handle to buffer containing the serialized payload */
  const uint8_t *payload;
  int payload_len = 0;
#ifdef OC_BLOCK_WISE
  if (request_state) {
    payload = request_state->buffer;
    payload_len = request_state->payload_size;
  }
#else  /* OC_BLOCK_WISE */
  payload_len = coap_get_payload(request, &payload);
#endif /* !OC_BLOCK_WISE */

  if (payload_len > 0) {
    /* Attempt to parse request payload using tinyCBOR via oc_rep helper
     * functions. The result of this parse is a tree of oc_rep_t structures
     * which will reflect the schema of the payload.
     * Any failures while parsing the payload is viewed as an erroneous
     * request and results in a 4.00 response being sent.
     */
    uint16_t parse_error =
      oc_parse_rep(payload, payload_len, &request_obj.request_payload);
    if (parse_error != 0) {
      OC_WRN("ocri: error parsing request payload; tinyCBOR error code:  %d\n",
             parse_error);
      if (parse_error == CborErrorUnexpectedEOF)
        entity_too_large = true;
      bad_request = true;
    }
  }

  oc_resource_t *resource, *cur_resource = NULL;

  /* If there were no errors thus far, attempt to locate the specific
   * resource object that will handle the request using the request uri.
   */
  /* Check against list of declared core resources.
   */
  if (!bad_request) {
    int i, num_core_resources =
             NUM_OC_CORE_RESOURCES - 1 + oc_core_get_num_devices();
    for (i = 0; i < num_core_resources; i++) {
      resource = oc_core_get_resource_by_index(i);
      if ((int)oc_string_len(resource->uri) == (uri_path_len + 1) &&
          strncmp((const char *)oc_string(resource->uri) + 1, uri_path,
                  uri_path_len) == 0) {
        request_obj.resource = cur_resource = resource;
        break;
      }
    }
  }

#ifdef OC_SERVER
  /* Check against list of declared application resources.
   */
  if (!cur_resource && !bad_request) {
    for (resource = oc_ri_get_app_resources(); resource;
         resource = resource->next) {
      if ((int)oc_string_len(resource->uri) == (uri_path_len + 1) &&
          strncmp((const char *)oc_string(resource->uri) + 1, uri_path,
                  uri_path_len) == 0) {
        request_obj.resource = cur_resource = resource;
        break;
      }
    }
#if defined(OC_COLLECTIONS)
    if (!cur_resource) {
      request_obj.resource = cur_resource =
        (oc_resource_t *)oc_get_collection_by_uri(uri_path, uri_path_len);
      if (cur_resource)
        resource_is_collection = true;
    }
#endif /* OC_COLLECTIONS */
  }
#endif /* OC_SERVER */

  if (cur_resource) {
    /* If there was no interface selection, pick the "default interface". */
    if (interface == 0)
      interface = cur_resource->default_interface;

    /* Found the matching resource object. Now verify that:
     * 1) the selected interface is one that is supported by
     *    the resource, and,
     * 2) the selected interface supports the request method.
     *
     * If not, return a 4.00 response.
     */
    if (((interface & ~cur_resource->interfaces) != 0) ||
        !does_interface_support_method(interface, method)) {
      forbidden = true;
      bad_request = true;
    }
  }

  if (cur_resource && !bad_request) {
    /* Process a request against a valid resource, request payload, and
     * interface.
     */
    /* Initialize oc_rep with a buffer to hold the response payload. "buffer"
     * points to memory allocated in the messaging layer for the "CoAP
     * Transaction" to service this request.
     */
    oc_rep_new(response_buffer.buffer, response_buffer.buffer_size);

#ifdef OC_SECURITY
    /* If cur_resource is a coaps:// resource, then query ACL to check if
     * the requestor (the subject) is authorized to issue this request to
     * the resource.
     */
    if ((cur_resource->properties & OC_SECURE) &&
        !oc_sec_check_acl(method, cur_resource, endpoint)) {
      authorized = false;
    } else
#endif /* OC_SECURITY */
    {
/* If cur_resource is a collection resource, invoke the framework's
 * internal handler for collections.
 */
#if defined(OC_COLLECTIONS) && defined(OC_SERVER)
      if (resource_is_collection) {
        oc_handle_collection_request(method, &request_obj, interface);
      } else
#endif  /* OC_COLLECTIONS && OC_SERVER */
        /* If cur_resource is a non-collection resource, invoke
         * its handler for the requested method. If it has not
         * implemented that method, then return a 4.05 response.
         */
        if (method == OC_GET && cur_resource->get_handler.cb) {
        cur_resource->get_handler.cb(&request_obj, interface,
                                     cur_resource->get_handler.user_data);
      } else if (method == OC_POST && cur_resource->post_handler.cb) {
        cur_resource->post_handler.cb(&request_obj, interface,
                                      cur_resource->post_handler.user_data);
      } else if (method == OC_PUT && cur_resource->put_handler.cb) {
        cur_resource->put_handler.cb(&request_obj, interface,
                                     cur_resource->put_handler.user_data);
      } else if (method == OC_DELETE && cur_resource->delete_handler.cb) {
        cur_resource->delete_handler.cb(&request_obj, interface,
                                        cur_resource->delete_handler.user_data);
      } else {
        method_impl = false;
      }
    }
  }

  if (payload_len) {
    /* To the extent that the request payload was parsed, free the
     * payload structure (and return its memory to the pool).
     */
    oc_free_rep(request_obj.request_payload);
  }

  if (forbidden) {
    OC_DBG("ocri: Forbidden request\n");
    response_buffer.response_length = 0;
    response_buffer.code = oc_status_code(OC_STATUS_FORBIDDEN);
  } else if (entity_too_large) {
    OC_DBG("ocri: Request payload too large (hence incomplete)\n");
    response_buffer.response_length = 0;
    response_buffer.code = oc_status_code(OC_STATUS_REQUEST_ENTITY_TOO_LARGE);
  } else if (bad_request) {
    OC_DBG("ocri: Bad request\n");
    /* Return a 4.00 response */
    response_buffer.response_length = 0;
    response_buffer.code = oc_status_code(OC_STATUS_BAD_REQUEST);
  } else if (!cur_resource) {
    OC_DBG("ocri: Could not find resource\n");
    /* Return a 4.04 response if the requested resource was not found */
    response_buffer.response_length = 0;
    response_buffer.code = oc_status_code(OC_STATUS_NOT_FOUND);
  } else if (!method_impl) {
    OC_DBG("ocri: Could not find method\n");
    /* Return a 4.05 response if the resource does not implement the
     * request method.
     */
    response_buffer.response_length = 0;
    response_buffer.code = oc_status_code(OC_STATUS_METHOD_NOT_ALLOWED);
  }
#ifdef OC_SECURITY
  else if (!authorized) {
    OC_DBG("ocri: Subject not authorized\n");
    /* If the requestor (subject) does not have access granted via an
     * access control entry in the ACL, then it is not authorized to
     * access the resource. A 4.01 response is sent.
     */
    response_buffer.response_length = 0;
    response_buffer.code = oc_status_code(OC_STATUS_UNAUTHORIZED);
  }
#endif /* OC_SECURITY */
  else {
    success = true;
  }

#ifdef OC_SERVER
  /* If a GET request was successfully processed, then check its
   *  observe option.
   */
  uint32_t observe = 2;
  if (success && coap_get_header_observe(request, &observe)) {
    /* Check if the resource is OBSERVABLE */
    if (cur_resource->properties & OC_OBSERVABLE) {
      /* If the observe option is set to 0, make an attempt to add the
       * requesting client as an observer.
       */
      if (observe == 0) {
#ifdef OC_BLOCK_WISE
        if (coap_observe_handler(request, response, cur_resource, block2_size,
                                 endpoint) == 0) {
#else     /* OC_BLOCK_WISE */
        if (coap_observe_handler(request, response, cur_resource, endpoint) ==
            0) {
#endif    /* !OC_BLOCK_WISE */
          /* If the resource is marked as periodic observable it means
           * it must be polled internally for updates (which would lead to
           * notifications being sent). If so, add the resource to a list of
           * periodic GET callbacks to utilize the framework's internal
           * polling mechanism.
           */
          bool set_observe_option = true;
          if (cur_resource->properties & OC_PERIODIC) {
            if (!add_periodic_observe_callback(cur_resource)) {
              set_observe_option = false;
              coap_remove_observer_by_token(endpoint, packet->token,
                                            packet->token_len);
            }
          }

          if (set_observe_option) {
            coap_set_header_observe(response, 0);
          }
        }
      }
      /* If the observe option is set to 1, make an attempt to remove
       * the requesting client from the list of observers. In addition,
       * remove the resource from the list periodic GET callbacks if it
       * is periodic observable.
       */
      else if (observe == 1) {
#ifdef OC_BLOCK_WISE
        if (coap_observe_handler(request, response, cur_resource, block2_size,
                                 endpoint) > 0) {
#else  /* OC_BLOCK_WISE */
        if (coap_observe_handler(request, response, cur_resource, endpoint) >
            0) {
#endif /* !OC_BLOCK_WISE */
          if (cur_resource->properties & OC_PERIODIC) {
            remove_periodic_observe_callback(cur_resource);
          }
        }
      }
    }
  }
#endif /* OC_SERVER */

#ifdef OC_SERVER
  /* The presence of a separate response handle here indicates a
   * successful handling of the request by a slow resource.
   */
  if (response_obj.separate_response != NULL) {
/* Attempt to register a client request to the separate response tracker
 * and pass in the observe option (if present) or the value 2 as
 * determined by the code block above. Values 0 and 1 result in their
 * expected behaviors whereas 2 indicates an absence of an observe
 * option and hence a one-off request.
 * Following a successful registration, the separate response tracker
 * is flagged as "active". In this way, the function that later executes
 * out-of-band upon availability of the resource state knows it must
 * send out a response with it.
 */
#ifdef OC_BLOCK_WISE
    if (coap_separate_accept(request, response_obj.separate_response, endpoint,
                             observe, block2_size) == 1)
#else  /* OC_BLOCK_WISE */
    if (coap_separate_accept(request, response_obj.separate_response, endpoint,
                             observe) == 1)
#endif /* !OC_BLOCK_WISE */
      response_obj.separate_response->active = 1;
  } else
#endif /* OC_SERVER */
    if (response_buffer.code == OC_IGNORE) {
    /* If the server-side logic chooses to reject a request, it sends
     * below a response code of IGNORE, which results in the messaging
     * layer freeing the CoAP transaction associated with the request.
     */
    coap_status_code = CLEAR_TRANSACTION;
  } else {
#ifdef OC_SERVER
    /* If the recently handled request was a PUT/POST, it conceivably
     * altered the resource state, so attempt to notify all observers
     * of that resource with the change.
     */
    if (cur_resource && (method == OC_PUT || method == OC_POST) &&
        response_buffer.code < oc_status_code(OC_STATUS_BAD_REQUEST))
      oc_ri_add_timed_event_callback_ticks(cur_resource,
                                           &oc_observe_notification_delayed, 0);

#endif /* OC_SERVER */
    if (response_buffer.response_length) {
#ifdef OC_BLOCK_WISE
      response_state->payload_size = response_buffer.response_length;
#else  /* OC_BLOCK_WISE */
      coap_set_payload(response, response_buffer.buffer,
                       response_buffer.response_length);
#endif /* !OC_BLOCK_WISE */
      coap_set_header_content_format(response, APPLICATION_CBOR);
    }

    if (response_buffer.code ==
        oc_status_code(OC_STATUS_REQUEST_ENTITY_TOO_LARGE)) {
      coap_set_header_size1(response, OC_BLOCK_SIZE);
    }

    /* response_buffer.code at this point contains a valid CoAP status
     *  code.
     */
    coap_set_status_code(response, response_buffer.code);
  }
  return success;
}

#ifdef OC_CLIENT
static void
free_client_cb(oc_client_cb_t *cb)
{
  oc_list_remove(client_cbs, cb);
  oc_free_string(&cb->uri);
  oc_memb_free(&client_cbs_s, cb);
}

void
oc_ri_remove_client_cb_by_mid(uint16_t mid)
{
  oc_client_cb_t *cb = (oc_client_cb_t *)oc_list_head(client_cbs);
  while (cb != NULL) {
    if (cb->mid == mid)
      break;
    cb = cb->next;
  }
  if (cb)
    free_client_cb(cb);
}

oc_event_callback_retval_t
oc_ri_remove_client_cb(void *data)
{
#ifdef OC_BLOCK_WISE
  oc_client_cb_t *client_cb = (oc_client_cb_t *)data;
  oc_blockwise_state_t *response_buffer = oc_blockwise_find_response_buffer(
    oc_string(client_cb->uri) + 1, oc_string_len(client_cb->uri) - 1,
    &client_cb->server.endpoint, client_cb->method);
  oc_blockwise_state_t *request_buffer = oc_blockwise_find_request_buffer(
    oc_string(client_cb->uri) + 1, oc_string_len(client_cb->uri) - 1,
    &client_cb->server.endpoint, client_cb->method);
  if (request_buffer)
    oc_blockwise_free_request_buffer(request_buffer);
  if (response_buffer)
    oc_blockwise_free_response_buffer(response_buffer);
#endif /* OC_BLOCK_WISE */

  free_client_cb(data);
  return DONE;
}

oc_client_cb_t *
oc_ri_find_client_cb_by_mid(uint16_t mid)
{
  oc_client_cb_t *cb = oc_list_head(client_cbs);
  while (cb) {
    if (cb->mid == mid)
      break;
    cb = cb->next;
  }
  return cb;
}

oc_client_cb_t *
oc_ri_find_client_cb_by_token(uint8_t *token, uint8_t token_len)
{
  oc_client_cb_t *cb = oc_list_head(client_cbs);
  while (cb != NULL) {
    if (cb->token_len == token_len && memcmp(cb->token, token, token_len) == 0)
      break;
    cb = cb->next;
  }
  return cb;
}

#ifdef OC_BLOCK_WISE
bool
oc_ri_invoke_client_cb(void *response, oc_blockwise_state_t *response_state,
                       oc_client_cb_t *cb, oc_endpoint_t *endpoint)
#else  /* OC_BLOCK_WISE */
bool
oc_ri_invoke_client_cb(void *response, oc_client_cb_t *cb,
                       oc_endpoint_t *endpoint)
#endif /* OC_BLOCK_WISE */
{
  uint8_t *payload;
  int payload_len = 0;
  coap_packet_t *const pkt = (coap_packet_t *)response;
  int i;
  /*
    if con then send ack and process as above
    -empty ack sent from below by engine
    if ack with piggyback then process as above
    -processed below
    if ack and empty then it is a separate response, and keep cb
    -handled by separate flag
    if ack is for block then store data and pass to client
  */

  unsigned int content_format = APPLICATION_CBOR;
  coap_get_header_content_format(pkt, &content_format);

  /* If content format is not CBOR, then reject response
     and clear callback
     If incoming response type is RST, then clear callback
  */
  if (content_format != APPLICATION_CBOR || pkt->type == COAP_TYPE_RST) {
    free_client_cb(cb);
    return false;
  }

  /* Check code, translate to oc_status_code, store
     Check observe option:
     if no observe option, set to -1, else store observe seq
  */
  oc_client_response_t client_response;
  memset(&client_response, 0, sizeof(oc_client_response_t));
  client_response.observe_option = -1;
  client_response.payload = 0;
  client_response.user_data = cb->user_data;
  for (i = 0; i < __NUM_OC_STATUS_CODES__; i++) {
    if (oc_coap_status_codes[i] == pkt->code) {
      client_response.code = i;
      break;
    }
  }

#ifdef OC_BLOCK_WISE
  if (response_state) {
    oc_blockwise_response_state_t *bwt_response_state =
      (oc_blockwise_response_state_t *)response_state;
    client_response.observe_option = bwt_response_state->observe_seq;
  }
#else  /* OC_BLOCK_WISE */
  coap_get_header_observe(pkt, (uint32_t *)&client_response.observe_option);
#endif /* !OC_BLOCK_WISE */

  bool separate = false;
/*
  if payload exists, process payload and save in client response
  send client response to callback and return
*/
#ifdef OC_BLOCK_WISE
  if (response_state) {
    payload = response_state->buffer;
    payload_len = response_state->payload_size;
  }
#else  /* OC_BLOCK_WISE */
  payload_len = coap_get_payload(response, (const uint8_t **)&payload);
#endif /* !OC_BLOCK_WISE */
  if (payload_len) {
    if (cb->discovery) {
      if (oc_ri_process_discovery_payload(payload, payload_len,
                                          cb->handler.discovery, endpoint,
                                          cb->user_data) == OC_STOP_DISCOVERY) {
        oc_ri_remove_timed_event_callback(cb, &oc_ri_remove_client_cb);
        free_client_cb(cb);
        return true;
      }
    } else {
      uint16_t err =
        oc_parse_rep(payload, payload_len, &client_response.payload);
      if (err == 0) {
        oc_response_handler_t handler =
          (oc_response_handler_t)cb->handler.response;
        handler(&client_response);
      }
      oc_free_rep(client_response.payload);
    }
  } else {
    if (pkt->type == COAP_TYPE_ACK && pkt->code == 0) {
      separate = true;
    } else if (!cb->discovery) {
      oc_response_handler_t handler =
        (oc_response_handler_t)cb->handler.response;
      handler(&client_response);
    }
  }

  /* check observe sequence number:
     if -1 then remove cb, else keep cb
     if it is an ACK for a separate response, keep cb
     if it is a discovery response, keep cb so that it will last
     for the entirety of OC_CLIENT_CB_TIMEOUT_SECS
  */
  if (client_response.observe_option == -1 && !separate && !cb->discovery) {
    oc_ri_remove_timed_event_callback(cb, &oc_ri_remove_client_cb);
    free_client_cb(cb);
  } else {
    cb->observe_seq = client_response.observe_option;
  }

  return true;
}

oc_client_cb_t *
oc_ri_get_client_cb(const char *uri, oc_server_handle_t *server,
                    oc_method_t method)
{
  oc_client_cb_t *cb = (oc_client_cb_t *)oc_list_head(client_cbs);

  while (cb != NULL) {
    if (oc_string_len(cb->uri) == strlen(uri) &&
        strncmp(oc_string(cb->uri), uri, strlen(uri)) == 0 &&
        memcmp(&cb->server.endpoint, &server->endpoint,
               sizeof(oc_endpoint_t)) == 0 &&
        cb->method == method)
      return cb;

    cb = cb->next;
  }

  return cb;
}

oc_client_cb_t *
oc_ri_alloc_client_cb(const char *uri, oc_server_handle_t *server,
                      oc_method_t method, oc_client_handler_t handler,
                      oc_qos_t qos, void *user_data)
{
  oc_client_cb_t *cb = oc_memb_alloc(&client_cbs_s);
  if (!cb)
    return cb;

  cb->mid = coap_get_mid();
  oc_new_string(&cb->uri, uri, strlen(uri));
  cb->method = method;
  cb->qos = qos;
  cb->handler = handler;
  cb->user_data = user_data;
  cb->token_len = 8;
  int i = 0;
  uint32_t r;
  while (i < cb->token_len) {
    r = oc_random_value();
    memcpy(cb->token + i, &r, sizeof(r));
    i += sizeof(r);
  }
  cb->discovery = false;
  cb->timestamp = oc_clock_time();
  cb->observe_seq = -1;
  memcpy(&cb->server, server, sizeof(oc_server_handle_t));

  oc_list_add(client_cbs, cb);
  return cb;
}
#endif /* OC_CLIENT */

OC_PROCESS_THREAD(timed_callback_events, ev, data)
{
  (void)data;
  OC_PROCESS_BEGIN();
  while (1) {
    OC_PROCESS_YIELD();
    if (ev == OC_PROCESS_EVENT_TIMER) {
      check_event_callbacks();
    }
  }
  OC_PROCESS_END();
}<|MERGE_RESOLUTION|>--- conflicted
+++ resolved
@@ -566,11 +566,7 @@
   (void)block2_size;
 #endif /* !OC_SERVER */
   response_buffer.buffer = response_state->buffer;
-<<<<<<< HEAD
-  response_buffer.buffer_size = OC_BLOCK_WISE_BUFFER_SIZE;
-=======
   response_buffer.buffer_size = OC_MAX_APP_DATA_SIZE;
->>>>>>> 6127e45b
 #else  /* OC_BLOCK_WISE */
   response_buffer.buffer = buffer;
   response_buffer.buffer_size = OC_BLOCK_SIZE;
