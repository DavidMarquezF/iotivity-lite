--- conflicted
+++ resolved
@@ -112,16 +112,11 @@
 VPATH=../../messaging/coap/:../../util/:../../api/:../../deps/tinycbor/src/:../../deps/mbedtls/library:../../api/c-timestamp:../../service/cloud/src/:../../service/resource-directory/client/src/:
 LIBS?= -lm -pthread -lrt
 
-<<<<<<< HEAD
 SAMPLES = server client temp_sensor simpleserver simpleserver_pki simpleclient \
           client_collections_linux server_collections_linux server_block_linux \
           client_block_linux smart_home_server_linux multi_device_server \
           multi_device_client smart_lock server_multithread_linux \
-          client_multithread_linux dummy_bridge
-=======
-SAMPLES = server client temp_sensor simpleserver simpleserver_pki simpleclient client_collections_linux introspectionclient\
-	  server_collections_linux server_block_linux client_block_linux smart_home_server_linux multi_device_server multi_device_client smart_lock server_multithread_linux client_multithread_linux
->>>>>>> 074738e5
+          client_multithread_linux dummy_bridge introspectionclient
 
 ifeq ($(CREATE),1)
 	EXTRA_CFLAGS += -DOC_COLLECTIONS_IF_CREATE
