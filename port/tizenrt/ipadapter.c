/*
// Copyright (c) 2018 Intel Corporation
//
// Licensed under the Apache License, Version 2.0 (the "License");
// you may not use this file except in compliance with the License.
// You may obtain a copy of the License at
//
//      http://www.apache.org/licenses/LICENSE-2.0
//
// Unless required by applicable law or agreed to in writing, software
// distributed under the License is distributed on an "AS IS" BASIS,
// WITHOUT WARRANTIES OR CONDITIONS OF ANY KIND, either express or implied.
// See the License for the specific language governing permissions and
// limitations under the License.
*/

#define __USE_GNU

#include "oc_buffer.h"
#include "oc_core_res.h"
#include "oc_endpoint.h"
#include "oc_network_monitor.h"
#include "port/oc_assert.h"
#include "port/oc_connectivity.h"
#include <arpa/inet.h>
#include <assert.h>
#include <errno.h>
#include <ifaddrs.h>
#ifdef OC_NETLINK
#include <linux/netlink.h>
#include <linux/rtnetlink.h>
#endif
#include <net/if.h>
#include <netdb.h>
#include <pthread.h>
#include <signal.h>
#include <stdint.h>
#include <stdio.h>
#include <string.h>
#include <sys/select.h>
#include <sys/socket.h>
#include <sys/un.h>
#include <unistd.h>

#include "ipcontext.h"
#ifdef OC_TCP
#include "tcpadapter.h"
#endif

#ifdef TIZEN_RT_WIFI_MANAGER
#include <wifi_manager/wifi_manager.h>
//#include <slsi_wifi/slsi_wifi_api.h>
#endif

/* Some outdated toolchains do not define IFA_FLAGS.
   Note: Requires Linux kernel 3.14 or later. */
#ifndef IFA_FLAGS
#define IFA_FLAGS (IFA_MULTICAST+1)
#endif

/* select timeout value */
#define SELECT_TIMEOUT 5

#define OCF_PORT_UNSECURED (5683)
static const uint8_t ALL_OCF_NODES_LL[] = {
  0xff, 0x02, 0, 0, 0, 0, 0, 0, 0, 0, 0, 0, 0, 0, 0x01, 0x58
};
static const uint8_t ALL_OCF_NODES_RL[] = {
  0xff, 0x03, 0, 0, 0, 0, 0, 0, 0, 0, 0, 0, 0, 0, 0x01, 0x58
};
static const uint8_t ALL_OCF_NODES_SL[] = {
  0xff, 0x05, 0, 0, 0, 0, 0, 0, 0, 0, 0, 0, 0, 0, 0x01, 0x58
};
#define ALL_COAP_NODES_V4 0xe00001bb

static pthread_mutex_t mutex;

#ifdef OC_NETLINK
struct sockaddr_nl ifchange_nl;
int ifchange_sock;
bool ifchange_initialized;
#endif


OC_LIST(ip_contexts);
OC_MEMB(ip_context_s, ip_context_t, OC_MAX_NUM_DEVICES);

OC_MEMB(device_eps, oc_endpoint_t, 8 * OC_MAX_NUM_DEVICES); // fix

#ifdef OC_NETWORK_MONITOR
/**
 * Structure to manage interface list.
 */
typedef struct ip_interface
{
  struct ip_interface *next;
  int if_index;
} ip_interface_t;

OC_LIST(ip_interface_list);
OC_MEMB(ip_interface_s, ip_interface_t, OC_MAX_IP_INTERFACES);

OC_LIST(oc_network_interface_cb_list);
OC_MEMB(oc_network_interface_cb_s, oc_network_interface_cb_t,
        OC_MAX_NETWORK_INTERFACE_CBS);

static ip_interface_t *
get_ip_interface(int target_index)
{
  ip_interface_t *if_item = oc_list_head(ip_interface_list);
  while (if_item != NULL && if_item->if_index != target_index) {
    if_item = if_item->next;
  }
  return if_item;
}

static bool
add_ip_interface(int target_index)
{
  if (get_ip_interface(target_index))
    return false;

  ip_interface_t *new_if = oc_memb_alloc(&ip_interface_s);
  if (!new_if) {
    OC_ERR("interface item alloc failed");
    return false;
  }
  new_if->if_index = target_index;
  oc_list_add(ip_interface_list, new_if);
  OC_DBG("New interface added: %d", new_if->if_index);
  return true;
}

static bool
check_new_ip_interfaces(void)
{
  struct ifaddrs *ifs = NULL, *interface = NULL;
  if (getifaddrs(&ifs) < 0) {
    OC_ERR("querying interface address");
    return false;
  }
  for (interface = ifs; interface != NULL; interface = interface->ifa_next) {
    /* Ignore interfaces that are down and the loopback interface */
    if (!(interface->ifa_flags & IFF_UP) ||
        interface->ifa_flags & IFF_LOOPBACK) {
      continue;
    }
    /* Obtain interface index for this address */
    int if_index = if_nametoindex(interface->ifa_name);

    add_ip_interface(if_index);
  }
//  freeifaddrs(ifs);
  return true;
}

static bool
remove_ip_interface(int target_index)
{
  ip_interface_t *if_item = get_ip_interface(target_index);
  if (!if_item) {
    return false;
  }

  oc_list_remove(ip_interface_list, if_item);
  oc_memb_free(&ip_interface_s, if_item);
  OC_DBG("Removed from ip interface list: %d", target_index);
  return true;
}

static void
remove_all_ip_interface(void)
{
  ip_interface_t *if_item = oc_list_head(ip_interface_list), *next;
  while (if_item != NULL) {
    next = if_item->next;
    oc_list_remove(ip_interface_list, if_item);
    oc_memb_free(&ip_interface_s, if_item);
    if_item = next;
  }
}

static void
remove_all_network_interface_cbs(void)
{
  oc_network_interface_cb_t *cb_item =
                              oc_list_head(oc_network_interface_cb_list),
                            *next;
  while (cb_item != NULL) {
    next = cb_item->next;
    oc_list_remove(oc_network_interface_cb_list, cb_item);
    oc_memb_free(&oc_network_interface_cb_s, cb_item);
    cb_item = next;
  }
}
#endif /* OC_NETWORK_MONITOR */

#ifdef OC_SESSION_EVENTS
OC_LIST(oc_session_event_cb_list);
OC_MEMB(oc_session_event_cb_s, oc_session_event_cb_t, OC_MAX_SESSION_EVENT_CBS);

static void
remove_all_session_event_cbs(void)
{
  oc_session_event_cb_t *cb_item = oc_list_head(oc_session_event_cb_list),
                        *next;
  while (cb_item != NULL) {
    next = cb_item->next;
    oc_list_remove(oc_session_event_cb_list, cb_item);
    oc_memb_free(&oc_session_event_cb_s, cb_item);
    cb_item = next;
  }
}

#endif /* OC_SESSION_EVENTS */

void
oc_network_event_handler_mutex_init(void)
{
  if (pthread_mutex_init(&mutex, NULL) != 0) {
    oc_abort("error initializing network event handler mutex");
  }
}

void
oc_network_event_handler_mutex_lock(void)
{
  pthread_mutex_lock(&mutex);
}

void
oc_network_event_handler_mutex_unlock(void)
{
  pthread_mutex_unlock(&mutex);
}

void oc_network_event_handler_mutex_destroy(void) {
#ifdef OC_NETLINK
  ifchange_initialized = false;
  close(ifchange_sock);
#endif
#ifdef OC_NETWORK_MONITOR
  remove_all_ip_interface();
  remove_all_network_interface_cbs();
#endif /* OC_NETWORK_MONITOR */
#ifdef OC_SESSION_EVENTS
  remove_all_session_event_cbs();
#endif /* OC_SESSION_EVENTS */
  pthread_mutex_destroy(&mutex);
}

/* checking the interface list */
bool check_interface_in_iflist(struct ifaddrs *ilist, int check_inf_index)
{
  struct ifaddrs *ifa = NULL;

  if (!ilist) {
    return false;
  }

  for (ifa = ilist; ifa != NULL; ifa = ifa->ifa_next) {
    int inf_index = if_nametoindex(ifa->ifa_name);

    if (inf_index == check_inf_index && !(ifa->ifa_flags & IFF_UP)) {
      return true;
    }
  }
  return false;
}

/* find the network changes */
void find_network_changes(void)
{
  struct ifaddrs *ifaddr = NULL;
  struct ifaddrs *ifa = NULL;

  if (getifaddrs(&ifaddr) == -1)
    return;

  /* Check if new interfaces were added */
  for (ifa = ifaddr; ifa != NULL; ifa = ifa->ifa_next) {
    /* Obtain interface index for this address */
    int inf_index = if_nametoindex(ifa->ifa_name);

    /* Ignore interfaces that are down and the loopback interface */
    if (!(ifa->ifa_flags & IFF_UP) || ifa->ifa_flags & IFF_LOOPBACK) {
      continue;
    }

    if (ifa) {
      OC_DBG("ADDed IP Interface %d", inf_index);
      if (add_ip_interface(inf_index)) {
        OC_DBG("notifying NETWORK_INTERFACE_UP:");
        oc_network_interface_event(NETWORK_INTERFACE_UP);
      }
    }
  }

  /* Check if existing interfaces were removed */
  ip_interface_t *if_item = oc_list_head(ip_interface_list);
  while (if_item != NULL) {
      if (check_interface_in_iflist(ifaddr, if_item->if_index)) {
        OC_DBG("Remmoved Interface %d", if_item->if_index);
        if (remove_ip_interface(if_item->if_index)) {
          OC_DBG("notifying NETWORK_INTERFACE_DOWN");
          oc_network_interface_event(NETWORK_INTERFACE_DOWN);
        }
      }
      if_item = if_item->next;
  }
}

<<<<<<< HEAD
static ip_context_t *
get_ip_context_for_device(int device)
{
  ip_context_t *dev = oc_list_head(ip_contexts);
  while (dev != NULL && dev->device != device) {
    dev = dev->next;
  }
  if (!dev) {
    return NULL;
  }
  return dev;
=======
static ip_context_t *get_ip_context_for_device(size_t device) {
  oc_abort(__func__);
  return NULL;
>>>>>>> a9dee1f2
}

#ifdef OC_IPV4
static int add_mcast_sock_to_ipv4_mcast_group(int mcast_sock,
                                              const struct in_addr *local,
                                              int interface_index) {
  struct ip_mreq mreq = {.imr_multiaddr.s_addr = htonl(ALL_COAP_NODES_V4),
                          .imr_interface.s_addr = htonl(interface_index)};

  (void)setsockopt(mcast_sock, IPPROTO_IP, IP_DROP_MEMBERSHIP, &mreq,
                   sizeof(mreq));

  if (setsockopt(mcast_sock, IPPROTO_IP, IP_ADD_MEMBERSHIP, &mreq,
                 sizeof(mreq)) == -1) {
    OC_ERR("joining IPv4 multicast group %d", errno);
    return -1;
  }

  return 0;
}
#endif /* OC_IPV4 */

#ifdef OC_IPV6
static int add_mcast_sock_to_ipv6_mcast_group(int mcast_sock,
                                              int interface_index) {
  struct ipv6_mreq mreq;

  /* Link-local scope */
  memset(&mreq, 0, sizeof(mreq));
  memcpy(mreq.ipv6mr_multiaddr.s6_addr, ALL_OCF_NODES_LL, 16);
  mreq.ipv6mr_interface = interface_index;

  (void)setsockopt(mcast_sock, IPPROTO_IPV6, IPV6_DROP_MEMBERSHIP, &mreq,
                   sizeof(mreq));

  if (setsockopt(mcast_sock, IPPROTO_IPV6, IPV6_ADD_MEMBERSHIP, &mreq,
                 sizeof(mreq)) == -1) {
    OC_ERR("joining link-local IPv6 multicast group %d", errno);
    return -1;
  }

  /* Realm-local scope */
  memset(&mreq, 0, sizeof(mreq));
  memcpy(mreq.ipv6mr_multiaddr.s6_addr, ALL_OCF_NODES_RL, 16);
  mreq.ipv6mr_interface = interface_index;

  (void)setsockopt(mcast_sock, IPPROTO_IPV6, IPV6_DROP_MEMBERSHIP, &mreq,
                   sizeof(mreq));

  if (setsockopt(mcast_sock, IPPROTO_IPV6, IPV6_ADD_MEMBERSHIP, &mreq,
                 sizeof(mreq)) == -1) {
    OC_ERR("joining realm-local IPv6 multicast group %d", errno);
    return -1;
  }

  /* Site-local scope */
  memset(&mreq, 0, sizeof(mreq));
  memcpy(mreq.ipv6mr_multiaddr.s6_addr, ALL_OCF_NODES_SL, 16);
  mreq.ipv6mr_interface = interface_index;

  (void)setsockopt(mcast_sock, IPPROTO_IPV6, IPV6_DROP_MEMBERSHIP, &mreq,
                   sizeof(mreq));

  if (setsockopt(mcast_sock, IPPROTO_IPV6, IPV6_ADD_MEMBERSHIP, &mreq,
                 sizeof(mreq)) == -1) {
    OC_ERR("joining site-local IPv6 multicast group %d", errno);
    return -1;
  }

  return 0;
}
#endif /* OC_IPV6 */

static int configure_mcast_socket(int mcast_sock, int sa_family) {
  int ret = 0;
  struct ifaddrs *ifs = NULL, *interface = NULL;
  if (getifaddrs(&ifs) < 0) {
    OC_ERR("querying interface addrs");
    return -1;
  }
  for (interface = ifs; interface != NULL; interface = interface->ifa_next) {
    /* Ignore interfaces that are down and the loopback interface */
    if ((!interface->ifa_flags) & IFF_UP || interface->ifa_flags & IFF_LOOPBACK) {
      continue;
    }
    /* Ignore interfaces not belonging to the address family under consideration
     */
    if (interface->ifa_addr && interface->ifa_addr->sa_family != sa_family) {
      continue;
    }
    /* Obtain interface index for this address */
    int if_index = if_nametoindex(interface->ifa_name);
    /* Accordingly handle IPv6/IPv4 addresses */
#ifdef OC_IPV6
    if (sa_family == AF_INET6) {
      struct sockaddr_in6 *a = (struct sockaddr_in6 *)interface->ifa_addr;
      if (a && IN6_IS_ADDR_LINKLOCAL(&a->sin6_addr)) {
        ret += add_mcast_sock_to_ipv6_mcast_group(mcast_sock, if_index);
      }
    }
#ifdef OC_IPV4
    else
#endif /* OC_IPV4 */
#endif /* OC_IPV6 */
#ifdef OC_IPV4
    if (sa_family == AF_INET) {
      struct sockaddr_in *a = (struct sockaddr_in *)interface->ifa_addr;
      if (a)
        ret += add_mcast_sock_to_ipv4_mcast_group(mcast_sock, &a->sin_addr,
                                                if_index);
    }
#endif /* OC_IPV4 */
  }

  //freeifaddrs(ifs);
  return ret;
}

/* Called after network interface up/down events.
 * This function reconfigures IPv6/v4 multicast sockets for
 * all logical devices.
 */
#ifdef OC_NETLINK
static int process_interface_change_event(void) {
  int ret = 0, i, num_devices = oc_core_get_num_devices();
  struct nlmsghdr *response = NULL;

  int guess = 512, response_len;
  do {
    guess <<= 1;
    uint8_t dummy[guess];
    response_len = recv(ifchange_sock, dummy, guess, MSG_PEEK);
    if (response_len < 0) {
      OC_ERR("reading payload size from netlink interface");
      return -1;
    }
  } while (response_len == guess);

  uint8_t buffer[response_len];
  response_len = recv(ifchange_sock, buffer, response_len, 0);
  if (response_len < 0) {
    OC_ERR("reading payload from netlink interface");
    return -1;
  }

  response = (struct nlmsghdr *)buffer;
  if (response->nlmsg_type == NLMSG_ERROR) {
    OC_ERR("caught NLMSG_ERROR in payload from netlink interface");
    return -1;
  }

  bool if_state_changed = false;

  while (NLMSG_OK(response, response_len)) {
    if (response->nlmsg_type == RTM_NEWADDR) {
      struct ifaddrmsg *ifa = (struct ifaddrmsg *)NLMSG_DATA(response);
      if (ifa) {
#ifdef OC_NETWORK_MONITOR
        if (add_ip_interface(ifa->ifa_index)) {
          oc_network_interface_event(NETWORK_INTERFACE_UP);
        }
#endif /* OC_NETWORK_MONITOR */
        struct rtattr *attr = (struct rtattr *)IFA_RTA(ifa);
        int att_len = IFA_PAYLOAD(response);
        while (RTA_OK(attr, att_len)) {
          if (attr->rta_type == IFA_ADDRESS) {
#ifdef OC_IPV4
            if (ifa->ifa_family == AF_INET) {
              for (i = 0; i < num_devices; i++) {
                ip_context_t *dev = get_ip_context_for_device(i);
                ret += add_mcast_sock_to_ipv4_mcast_group(
                    dev->mcast4_sock, RTA_DATA(attr), ifa->ifa_index);
              }
            }
#ifdef OC_IPV6
            else
#endif
#endif /* OC_IPV4 */
#ifdef OC_IPV6
                if (ifa->ifa_family == AF_INET6 &&
                    ifa->ifa_scope == RT_SCOPE_LINK) {
              for (i = 0; i < num_devices; i++) {
                ip_context_t *dev = get_ip_context_for_device(i);
                ret += add_mcast_sock_to_ipv6_mcast_group(dev->mcast_sock,
                                                          ifa->ifa_index);
              }
            }
#endif /* OC_IPV6 */
          }
          attr = RTA_NEXT(attr, att_len);
        }
      }
    }
    response = NLMSG_NEXT(response, response_len);
  }

  if (if_state_changed) {
    for (i = 0; i < num_devices; i++) {
      ip_context_t *dev = get_ip_context_for_device(i);
      oc_network_event_handler_mutex_lock();
      refresh_endpoints_list(dev);
      oc_network_event_handler_mutex_unlock();
    }
  }

  return ret;
}
#endif

static void *network_event_thread(void *data) {
  struct sockaddr_storage client;
  struct timeval timeout;
  memset(&client, 0, sizeof(struct sockaddr_storage));
#ifdef OC_IPV6
  struct sockaddr_in6 *c = (struct sockaddr_in6 *)&client;
#endif
  socklen_t len = sizeof(client);

#ifdef OC_IPV4
  struct sockaddr_in *c4 = (struct sockaddr_in *)&client;
#endif

  ip_context_t *dev = (ip_context_t *)data;

  fd_set setfds;
  FD_ZERO(&dev->rfds);
#ifdef OC_NETLINK
  /* Monitor network interface changes on the platform from only the 0th logical
   * device
   */
  if (dev->device == 0) {
    FD_SET(ifchange_sock, &dev->rfds);
  }
#endif

#ifdef OC_IPV6
  FD_SET(dev->shutdown_pipe[0], &dev->rfds);
  FD_SET(dev->server_sock, &dev->rfds);
  FD_SET(dev->mcast_sock, &dev->rfds);
#ifdef OC_SECURITY
  FD_SET(dev->secure_sock, &dev->rfds);
#endif /* OC_SECURITY */
#endif

#ifdef OC_IPV4
  FD_SET(dev->server4_sock, &dev->rfds);
  FD_SET(dev->mcast4_sock, &dev->rfds);
#ifdef OC_SECURITY
  FD_SET(dev->secure4_sock, &dev->rfds);
#endif /* OC_SECURITY */
#endif /* OC_IPV4 */

#ifdef OC_TCP
  oc_tcp_add_socks_to_fd_set(dev);
#endif /* OC_TCP */

  int i, n;
  timeout.tv_sec  = SELECT_TIMEOUT;
  timeout.tv_usec = 0;

  while (dev->terminate != 1) {
    len = sizeof(client);
    setfds = dev->rfds;
    n = select(FD_SETSIZE, &setfds, NULL, NULL, &timeout);

    if (FD_ISSET(dev->shutdown_pipe[0], &setfds)) {
      char buf;
      // write to pipe shall not block - so read the byte we wrote
      if (read(dev->shutdown_pipe[0], &buf, 1) < 0) {
          // intentionally left blank
      }
    }

    if (dev->terminate) {
      break;
    }
#ifndef OC_NETLINK
  if (n == 0) {
    find_network_changes();
  }
#endif /* OC_NETLINK */

    for (i = 0; i < n; i++) {
#ifdef OC_NETLINK
      if (dev->device == 0) {
        if (FD_ISSET(ifchange_sock, &setfds)) {
          if (process_interface_change_event() < 0) {
            OC_WRN("caught errors while handling a network interface change");
          }
          FD_CLR(ifchange_sock, &setfds);
          continue;
        }
      }
#else
  find_network_changes();
#endif

      len = sizeof(client);
      oc_message_t *message = oc_allocate_message();

      if (!message) {
        break;
      }

#ifdef OC_IPV6
      if (FD_ISSET(dev->server_sock, &setfds)) {
        int count = recvfrom(dev->server_sock, message->data, OC_PDU_SIZE, 0,
                             (struct sockaddr *)&client, &len);
        if (count < 0) {
          oc_message_unref(message);
          continue;
        }
        message->length = count;
        message->endpoint.flags = IPV6;
        message->endpoint.device = dev->device;
        FD_CLR(dev->server_sock, &setfds);
        goto common;
      }

      if (FD_ISSET(dev->mcast_sock, &setfds)) {
        int count = recvfrom(dev->mcast_sock, message->data, OC_PDU_SIZE, 0,
                             (struct sockaddr *)&client, &len);
        if (count < 0) {
          oc_message_unref(message);
          continue;
        }
        message->length = count;
        message->endpoint.flags = IPV6 | MULTICAST;
        message->endpoint.device = dev->device;
        FD_CLR(dev->mcast_sock, &setfds);
        goto common;
      }
#endif

#ifdef OC_IPV4
      if (FD_ISSET(dev->server4_sock, &setfds)) {
        int count = recvfrom(dev->server4_sock, message->data, OC_PDU_SIZE, 0,
                             (struct sockaddr *)&client, &len);
        if (count < 0) {
          oc_message_unref(message);
          continue;
        }
        message->length = count;
        message->endpoint.flags = IPV4;
        message->endpoint.device = dev->device;
        FD_CLR(dev->server4_sock, &setfds);
        goto common;
      }

      if (FD_ISSET(dev->mcast4_sock, &setfds)) {
        int count = recvfrom(dev->mcast4_sock, message->data, OC_PDU_SIZE, 0,
                             (struct sockaddr *)&client, &len);
        if (count < 0) {
          oc_message_unref(message);
          continue;
        }
        message->length = count;
        message->endpoint.flags = IPV4 | MULTICAST;
        message->endpoint.device = dev->device;
        FD_CLR(dev->mcast4_sock, &setfds);
        goto common;
      }
#endif /* OC_IPV4 */

#ifdef OC_SECURITY
#ifdef OC_IPV6
      if (FD_ISSET(dev->secure_sock, &setfds)) {
        int count = recvfrom(dev->secure_sock, message->data, OC_PDU_SIZE, 0,
                             (struct sockaddr *)&client, &len);
        if (count < 0) {
          oc_message_unref(message);
          continue;
        }
        message->length = count;
        message->endpoint.flags = IPV6 | SECURED;
        message->endpoint.device = dev->device;
        FD_CLR(dev->secure_sock, &setfds);
        goto common;
      }
#endif
#ifdef OC_IPV4
      if (FD_ISSET(dev->secure4_sock, &setfds)) {
        int count = recvfrom(dev->secure4_sock, message->data, OC_PDU_SIZE, 0,
                             (struct sockaddr *)&client, &len);
        if (count < 0) {
          oc_message_unref(message);
          continue;
        }
        message->length = count;
        message->endpoint.flags = IPV4 | SECURED;
        message->endpoint.device = dev->device;
        FD_CLR(dev->secure4_sock, &setfds);
        goto common;
      }
#endif /* OC_IPV4 */
#endif /* OC_SECURITY */

#ifdef OC_TCP
      tcp_receive_state_t tcp_status = oc_tcp_receive_message(dev,
                                                              &setfds,
                                                              message);
      if (tcp_status == TCP_STATUS_RECEIVE) {
        goto common_tcp;
      } else {
        oc_message_unref(message);
        continue;
      }
#endif /* OC_TCP */

    common:
#ifdef OC_IPV4
      if (message->endpoint.flags & IPV4) {
        memcpy(message->endpoint.addr.ipv4.address, &c4->sin_addr.s_addr,
               sizeof(c4->sin_addr.s_addr));
        message->endpoint.addr.ipv4.port = ntohs(c4->sin_port);
      }
#elif defined(OC_IPV6)
      else
      if (message->endpoint.flags & IPV6) {
        memcpy(message->endpoint.addr.ipv6.address, c->sin6_addr.s6_addr,
               sizeof(c->sin6_addr.s6_addr));
        message->endpoint.addr.ipv6.scope = c->sin6_scope_id;
        message->endpoint.addr.ipv6.port = ntohs(c->sin6_port);
      }
#endif /* !OC_IPV4 */

#ifdef OC_TCP
    common_tcp:
#endif /* OC_TCP */
#ifdef OC_DEBUG
      PRINT("Incoming message of size %d bytes from ", message->length);
      PRINTipaddr(message->endpoint);
      PRINT("\n\n");
#endif /* OC_DEBUG */

      oc_network_event(message);
    }
  }
  pthread_exit(NULL);
}


#ifdef OC_NETLINK
static void
get_interface_addresses(unsigned char family, uint16_t port, bool secure,
                        bool tcp)
{
  struct
  {
    struct nlmsghdr nlhdr;
    struct ifaddrmsg addrmsg;
  } request;
  struct nlmsghdr *response;

  memset(&request, 0, sizeof(request));
  request.nlhdr.nlmsg_len = NLMSG_LENGTH(sizeof(struct ifaddrmsg));
  request.nlhdr.nlmsg_flags = NLM_F_REQUEST | NLM_F_ROOT;
  request.nlhdr.nlmsg_type = RTM_GETADDR;
  request.addrmsg.ifa_family = family;

  int nl_sock = socket(AF_NETLINK, SOCK_RAW, NETLINK_ROUTE);
  if (nl_sock < 0) {
    return;
  }

  if (send(nl_sock, &request, request.nlhdr.nlmsg_len, 0) < 0) {
    close(nl_sock);
    return;
  }

  fd_set rfds;
  FD_ZERO(&rfds);
  FD_SET(nl_sock, &rfds);

  if (select(FD_SETSIZE, &rfds, NULL, NULL, NULL) < 0) {
    close(nl_sock);
    return;
  }

  bool done = false;
  while (!done) {
    int guess = 512, response_len;
    do {
      guess <<= 1;
      uint8_t dummy[guess];
      response_len = recv(nl_sock, dummy, guess, MSG_PEEK);
      if (response_len < 0) {
        close(nl_sock);
        return;
      }
    } while (response_len == guess);

    uint8_t buffer[response_len];
    response_len = recv(nl_sock, buffer, response_len, 0);
    if (response_len < 0) {
      close(nl_sock);
      return;
    }

    response = (struct nlmsghdr *)buffer;
    if (response->nlmsg_type == NLMSG_ERROR) {
      close(nl_sock);
      return;
    }

    oc_endpoint_t ep;

    while (NLMSG_OK(response, response_len)) {
      if (response->nlmsg_type == NLMSG_DONE) {
        done = true;
        break;
      }
      memset(&ep, 0, sizeof(oc_endpoint_t));
      bool include = false;
      struct ifaddrmsg *addrmsg = (struct ifaddrmsg *)NLMSG_DATA(response);
      if (addrmsg->ifa_scope < RT_SCOPE_HOST) {
        include = true;
        struct rtattr *attr = (struct rtattr *)IFA_RTA(addrmsg);
        int att_len = IFA_PAYLOAD(response);
        while (RTA_OK(attr, att_len)) {
          if (attr->rta_type == IFA_ADDRESS) {
#ifdef OC_IPV4
            if (family == AF_INET) {
              memcpy(ep.addr.ipv4.address, RTA_DATA(attr), 4);
              ep.flags = IPV4;
            }
#ifdef OC_IPV6
            else
#endif
#endif /* OC_IPV4 */
#ifdef OC_IPV6
              if (family == AF_INET6) {
              memcpy(ep.addr.ipv6.address, RTA_DATA(attr), 16);
              ep.flags = IPV6;
            }
#endif
          } else if (attr->rta_type == IFA_FLAGS) {
            if (*(uint32_t *)(RTA_DATA(attr)) & IFA_F_TEMPORARY) {
              include = false;
            }
          }
          attr = RTA_NEXT(attr, att_len);
        }
      }
      if (include) {
        if (addrmsg->ifa_scope == RT_SCOPE_LINK && family == AF_INET6) {
          ep.addr.ipv6.scope = addrmsg->ifa_index;
        }
        if (secure) {
          ep.flags |= SECURED;
        }
#ifdef OC_IPV4
        if (family == AF_INET) {
          ep.addr.ipv4.port = port;
        }
#ifdef OC_IPV6
        else
#endif
#endif /* OC_IPV4 */
#ifdef OC_IPV6
          if (family == AF_INET6) {
          ep.addr.ipv6.port = port;
        }
#endif
#ifdef OC_TCP
        if (tcp) {
          ep.flags |= TCP;
        }
#else
        (void)tcp;
#endif /* OC_TCP */
        if (oc_add_endpoint_to_list(&ep) == -1) {
          close(nl_sock);
          return;
        }
      }

      response = NLMSG_NEXT(response, response_len);
    }
  }
  close(nl_sock);
}
#else

static void
get_interface_addresses(ip_context_t *dev, unsigned char family, uint16_t port, bool secure,
                        bool tcp)
{
   struct sockaddr_in addr;
   oc_endpoint_t ep;
   OC_DBG("get_interface_addresses : in");
   memset(&ep, 0, sizeof(oc_endpoint_t));

   OC_DBG("get_interface_addresses ");

   netlib_get_ipv4addr("wl1", &addr.sin_addr);

#ifdef OC_IPV4
    if (family == AF_INET) {
      memcpy(ep.addr.ipv4.address, &addr.sin_addr.s_addr,
          sizeof(addr.sin_addr.s_addr));
      ep.flags = IPV4;
    }
#ifdef OC_IPV6
    else
#endif
#endif /* OC_IPV4 */
#ifdef OC_IPV6
    if (family == AF_INET6) {
        // IPV6 Address ???? Check
        memcpy(ep.addr.ipv6.address, &addr.sin_addr.s_addr,
          sizeof(addr.sin_addr.s_addr));
      ep.flags = IPV6;
    }
#endif

    if (secure) {
       ep.flags |= SECURED;
    }
#ifdef OC_IPV4
    if (family == AF_INET) {
      ep.addr.ipv4.port = port;
    }
#ifdef OC_IPV6
    else
#endif
#endif /* OC_IPV4 */
#ifdef OC_IPV6
    if (family == AF_INET6) {
      ep.addr.ipv6.port = port;
    }
#endif
#ifdef OC_TCP
    if (tcp) {
      ep.flags |= TCP;
    }
#else
    (void)tcp;
#endif /* OC_TCP */

   //ep.addr.ipv4.port = port;
   // ToDo: enable Flags according to macros and input args.. and get interface from app or netlib ? use default interface ? or all interfaces
   //ep.flags = IPV4 | SECURED | TCP;

   //memcpy(ep.addr.ipv4.address, RTA_DATA(attr), 4);

  //  memcpy(ep.addr.ipv4.address, &addr.sin_addr.s_addr,
  //         sizeof(addr.sin_addr.s_addr));
  oc_endpoint_t *new_ep = oc_memb_alloc(&device_eps);
  if (!new_ep) {
     return;
  }
  memcpy(new_ep, &ep, sizeof(oc_endpoint_t));
  oc_list_add(dev->eps, new_ep);
#if 0
   if (oc_add_endpoint_to_list(&ep) == -1)
   {
     printf("failed to add end point");
   }
#endif
}
#endif

static void
free_endpoints_list(ip_context_t *dev)
{
  oc_endpoint_t *ep = oc_list_pop(dev->eps);

  while (ep != NULL) {
    oc_memb_free(&device_eps, ep);
    ep = oc_list_pop(dev->eps);
  }
}

static void
refresh_endpoints_list(ip_context_t *dev)
{
  free_endpoints_list(dev);

#ifdef OC_IPV6
  get_interface_addresses(dev, AF_INET6, dev->port, false, false);
#ifdef OC_SECURITY
  get_interface_addresses(dev, AF_INET6, dev->dtls_port, true, false);
#endif /* OC_SECURITY */
#endif

#ifdef OC_IPV4
  get_interface_addresses(dev, AF_INET, dev->port4, false, false);
#ifdef OC_SECURITY
  get_interface_addresses(dev, AF_INET, dev->dtls4_port, true, false);
#endif /* OC_SECURITY */
#endif /* OC_IPV4 */

#ifdef OC_TCP
#ifdef OC_IPV6
  get_interface_addresses(dev, AF_INET6, dev->tcp.port, false, true);
#ifdef OC_SECURITY
  get_interface_addresses(dev, AF_INET6, dev->tcp.tls_port, true, true);
#endif /* OC_SECURITY */
#endif

#ifdef OC_IPV4
  get_interface_addresses(dev, AF_INET, dev->tcp.port4, false, true);
#ifdef OC_SECURITY
  get_interface_addresses(dev, AF_INET, dev->tcp.tls4_port, true, true);
#endif /* OC_SECURITY */
#endif /* OC_IPV4 */
#endif
}

oc_endpoint_t *
oc_connectivity_get_endpoints(size_t device)
{
  ip_context_t *dev = get_ip_context_for_device(device);

  if (!dev) {
    return NULL;
  }

  if (oc_list_length(dev->eps) == 0) {
    oc_network_event_handler_mutex_lock();
    refresh_endpoints_list(dev);
    oc_network_event_handler_mutex_unlock();
  }

  return oc_list_head(dev->eps);
}

int
oc_send_buffer(oc_message_t *message)
{
#ifdef OC_DEBUG
  PRINT("Outgoing message of size %d bytes to ", message->length);
  PRINTipaddr(message->endpoint);
  PRINT("\n\n");
#endif /* OC_DEBUG */

  struct sockaddr_storage receiver;
  memset(&receiver, 0, sizeof(struct sockaddr_storage));
#ifdef OC_IPV4
  if (message->endpoint.flags & IPV4) {
    struct sockaddr_in *r = (struct sockaddr_in *)&receiver;
    memcpy(&r->sin_addr.s_addr, message->endpoint.addr.ipv4.address,
           sizeof(r->sin_addr.s_addr));
    r->sin_family = AF_INET;
    r->sin_port = htons(message->endpoint.addr.ipv4.port);
  }
#ifdef OC_IPV6
  else
#endif
#endif
#ifdef OC_IPV6
  if (message->endpoint.flags & IPV6) {
    struct sockaddr_in6 *r = (struct sockaddr_in6 *)&receiver;
    memcpy(r->sin6_addr.s6_addr, message->endpoint.addr.ipv6.address,
           sizeof(r->sin6_addr.s6_addr));
    r->sin6_family = AF_INET6;
    r->sin6_port = htons(message->endpoint.addr.ipv6.port);
    r->sin6_scope_id = message->endpoint.addr.ipv6.scope;
  }
#endif
  int send_sock = -1;

  ip_context_t *dev = get_ip_context_for_device(message->endpoint.device);

#ifdef OC_TCP
  if (message->endpoint.flags & TCP) {
    return oc_tcp_send_buffer(dev, message, &receiver);
  }
#endif /* OC_TCP */

#ifdef OC_SECURITY
  if (message->endpoint.flags & SECURED) {

#ifdef OC_IPV4
    if (message->endpoint.flags & IPV4) {
      send_sock = dev->secure4_sock;
    }
#ifdef OC_IPV6
    else
#endif /* OC_IPV6 */
#endif /* OC_IPV4 */
#ifdef OC_IPV6
    if (message->endpoint.flags & IPV6) {
      send_sock = dev->secure_sock;
    }
#endif /* OC_IPV6 */
  }
  else
#endif  /* OC_SECURITY */
  {

#ifdef OC_IPV4
    if (message->endpoint.flags & IPV4) {
      send_sock = dev->server4_sock;
    }
#ifdef OC_IPV6
    else
#endif /* OC_IPV6 */
#endif /* OC_IPV4 */
#ifdef OC_IPV6
    if (message->endpoint.flags & IPV6) {
      send_sock = dev->server_sock;
    }
#endif /* OC_IPV6 */
  }

  int bytes_sent = 0, x;
  while (bytes_sent < (int)message->length) {
    x = sendto(send_sock, message->data + bytes_sent,
        message->length - bytes_sent, 0, (struct sockaddr *)&receiver,
        sizeof(receiver));
    if (x < 0) {
      OC_WRN("sendto() returned errno %d", errno);
      break;
    }
    bytes_sent += x;
  }
  OC_DBG("Sent %d bytes", bytes_sent);

  if (bytes_sent == 0) {
    return -1;
  }

  return bytes_sent;
}

#ifdef OC_CLIENT
void
oc_send_discovery_request(oc_message_t *message)
{
  struct ifaddrs *ifs = NULL, *interface = NULL;
  if (getifaddrs(&ifs) < 0) {
    OC_ERR("querying interfaces: %d", errno);
    goto done;
  }

  memset(&message->endpoint.addr_local, 0,
         sizeof(message->endpoint.addr_local));
  message->endpoint.interface_index = 0;

  ip_context_t *dev = get_ip_context_for_device(message->endpoint.device);

  for (interface = ifs; interface != NULL; interface = interface->ifa_next) {
    if ((!interface->ifa_flags) & IFF_UP || interface->ifa_flags & IFF_LOOPBACK)
      continue;
#ifdef OC_IPV6
    if (message->endpoint.flags & IPV6 && interface->ifa_addr &&
        interface->ifa_addr->sa_family == AF_INET6) {
      struct sockaddr_in6 *addr = (struct sockaddr_in6 *)interface->ifa_addr;
      if (IN6_IS_ADDR_LINKLOCAL(&addr->sin6_addr)) {
        unsigned int mif = if_nametoindex(interface->ifa_name);
        if (setsockopt(dev->server_sock, IPPROTO_IPV6, IPV6_MULTICAST_IF, &mif,
                       sizeof(mif)) == -1) {
          OC_ERR("setting socket option for default IPV6_MULTICAST_IF: %d",
                 errno);
          goto done;
        }
        message->endpoint.interface_index = mif;
        message->endpoint.addr.ipv6.scope = mif;
        oc_send_buffer(message);
      }
    }
#ifdef OC_IPV4
    else
#endif
#endif
#ifdef OC_IPV4
    if (message->endpoint.flags & IPV4 && interface->ifa_addr &&
               interface->ifa_addr->sa_family == AF_INET) {
      struct sockaddr_in *addr = (struct sockaddr_in *)interface->ifa_addr;
      if (setsockopt(dev->server4_sock, IPPROTO_IP, IP_MULTICAST_IF,
                     &addr->sin_addr, sizeof(addr->sin_addr)) == -1) {
        OC_ERR("setting socket option for default IP_MULTICAST_IF: %d",
               errno);
        goto done;
      }
      message->endpoint.interface_index = if_nametoindex(interface->ifa_name);
      oc_send_buffer(message);
    }
#endif /* OC_IPV4 */
  }
done:
  return;
  //freeifaddrs(ifs);
}
#endif /* OC_CLIENT */

#ifdef OC_NETWORK_MONITOR
int
oc_add_network_interface_event_callback(interface_event_handler_t cb)
{
  if (!cb)
    return -1;

  oc_network_interface_cb_t *cb_item =
    oc_memb_alloc(&oc_network_interface_cb_s);
  if (!cb_item) {
    OC_ERR("network interface callback item alloc failed");
    return -1;
  }

  cb_item->handler = cb;
  oc_list_add(oc_network_interface_cb_list, cb_item);
  return 0;
}

int
oc_remove_network_interface_event_callback(interface_event_handler_t cb)
{
  if (!cb)
    return -1;

  oc_network_interface_cb_t *cb_item =
    oc_list_head(oc_network_interface_cb_list);
  while (cb_item != NULL && cb_item->handler != cb) {
    cb_item = cb_item->next;
  }
  if (!cb_item) {
    return -1;
  }
  oc_list_remove(oc_network_interface_cb_list, cb_item);

  oc_memb_free(&oc_network_interface_cb_s, cb_item);
  return 0;
}

void
handle_network_interface_event_callback(oc_interface_event_t event)
{
  if (oc_list_length(oc_network_interface_cb_list) > 0) {
    oc_network_interface_cb_t *cb_item =
      oc_list_head(oc_network_interface_cb_list);
    while (cb_item) {
      cb_item->handler(event);
      cb_item = cb_item->next;
    }
  }
}
#endif /* OC_NETWORK_MONITOR */

#ifdef OC_SESSION_EVENTS
int
oc_add_session_event_callback(session_event_handler_t cb)
{
  if (!cb)
    return -1;

  oc_session_event_cb_t *cb_item = oc_memb_alloc(&oc_session_event_cb_s);
  if (!cb_item) {
    OC_ERR("session event callback item alloc failed");
    return -1;
  }

  cb_item->handler = cb;
  oc_list_add(oc_session_event_cb_list, cb_item);
  return 0;
}

int
oc_remove_session_event_callback(session_event_handler_t cb)
{
  if (!cb)
    return -1;

  oc_session_event_cb_t *cb_item = oc_list_head(oc_session_event_cb_list);
  while (cb_item != NULL && cb_item->handler != cb) {
    cb_item = cb_item->next;
  }
  if (!cb_item) {
    return -1;
  }
  oc_list_remove(oc_session_event_cb_list, cb_item);

  oc_memb_free(&oc_session_event_cb_s, cb_item);
  return 0;
}

void
handle_session_event_callback(const oc_endpoint_t *endpoint,
                              oc_session_state_t state)
{
  if (oc_list_length(oc_session_event_cb_list) > 0) {
    oc_session_event_cb_t *cb_item = oc_list_head(oc_session_event_cb_list);
    while (cb_item) {
      cb_item->handler(endpoint, state);
      cb_item = cb_item->next;
    }
  }
}
#endif /* OC_SESSION_EVENTS */

#ifdef OC_IPV4
static int
connectivity_ipv4_init(ip_context_t *dev)
{
  OC_DBG("Initializing IPv4 connectivity for device %d", dev->device);
  memset(&dev->mcast4, 0, sizeof(struct sockaddr_storage));
  memset(&dev->server4, 0, sizeof(struct sockaddr_storage));

  struct sockaddr_in *m = (struct sockaddr_in *)&dev->mcast4;
  m->sin_family = AF_INET;
  m->sin_port = htons(OCF_PORT_UNSECURED);
  m->sin_addr.s_addr = INADDR_ANY;

  struct sockaddr_in *l = (struct sockaddr_in *)&dev->server4;
  l->sin_family = AF_INET;
  l->sin_addr.s_addr = INADDR_ANY;
  l->sin_port = 0;

#ifdef OC_SECURITY
  memset(&dev->secure4, 0, sizeof(struct sockaddr_storage));
  struct sockaddr_in *sm = (struct sockaddr_in *)&dev->secure4;
  sm->sin_family = AF_INET;
  sm->sin_port = 0;
  sm->sin_addr.s_addr = INADDR_ANY;

  dev->secure4_sock = socket(AF_INET, SOCK_DGRAM, IPPROTO_UDP);
  if (dev->secure4_sock < 0) {
    OC_ERR("creating secure IPv4 socket");
    return -1;
  }
#endif /* OC_SECURITY */

  dev->server4_sock = socket(AF_INET, SOCK_DGRAM, IPPROTO_UDP);
  dev->mcast4_sock = socket(AF_INET, SOCK_DGRAM, IPPROTO_UDP);

  if (dev->server4_sock < 0 || dev->mcast4_sock < 0) {
    OC_ERR("creating IPv4 server sockets");
    return -1;
  }

  if (bind(dev->server4_sock, (struct sockaddr *)&dev->server4,
           sizeof(dev->server4)) == -1) {
    OC_ERR("binding server4 socket %d", errno);
    return -1;
  }

  socklen_t socklen = sizeof(dev->server4);
  if (getsockname(dev->server4_sock, (struct sockaddr *)&dev->server4,
                  &socklen) == -1) {
    OC_ERR("obtaining server4 socket information %d", errno);
    return -1;
  }

  dev->port4 = ntohs(l->sin_port);

  if (configure_mcast_socket(dev->mcast4_sock, AF_INET) < 0) {
    return -1;
  }

  int reuse = 1;
  if (setsockopt(dev->mcast4_sock, SOL_SOCKET, SO_REUSEADDR, &reuse,
                 sizeof(reuse)) == -1) {
    OC_ERR("setting reuseaddr IPv4 option %d", errno);
    return -1;
  }
  if (bind(dev->mcast4_sock, (struct sockaddr *)&dev->mcast4,
           sizeof(dev->mcast4)) == -1) {
    OC_ERR("binding mcast IPv4 socket %d", errno);
    return -1;
  }

#ifdef OC_SECURITY
  if (setsockopt(dev->secure4_sock, SOL_SOCKET, SO_REUSEADDR, &reuse,
                 sizeof(reuse)) == -1) {
    OC_ERR("setting reuseaddr IPv4 option %d", errno);
    return -1;
  }

  if (bind(dev->secure4_sock, (struct sockaddr *)&dev->secure4,
           sizeof(dev->secure4)) == -1) {
    OC_ERR("binding IPv4 secure socket %d", errno);
    return -1;
  }

  socklen = sizeof(dev->secure4);
  if (getsockname(dev->secure4_sock, (struct sockaddr *)&dev->secure4,
                  &socklen) == -1) {
    OC_ERR("obtaining DTLS4 socket information %d", errno);
    return -1;
  }

  dev->dtls4_port = ntohs(sm->sin_port);
#endif /* OC_SECURITY */

  OC_DBG("Successfully initialized IPv4 connectivity for device %d",
         dev->device);

  return 0;
}
#endif

<<<<<<< HEAD
int oc_connectivity_init(int device) {
  OC_DBG("Initializing connectivity for device %d", device);

  ip_context_t *dev = (ip_context_t *)oc_memb_alloc(&ip_context_s);
  if (!dev) {
    oc_abort("Insufficient memory");
  }
  oc_list_add(ip_contexts, dev);
  dev->device = device;
  OC_LIST_STRUCT_INIT(dev, eps);

  if (pipe(dev->shutdown_pipe) < 0) {
    OC_ERR("shutdown pipe: %d", errno);
    return -1;
  }
#ifdef OC_IPV6
  memset(&dev->mcast, 0, sizeof(struct sockaddr_storage));
  memset(&dev->server, 0, sizeof(struct sockaddr_storage));

  struct sockaddr_in6 *m = (struct sockaddr_in6 *)&dev->mcast;
  m->sin6_family = AF_INET6;
  m->sin6_port = htons(OCF_PORT_UNSECURED);
  m->sin6_addr = in6addr_any;

  struct sockaddr_in6 *l = (struct sockaddr_in6 *)&dev->server;
  l->sin6_family = AF_INET6;
  l->sin6_addr = in6addr_any;
  l->sin6_port = 0;

#ifdef OC_SECURITY
  memset(&dev->secure, 0, sizeof(struct sockaddr_storage));
  struct sockaddr_in6 *sm = (struct sockaddr_in6 *)&dev->secure;
  sm->sin6_family = AF_INET6;
  sm->sin6_port = 0;
  sm->sin6_addr = in6addr_any;
#endif /* OC_SECURITY */

  dev->server_sock = socket(AF_INET6, SOCK_DGRAM, IPPROTO_UDP);
  dev->mcast_sock = socket(AF_INET6, SOCK_DGRAM, IPPROTO_UDP);

  if (dev->server_sock < 0 || dev->mcast_sock < 0) {
    OC_ERR("creating server sockets");
    return -1;
  }

#ifdef OC_SECURITY
  dev->secure_sock = socket(AF_INET6, SOCK_DGRAM, IPPROTO_UDP);
  if (dev->secure_sock < 0) {
    OC_ERR("creating secure socket");
    return -1;
  }
#endif /* OC_SECURITY */

  int opt = 1;
  if (setsockopt(dev->server_sock, IPPROTO_IPV6, IPV6_V6ONLY, &opt,
                 sizeof(opt)) == -1) {
    OC_ERR("setting sock option %d", errno);
    return -1;
  }

  if (bind(dev->server_sock, (struct sockaddr *)&dev->server,
           sizeof(dev->server)) == -1) {
    OC_ERR("binding server socket %d", errno);
    return -1;
  }

  socklen_t socklen = sizeof(dev->server);
  if (getsockname(dev->server_sock, (struct sockaddr *)&dev->server,
                  &socklen) == -1) {
    OC_ERR("obtaining server socket information %d", errno);
    return -1;
  }

  dev->port = ntohs(l->sin6_port);

  if (configure_mcast_socket(dev->mcast_sock, AF_INET6) < 0) {
    return -1;
  }

  int reuse = 1;
  if (setsockopt(dev->mcast_sock, SOL_SOCKET, SO_REUSEADDR, &reuse,
                 sizeof(reuse)) == -1) {
    OC_ERR("setting reuseaddr option %d", errno);
    return -1;
  }
  if (bind(dev->mcast_sock, (struct sockaddr *)&dev->mcast,
           sizeof(dev->mcast)) == -1) {
    OC_ERR("binding mcast socket %d", errno);
    return -1;
  }

#ifdef OC_SECURITY
  if (setsockopt(dev->secure_sock, SOL_SOCKET, SO_REUSEADDR, &reuse,
                 sizeof(reuse)) == -1) {
    OC_ERR("setting reuseaddr option %d", errno);
    return -1;
  }
  if (bind(dev->secure_sock, (struct sockaddr *)&dev->secure,
           sizeof(dev->secure)) == -1) {
    OC_ERR("binding IPv6 secure socket %d", errno);
    return -1;
  }

  socklen = sizeof(dev->secure);
  if (getsockname(dev->secure_sock, (struct sockaddr *)&dev->secure,
                  &socklen) == -1) {
    OC_ERR("obtaining secure socket information %d", errno);
    return -1;
  }

  dev->dtls_port = ntohs(sm->sin6_port);
#endif /* OC_SECURITY */
#endif /* OC_IPV6 */
#ifdef OC_IPV4
  if (connectivity_ipv4_init(dev) != 0) {
    OC_ERR("Could not initialize IPv4");
  }
#endif /* OC_IPV4 */


  OC_DBG("=======ip port info.========\n");
#ifdef OC_IPV6
  OC_DBG("  ipv6 port   : %u\n", dev->port);
#ifdef OC_SECURITY
  OC_DBG("  ipv6 secure : %u\n", dev->dtls_port);
#endif
#endif
#ifdef OC_IPV4
  OC_DBG("  ipv4 port   : %u\n", dev->port4);
#ifdef OC_SECURITY
  OC_DBG("  ipv4 secure : %u\n", dev->dtls4_port);
#endif
#endif

#ifdef OC_TCP
  if (oc_tcp_connectivity_init(dev) != 0) {
    OC_ERR("Could not initialize TCP adapter\n");
  }
#endif /* OC_TCP */

#ifdef OC_NETLINK
  /* Netlink socket to listen for network interface changes.
   * Only initialized once, and change events are captured by only
   * the network event thread for the 0th logical device.
   */
  if (!ifchange_initialized) {
    memset(&ifchange_nl, 0, sizeof(struct sockaddr_nl));
    ifchange_nl.nl_family = AF_NETLINK;
    ifchange_nl.nl_groups =
        RTMGRP_LINK | RTMGRP_IPV4_IFADDR | RTMGRP_IPV6_IFADDR;
    ifchange_sock = socket(AF_NETLINK, SOCK_RAW, NETLINK_ROUTE);
    if (ifchange_sock < 0) {
      OC_ERR(
          "creating netlink socket to monitor network interface changes %d",
          errno);
      return -1;
    }
    if (bind(ifchange_sock, (struct sockaddr *)&ifchange_nl,
             sizeof(ifchange_nl)) == -1) {
      OC_ERR("binding netlink socket %d", errno);
      return -1;
    }
#ifdef OC_NETWORK_MONITOR
    if (!check_new_ip_interfaces()) {
      OC_ERR("checking new IP interfaces failed.");
      return -1;
    }
#endif /* OC_NETWORK_MONITOR */
    ifchange_initialized = true;
  }
#endif

  if (pthread_create(&dev->event_thread, NULL, &network_event_thread, dev) !=
      0) {
    OC_ERR("creating network polling thread");
    return -1;
  }

  OC_DBG("Successfully initialized connectivity for device %d", device);

  return 0;
=======
int oc_connectivity_init(size_t device) {
  (void) device;
  oc_abort(__func__);
  return -1;
>>>>>>> a9dee1f2
}

void
oc_connectivity_shutdown(size_t device)
{
  ip_context_t *dev = get_ip_context_for_device(device);
  dev->terminate = 1;
  if (write(dev->shutdown_pipe[1], "\n", 1) < 0) {
      OC_WRN("cannot wakeup network thread");
  }

#ifdef OC_IPV6
  close(dev->server_sock);
  close(dev->mcast_sock);
#endif

#ifdef OC_IPV4
  close(dev->server4_sock);
  close(dev->mcast4_sock);
#endif /* OC_IPV4 */

#ifdef OC_SECURITY
#ifdef OC_IPV6
  close(dev->secure_sock);
#endif
#ifdef OC_IPV4
  close(dev->secure4_sock);
#endif /* OC_IPV4 */
#endif /* OC_SECURITY */

#ifdef OC_TCP
  oc_tcp_connectivity_shutdown(dev);
#endif /* OC_TCP */

  pthread_cancel(dev->event_thread);
  pthread_join(dev->event_thread, NULL);

  close(dev->shutdown_pipe[1]);
  close(dev->shutdown_pipe[0]);

  free_endpoints_list(dev);

  oc_list_remove(ip_contexts, dev);
  oc_memb_free(&ip_context_s, dev);

  OC_DBG("oc_connectivity_shutdown for device %d", device);
}

#ifdef OC_TCP
void
oc_connectivity_end_session(oc_endpoint_t *endpoint)
{
  if (endpoint->flags & TCP) {
    ip_context_t *dev = get_ip_context_for_device(endpoint->device);
    if (dev) {
      oc_tcp_end_session(dev, endpoint);
    }
  }
}
#endif /* OC_TCP */

#ifdef OC_DNS_LOOKUP
int
oc_dns_lookup(const char *domain, oc_string_t *addr, enum transport_flags flags)
{
  if (!domain || !addr || !flags) {
    OC_ERR("Error of input parameters");
    return -1;
  }

  OC_DBG("domain [%s]", domain);

  char ipaddress[20];
  memset(ipaddress, 0, 20);

#ifdef TIZEN_RT_WIFI_MANAGER
  char bytes[4];
  int ip4_address = 0;
  wifi_manager_result_e res = wifi_net_hostname_to_ip4(domain, &ip4_address);
  if (res == 0) {
    bytes[0] = ip4_address & 0XFF;
    bytes[1] = (ip4_address >> 8) & 0XFF;
    bytes[2] = (ip4_address >> 16) & 0XFF;
    bytes[3] = (ip4_address >> 24) & 0XFF;

    snprintf(ipaddress, sizeof(ipaddress), "%d.%d.%d.%d", bytes[0], bytes[1], bytes[2], bytes[3]);
  }  else {
    OC_DBG("DNS Failed to get the IP, hard coding the ip\n");
    snprintf(ipaddress, sizeof(ipaddress), "%s", "52.202.177.174");
  }
#else
  OC_DBG("Wi-Fi Manager Not Enabled: hard coding the ip");
  snprintf(ipaddress, sizeof(ipaddress), "%s", "52.202.177.174");
#endif
  OC_DBG("%s's ip is %s", domain, ipaddress);
  oc_new_string(addr, ipaddress, strlen(ipaddress));

  return 0;
}
#endif /* OC_DNS_LOOKUP */

bool
oc_get_mac_addr(unsigned char *mac)
{
  // WiFiGetMac(mac);
  mac[0] = 0x28;
  mac[1] = 0x6d;
  mac[2] = 0x97;
  mac[3] = 0x40;
  mac[4] = 0x22;
  mac[5] = 0x14;

  OC_DBG("oc_get_mac_addr MAC: %02X%02X%02X%02X%02X%02X\n", mac[0], mac[1],
         mac[2], mac[3], mac[4], mac[5]);
  return true;
}<|MERGE_RESOLUTION|>--- conflicted
+++ resolved
@@ -310,9 +310,8 @@
   }
 }
 
-<<<<<<< HEAD
 static ip_context_t *
-get_ip_context_for_device(int device)
+get_ip_context_for_device(size_t device)
 {
   ip_context_t *dev = oc_list_head(ip_contexts);
   while (dev != NULL && dev->device != device) {
@@ -322,11 +321,6 @@
     return NULL;
   }
   return dev;
-=======
-static ip_context_t *get_ip_context_for_device(size_t device) {
-  oc_abort(__func__);
-  return NULL;
->>>>>>> a9dee1f2
 }
 
 #ifdef OC_IPV4
@@ -1420,8 +1414,9 @@
 }
 #endif
 
-<<<<<<< HEAD
-int oc_connectivity_init(int device) {
+int
+oc_connectivity_init(size_t device)
+{
   OC_DBG("Initializing connectivity for device %d", device);
 
   ip_context_t *dev = (ip_context_t *)oc_memb_alloc(&ip_context_s);
@@ -1602,12 +1597,6 @@
   OC_DBG("Successfully initialized connectivity for device %d", device);
 
   return 0;
-=======
-int oc_connectivity_init(size_t device) {
-  (void) device;
-  oc_abort(__func__);
-  return -1;
->>>>>>> a9dee1f2
 }
 
 void
