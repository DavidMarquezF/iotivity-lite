/*
// Copyright (c) 2016-2019 Intel Corporation
//
// Licensed under the Apache License, Version 2.0 (the "License");
// you may not use this file except in compliance with the License.
// You may obtain a copy of the License at
//
//      http://www.apache.org/licenses/LICENSE-2.0
//
// Unless required by applicable law or agreed to in writing, software
// distributed under the License is distributed on an "AS IS" BASIS,
// WITHOUT WARRANTIES OR CONDITIONS OF ANY KIND, either express or implied.
// See the License for the specific language governing permissions and
// limitations under the License.
*/

#ifdef OC_SECURITY

#include "oc_svr.h"
#include "oc_acl_internal.h"
#include "oc_ael.h"
#include "oc_api.h"
#include "oc_core_res.h"
#include "oc_cred_internal.h"
#include "oc_csr.h"
#include "oc_doxm.h"
#include "oc_pstat.h"
#include "oc_ri.h"
#include "oc_sdi.h"
#include "oc_sp.h"
#include "port/oc_log.h"

void
oc_sec_create_svr(void)
{
  oc_sec_doxm_init();
  oc_sec_pstat_init();
  oc_sec_cred_init();
  oc_sec_acl_init();
  oc_sec_ael_init();
  oc_sec_sp_init();
  oc_sec_sdi_init();

  size_t i;
  for (i = 0; i < oc_core_get_num_devices(); i++) {
    oc_core_populate_resource(
      OCF_SEC_DOXM, i, "/oic/sec/doxm", OC_IF_RW | OC_IF_BASELINE, OC_IF_RW,
      OC_DISCOVERABLE, get_doxm, 0, post_doxm, 0, 1, "oic.r.doxm");
    oc_core_populate_resource(OCF_SEC_PSTAT, i, "/oic/sec/pstat",
                              OC_IF_RW | OC_IF_BASELINE, OC_IF_RW,
                              OC_DISCOVERABLE | OC_OBSERVABLE, get_pstat, 0,
                              post_pstat, 0, 1, "oic.r.pstat");
    oc_core_populate_resource(OCF_SEC_ACL, i, "/oic/sec/acl2",
                              OC_IF_RW | OC_IF_BASELINE, OC_IF_RW,
                              OC_DISCOVERABLE | OC_SECURE, get_acl, 0, post_acl,
                              delete_acl, 1, "oic.r.acl2");
    oc_core_populate_resource(OCF_SEC_CRED, i, "/oic/sec/cred",
                              OC_IF_RW | OC_IF_BASELINE, OC_IF_RW,
                              OC_DISCOVERABLE | OC_SECURE, get_cred, 0,
                              post_cred, delete_cred, 1, "oic.r.cred");
    oc_core_populate_resource(
<<<<<<< HEAD
      OCF_SEC_AEL, i, "/oic/sec/ael", OC_IF_RW | OC_IF_BASELINE, OC_IF_RW,
      OC_DISCOVERABLE, get_ael, 0, post_ael, 0, 1, "oic.r.ael");
=======
      OCF_SEC_AEL, i, "/oic/sec/ael", OC_IF_RW | OC_IF_BASELINE, OC_IF_BASELINE,
      OC_DISCOVERABLE | OC_SECURE, get_ael, 0, post_ael, 0, 1, "oic.r.ael");
>>>>>>> 581f0550

    oc_core_populate_resource(
      OCF_SEC_SP, i, "/oic/sec/sp", OC_IF_RW | OC_IF_BASELINE, OC_IF_RW,
      OC_DISCOVERABLE | OC_SECURE, get_sp, 0, post_sp, 0, 1, "oic.r.sp");
    oc_core_populate_resource(
      OCF_SEC_SDI, i, "/oic/sec/sdi", OC_IF_BASELINE | OC_IF_RW, OC_IF_RW,
      OC_DISCOVERABLE | OC_SECURE, get_sdi, 0, post_sdi, 0, 1, "oic.r.sdi");
#ifdef OC_PKI
    oc_core_populate_resource(
      OCF_SEC_CSR, i, "/oic/sec/csr", OC_IF_RW | OC_IF_BASELINE, OC_IF_RW,
      OC_DISCOVERABLE | OC_SECURE, get_csr, 0, 0, 0, 1, "oic.r.csr");
    oc_core_populate_resource(OCF_SEC_ROLES, i, "/oic/sec/roles",
                              OC_IF_RW | OC_IF_BASELINE, OC_IF_RW,
                              OC_DISCOVERABLE | OC_SECURE, get_cred, 0,
                              post_cred, delete_cred, 1, "oic.r.roles");
#endif /* OC_PKI */
  }
}

#endif /* OC_SECURITY */<|MERGE_RESOLUTION|>--- conflicted
+++ resolved
@@ -59,13 +59,8 @@
                               OC_DISCOVERABLE | OC_SECURE, get_cred, 0,
                               post_cred, delete_cred, 1, "oic.r.cred");
     oc_core_populate_resource(
-<<<<<<< HEAD
       OCF_SEC_AEL, i, "/oic/sec/ael", OC_IF_RW | OC_IF_BASELINE, OC_IF_RW,
-      OC_DISCOVERABLE, get_ael, 0, post_ael, 0, 1, "oic.r.ael");
-=======
-      OCF_SEC_AEL, i, "/oic/sec/ael", OC_IF_RW | OC_IF_BASELINE, OC_IF_BASELINE,
       OC_DISCOVERABLE | OC_SECURE, get_ael, 0, post_ael, 0, 1, "oic.r.ael");
->>>>>>> 581f0550
 
     oc_core_populate_resource(
       OCF_SEC_SP, i, "/oic/sec/sp", OC_IF_RW | OC_IF_BASELINE, OC_IF_RW,
