--- conflicted
+++ resolved
@@ -21,15 +21,8 @@
 
 #include <stdlib.h>
 #include "gtest/gtest.h"
-<<<<<<< HEAD
-extern "C" {
 #include "oc_rep.h"
 #include "oc_api.h"
-}
-=======
-
-#include "oc_rep.h"
->>>>>>> a9dee1f2
 
 /*
  * @API             : oc_rep_finalize
@@ -73,7 +66,7 @@
     oc_rep_t rep;
     char key[] = "speed";
     int **value = NULL;
-    int *size = NULL;
+    size_t *size = NULL;
 
     bool isFailure = oc_rep_get_int_array(&rep, key, value, size);
     ASSERT_FALSE(isFailure);
@@ -101,7 +94,7 @@
     char *testvalue = key;
     char **retrievedValue = &testvalue;
 
-    int ret_size = size;
+    size_t ret_size = size;
 
     bool isSucess = oc_rep_get_string(&rep, key, retrievedValue, &ret_size);
     ASSERT_TRUE(isSucess);
@@ -118,7 +111,7 @@
 {
     oc_rep_t rep;
     char key[] = "speed";
-    int *size = NULL;
+    size_t *size = NULL;
     char  **value = NULL;
 
     bool isFailure = oc_rep_get_string(&rep, key, value, size);
@@ -143,7 +136,7 @@
     byte_string_value[1].size = 5;
     byte_string_value[1].next = NULL;
 
-    int size = 2;
+    size_t size = 2;
     char key[] = "speed";
 
     oc_string_t name;
@@ -169,7 +162,7 @@
 {
     oc_rep_t rep;
     char key[] = "speed";
-    int *size = NULL;
+    size_t *size = NULL;
     oc_string_array_t  *value = NULL;
 
     bool isFailure = oc_rep_get_string_array(&rep, key, value, size);
@@ -213,7 +206,7 @@
     oc_rep_t rep;
     char key[] = "speed";
     int value[] = {1, 2};
-    int size = 2;
+    size_t size = 2;
 
     oc_array_t intArray;
     intArray.size = size;
@@ -513,7 +506,7 @@
     char **retrievedValue = &testvalue;
 
 
-    int ret_size = 6;
+    size_t ret_size = 6;
 
     bool isSucess = oc_rep_get_byte_string(&rep, key, retrievedValue, &ret_size);
     ASSERT_TRUE(isSucess);
@@ -538,7 +531,7 @@
     rep.type = OC_REP_BYTE_STRING;
 
     char **retrievedValue = NULL;
-    int ret_size = 0;
+    size_t ret_size = 0;
 
     bool isFailure = oc_rep_get_byte_string(&rep, key, retrievedValue, &ret_size);
     ASSERT_FALSE(isFailure);
@@ -572,7 +565,7 @@
 {
 
     bool bool_value[] = {true, false};
-    int size = 2;
+    size_t size = 2;
     char key[] = "speed";
 
     oc_string_t name;
@@ -603,7 +596,7 @@
     oc_rep_t rep;
     char key[] = "speed";
     bool **value = NULL;
-    int *size = NULL;
+    size_t *size = NULL;
 
     bool isFailure = oc_rep_get_bool_array(&rep, key, value, size);
     ASSERT_FALSE(isFailure);
@@ -620,7 +613,7 @@
 {
 
     double double_value[] = {1.0000, 2.1111};
-    int size = 2;
+    size_t size = 2;
     char key[] = "speed";
 
     oc_string_t name;
@@ -651,7 +644,7 @@
     oc_rep_t rep;
     char key[] = "speed";
     double **value = NULL;
-    int *size = NULL;
+    size_t *size = NULL;
 
     bool isFailure = oc_rep_get_double_array(&rep, key, value, size);
     ASSERT_FALSE(isFailure);
@@ -675,7 +668,7 @@
     byte_string_value[1].size = 5;
     byte_string_value[1].next = NULL;
 
-    int size = 2;
+    size_t size = 2;
     char key[] = "speed";
 
     oc_string_t name;
@@ -703,7 +696,7 @@
     oc_rep_t rep;
     char key[] = "speed";
     oc_string_array_t *value = NULL;
-    int *size = NULL;
+    size_t *size = NULL;
 
     bool isFailure = oc_rep_get_byte_string_array(&rep, key, value, size);
     ASSERT_FALSE(isFailure);
