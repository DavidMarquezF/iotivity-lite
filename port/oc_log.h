--- conflicted
+++ resolved
@@ -20,8 +20,7 @@
 #include <stdio.h>
 
 #ifdef __cplusplus
-extern "C"
-{
+extern "C" {
 #endif
 
 #define PRINT(...) printf(__VA_ARGS__)
@@ -89,12 +88,10 @@
 #define OC_LOGbytes(bytes, length)
 #endif
 
-<<<<<<< HEAD
-void OC_LOG2(const char *file,const char *func,int line, __const char *__restrict __format,...);
-=======
+void OC_LOG2(const char *file, const char *func, int line,
+             __const char *__restrict __format, ...);
 #ifdef __cplusplus
 }
 #endif
->>>>>>> a9dee1f2
 
 #endif /* OC_LOG_H */