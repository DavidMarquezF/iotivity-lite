--- conflicted
+++ resolved
@@ -887,14 +887,8 @@
                 }
               }
 
-<<<<<<< HEAD
-              if (method_not_found || response_buffer.code >=
-                                        oc_status_code(OC_STATUS_BAD_REQUEST)) {
-                ecode = response_buffer.code;
-=======
               if (method_not_found) {
                 ecode = oc_status_code(OC_STATUS_METHOD_NOT_ALLOWED);
->>>>>>> bab22c69
                 memcpy(&links_array, &prev_link, sizeof(CborEncoder));
                 goto next;
               } else {
