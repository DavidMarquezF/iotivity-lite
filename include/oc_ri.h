--- conflicted
+++ resolved
@@ -29,8 +29,7 @@
 #include "util/oc_etimer.h"
 
 #ifdef __cplusplus
-extern "C"
-{
+extern "C" {
 #endif
 
 typedef enum { OC_GET = 1, OC_POST, OC_PUT, OC_DELETE } oc_method_t;
@@ -246,7 +245,6 @@
  */
 int oc_status_code(oc_status_t key);
 
-<<<<<<< HEAD
 /**
  *@brief A function to fetch resource with help of uri.
  *@param uri uri of resource.
@@ -254,12 +252,8 @@
  *@param device device.
  *@return resource OC Resource.
  */
-oc_resource_t *oc_ri_get_app_resource_by_uri(const char *uri, int uri_len,
-                                             int device);
-=======
 oc_resource_t *oc_ri_get_app_resource_by_uri(const char *uri, size_t uri_len,
                                              size_t device);
->>>>>>> a9dee1f2
 
 /**
  *@brief A function to fetch list of resources present in app.
@@ -304,7 +298,6 @@
  */
 void oc_ri_free_resource_properties(oc_resource_t *resource);
 
-<<<<<<< HEAD
 /**
  *@brief A function to fetch key value pair in query at particular index.
  *@param query query.
@@ -316,9 +309,9 @@
  *@param n index to be fetched.
  *@return int  next index in query..
  */
-int oc_ri_get_query_nth_key_value(const char *query, int query_len, char **key,
-                                  int *key_len, char **value, int *value_len,
-                                  int n);
+int oc_ri_get_query_nth_key_value(const char *query, size_t query_len,
+                                  char **key, size_t *key_len, char **value,
+                                  size_t *value_len, size_t n);
 
 /**
  *@brief A function to fetch the value of particular key related to query.
@@ -328,7 +321,7 @@
  *@param value variable to store value related to key.
  *@return int value length.
  */
-int oc_ri_get_query_value(const char *query, int query_len, const char *key,
+int oc_ri_get_query_value(const char *query, size_t query_len, const char *key,
                           char **value);
 
 /**
@@ -337,19 +330,9 @@
  *@param if_len interface length
  *@return oc_interface_mask_t masked value of the interface.
  */
-oc_interface_mask_t oc_ri_get_interface_mask(char *iface, int if_len);
-=======
-int oc_ri_get_query_nth_key_value(const char *query, size_t query_len, char **key,
-                                  size_t *key_len, char **value, size_t *value_len,
-                                  size_t n);
-int oc_ri_get_query_value(const char *query, size_t query_len, const char *key,
-                          char **value);
-
 oc_interface_mask_t oc_ri_get_interface_mask(char *iface, size_t if_len);
-
 #ifdef __cplusplus
 }
 #endif
->>>>>>> a9dee1f2
 
 #endif /* OC_RI_H */