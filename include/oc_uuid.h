/*
// Copyright (c) 2016 Intel Corporation
//
// Licensed under the Apache License, Version 2.0 (the "License");
// you may not use this file except in compliance with the License.
// You may obtain a copy of the License at
//
//      http://www.apache.org/licenses/LICENSE-2.0
//
// Unless required by applicable law or agreed to in writing, software
// distributed under the License is distributed on an "AS IS" BASIS,
// WITHOUT WARRANTIES OR CONDITIONS OF ANY KIND, either express or implied.
// See the License for the specific language governing permissions and
// limitations under the License.
*/

#ifndef OC_UUID_H
#define OC_UUID_H

#include <stdint.h>

<<<<<<< HEAD
#define MAX_UUID_LENGTH (37)
=======
#define OC_UUID_LEN (37)
>>>>>>> ec6bc8b7

typedef struct
{
  uint8_t id[16];
} oc_uuid_t;

void oc_str_to_uuid(const char *str, oc_uuid_t *uuid);
void oc_uuid_to_str(const oc_uuid_t *uuid, char *buffer, int buflen);
void oc_gen_uuid(oc_uuid_t *uuid);
#if defined(OC_SPEC_VER_OIC)
void oc_gen_uuid_from_mac(oc_uuid_t *uuid);
#endif //OC_SPEC_VER_OIC


#endif /* OC_UUID_H */<|MERGE_RESOLUTION|>--- conflicted
+++ resolved
@@ -19,11 +19,7 @@
 
 #include <stdint.h>
 
-<<<<<<< HEAD
-#define MAX_UUID_LENGTH (37)
-=======
 #define OC_UUID_LEN (37)
->>>>>>> ec6bc8b7
 
 typedef struct
 {
