﻿<?xml version="1.0" encoding="utf-8"?>
<Project ToolsVersion="4.0" xmlns="http://schemas.microsoft.com/developer/msbuild/2003">
  <ItemGroup>
    <ClCompile Include="..\..\..\deps\mbedtls\library\aes.c">
      <Filter>mbedTLS</Filter>
    </ClCompile>
    <ClCompile Include="..\..\..\deps\mbedtls\library\aesni.c">
      <Filter>mbedTLS</Filter>
    </ClCompile>
    <ClCompile Include="..\..\..\deps\mbedtls\library\arc4.c">
      <Filter>mbedTLS</Filter>
    </ClCompile>
    <ClCompile Include="..\..\..\deps\mbedtls\library\asn1parse.c">
      <Filter>mbedTLS</Filter>
    </ClCompile>
    <ClCompile Include="..\..\..\deps\mbedtls\library\asn1write.c">
      <Filter>mbedTLS</Filter>
    </ClCompile>
    <ClCompile Include="..\..\..\deps\mbedtls\library\bignum.c">
      <Filter>mbedTLS</Filter>
    </ClCompile>
    <ClCompile Include="..\..\..\deps\mbedtls\library\base64.c">
      <Filter>mbedTLS</Filter>
    </ClCompile>
    <ClCompile Include="..\..\..\deps\mbedtls\library\blowfish.c">
      <Filter>mbedTLS</Filter>
    </ClCompile>
    <ClCompile Include="..\..\..\deps\mbedtls\library\camellia.c">
      <Filter>mbedTLS</Filter>
    </ClCompile>
    <ClCompile Include="..\..\..\deps\tinycbor\src\cborencoder.c">
      <Filter>tinyCBOR</Filter>
    </ClCompile>
    <ClCompile Include="..\..\..\deps\tinycbor\src\cborencoder_close_container_checked.c">
      <Filter>tinyCBOR</Filter>
    </ClCompile>
    <ClCompile Include="..\..\..\deps\tinycbor\src\cborparser.c">
      <Filter>tinyCBOR</Filter>
    </ClCompile>
    <ClCompile Include="..\..\..\deps\mbedtls\library\ccm.c">
      <Filter>mbedTLS</Filter>
    </ClCompile>
    <ClCompile Include="..\..\..\deps\mbedtls\library\cipher.c">
      <Filter>mbedTLS</Filter>
    </ClCompile>
    <ClCompile Include="..\..\..\deps\mbedtls\library\cipher_wrap.c">
      <Filter>mbedTLS</Filter>
    </ClCompile>
    <ClCompile Include="..\..\..\deps\mbedtls\library\cmac.c">
      <Filter>mbedTLS</Filter>
    </ClCompile>
    <ClCompile Include="..\..\..\messaging\coap\coap.c">
      <Filter>Core</Filter>
    </ClCompile>
    <ClCompile Include="..\..\..\deps\mbedtls\library\ctr_drbg.c">
      <Filter>mbedTLS</Filter>
    </ClCompile>
    <ClCompile Include="..\..\..\deps\mbedtls\library\debug.c">
      <Filter>mbedTLS</Filter>
    </ClCompile>
    <ClCompile Include="..\..\..\deps\mbedtls\library\des.c">
      <Filter>mbedTLS</Filter>
    </ClCompile>
    <ClCompile Include="..\..\..\deps\mbedtls\library\dhm.c">
      <Filter>mbedTLS</Filter>
    </ClCompile>
    <ClCompile Include="..\..\..\deps\mbedtls\library\ecdh.c">
      <Filter>mbedTLS</Filter>
    </ClCompile>
    <ClCompile Include="..\..\..\deps\mbedtls\library\ecdsa.c">
      <Filter>mbedTLS</Filter>
    </ClCompile>
    <ClCompile Include="..\..\..\deps\mbedtls\library\ecjpake.c">
      <Filter>mbedTLS</Filter>
    </ClCompile>
    <ClCompile Include="..\..\..\deps\mbedtls\library\ecp.c">
      <Filter>mbedTLS</Filter>
    </ClCompile>
    <ClCompile Include="..\..\..\deps\mbedtls\library\ecp_curves.c">
      <Filter>mbedTLS</Filter>
    </ClCompile>
    <ClCompile Include="..\..\..\messaging\coap\engine.c">
      <Filter>Core</Filter>
    </ClCompile>
    <ClCompile Include="..\..\..\deps\mbedtls\library\entropy.c">
      <Filter>mbedTLS</Filter>
    </ClCompile>
    <ClCompile Include="..\..\..\deps\mbedtls\library\entropy_poll.c">
      <Filter>mbedTLS</Filter>
    </ClCompile>
    <ClCompile Include="..\..\..\deps\mbedtls\library\error.c">
      <Filter>mbedTLS</Filter>
    </ClCompile>
    <ClCompile Include="..\..\..\deps\mbedtls\library\gcm.c">
      <Filter>mbedTLS</Filter>
    </ClCompile>
    <ClCompile Include="..\..\..\deps\mbedtls\library\havege.c">
      <Filter>mbedTLS</Filter>
    </ClCompile>
    <ClCompile Include="..\..\..\deps\mbedtls\library\hmac_drbg.c">
      <Filter>mbedTLS</Filter>
    </ClCompile>
    <ClCompile Include="..\..\..\deps\mbedtls\library\md.c">
      <Filter>mbedTLS</Filter>
    </ClCompile>
    <ClCompile Include="..\..\..\deps\mbedtls\library\md_wrap.c">
      <Filter>mbedTLS</Filter>
    </ClCompile>
    <ClCompile Include="..\..\..\deps\mbedtls\library\md2.c">
      <Filter>mbedTLS</Filter>
    </ClCompile>
    <ClCompile Include="..\..\..\deps\mbedtls\library\md4.c">
      <Filter>mbedTLS</Filter>
    </ClCompile>
    <ClCompile Include="..\..\..\deps\mbedtls\library\md5.c">
      <Filter>mbedTLS</Filter>
    </ClCompile>
    <ClCompile Include="..\..\..\deps\mbedtls\library\net_sockets.c">
      <Filter>mbedTLS</Filter>
    </ClCompile>
    <ClCompile Include="..\..\..\messaging\coap\observe.c">
      <Filter>Core</Filter>
    </ClCompile>
    <ClCompile Include="..\..\..\api\oc_base64.c">
      <Filter>Core</Filter>
    </ClCompile>
    <ClCompile Include="..\..\..\api\oc_blockwise.c">
      <Filter>Core</Filter>
    </ClCompile>
    <ClCompile Include="..\..\..\api\oc_buffer.c">
      <Filter>Core</Filter>
    </ClCompile>
    <ClCompile Include="..\..\..\api\oc_client_api.c">
      <Filter>Core</Filter>
    </ClCompile>
    <ClCompile Include="..\..\..\api\oc_collection.c">
      <Filter>Core</Filter>
    </ClCompile>
    <ClCompile Include="..\..\..\api\oc_core_res.c">
      <Filter>Core</Filter>
    </ClCompile>
    <ClCompile Include="..\..\..\api\oc_discovery.c">
      <Filter>Core</Filter>
    </ClCompile>
    <ClCompile Include="..\..\..\api\oc_endpoint.c">
      <Filter>Core</Filter>
    </ClCompile>
    <ClCompile Include="..\..\..\util\oc_etimer.c">
      <Filter>Core</Filter>
    </ClCompile>
    <ClCompile Include="..\..\..\api\oc_helpers.c">
      <Filter>Core</Filter>
    </ClCompile>
    <ClCompile Include="..\..\..\api\oc_introspection.c">
      <Filter>Core</Filter>
    </ClCompile>
    <ClCompile Include="..\..\..\util\oc_list.c">
      <Filter>Core</Filter>
    </ClCompile>
    <ClCompile Include="..\..\..\api\oc_main.c">
      <Filter>Core</Filter>
    </ClCompile>
    <ClCompile Include="..\..\..\util\oc_memb.c">
      <Filter>Core</Filter>
    </ClCompile>
    <ClCompile Include="..\..\..\util\oc_mmem.c">
      <Filter>Core</Filter>
    </ClCompile>
    <ClCompile Include="..\..\..\api\oc_network_events.c">
      <Filter>Core</Filter>
    </ClCompile>
    <ClCompile Include="..\..\..\util\oc_process.c">
      <Filter>Core</Filter>
    </ClCompile>
    <ClCompile Include="..\..\..\api\oc_rep.c">
      <Filter>Core</Filter>
    </ClCompile>
    <ClCompile Include="..\..\..\api\oc_ri.c">
      <Filter>Core</Filter>
    </ClCompile>
    <ClCompile Include="..\..\..\api\oc_server_api.c">
      <Filter>Core</Filter>
    </ClCompile>
    <ClCompile Include="..\..\..\util\oc_timer.c">
      <Filter>Core</Filter>
    </ClCompile>
    <ClCompile Include="..\..\..\api\oc_uuid.c">
      <Filter>Core</Filter>
    </ClCompile>
    <ClCompile Include="..\..\..\deps\mbedtls\library\oid.c">
      <Filter>mbedTLS</Filter>
    </ClCompile>
    <ClCompile Include="..\..\..\deps\mbedtls\library\padlock.c">
      <Filter>mbedTLS</Filter>
    </ClCompile>
    <ClCompile Include="..\..\..\deps\mbedtls\library\pem.c">
      <Filter>mbedTLS</Filter>
    </ClCompile>
    <ClCompile Include="..\..\..\deps\mbedtls\library\pk.c">
      <Filter>mbedTLS</Filter>
    </ClCompile>
    <ClCompile Include="..\..\..\deps\mbedtls\library\pk_wrap.c">
      <Filter>mbedTLS</Filter>
    </ClCompile>
    <ClCompile Include="..\..\..\deps\mbedtls\library\pkcs5.c">
      <Filter>mbedTLS</Filter>
    </ClCompile>
    <ClCompile Include="..\..\..\deps\mbedtls\library\pkcs11.c">
      <Filter>mbedTLS</Filter>
    </ClCompile>
    <ClCompile Include="..\..\..\deps\mbedtls\library\pkcs12.c">
      <Filter>mbedTLS</Filter>
    </ClCompile>
    <ClCompile Include="..\..\..\deps\mbedtls\library\pkparse.c">
      <Filter>mbedTLS</Filter>
    </ClCompile>
    <ClCompile Include="..\..\..\deps\mbedtls\library\platform.c">
      <Filter>mbedTLS</Filter>
    </ClCompile>
    <ClCompile Include="..\..\..\deps\mbedtls\library\pkwrite.c">
      <Filter>mbedTLS</Filter>
    </ClCompile>
    <ClCompile Include="..\..\..\deps\mbedtls\library\ripemd160.c">
      <Filter>mbedTLS</Filter>
    </ClCompile>
    <ClCompile Include="..\..\..\deps\mbedtls\library\rsa.c">
      <Filter>mbedTLS</Filter>
    </ClCompile>
    <ClCompile Include="..\..\..\deps\mbedtls\library\sha1.c">
      <Filter>mbedTLS</Filter>
    </ClCompile>
    <ClCompile Include="..\..\..\deps\mbedtls\library\sha256.c">
      <Filter>mbedTLS</Filter>
    </ClCompile>
    <ClCompile Include="..\..\..\deps\mbedtls\library\sha512.c">
      <Filter>mbedTLS</Filter>
    </ClCompile>
    <ClCompile Include="..\..\..\deps\mbedtls\library\ssl_cache.c">
      <Filter>mbedTLS</Filter>
    </ClCompile>
    <ClCompile Include="..\..\..\deps\mbedtls\library\ssl_ciphersuites.c">
      <Filter>mbedTLS</Filter>
    </ClCompile>
    <ClCompile Include="..\..\..\deps\mbedtls\library\ssl_cli.c">
      <Filter>mbedTLS</Filter>
    </ClCompile>
    <ClCompile Include="..\..\..\deps\mbedtls\library\ssl_cookie.c">
      <Filter>mbedTLS</Filter>
    </ClCompile>
    <ClCompile Include="..\..\..\deps\mbedtls\library\ssl_srv.c">
      <Filter>mbedTLS</Filter>
    </ClCompile>
    <ClCompile Include="..\..\..\deps\mbedtls\library\ssl_ticket.c">
      <Filter>mbedTLS</Filter>
    </ClCompile>
    <ClCompile Include="..\..\..\deps\mbedtls\library\ssl_tls.c">
      <Filter>mbedTLS</Filter>
    </ClCompile>
    <ClCompile Include="..\..\..\deps\mbedtls\library\threading.c">
      <Filter>mbedTLS</Filter>
    </ClCompile>
    <ClCompile Include="..\..\..\deps\mbedtls\library\timing.c">
      <Filter>mbedTLS</Filter>
    </ClCompile>
    <ClCompile Include="..\..\..\deps\mbedtls\library\version.c">
      <Filter>mbedTLS</Filter>
    </ClCompile>
    <ClCompile Include="..\..\..\deps\mbedtls\library\version_features.c">
      <Filter>mbedTLS</Filter>
    </ClCompile>
    <ClCompile Include="..\..\..\deps\mbedtls\library\x509.c">
      <Filter>mbedTLS</Filter>
    </ClCompile>
    <ClCompile Include="..\..\..\deps\mbedtls\library\x509_crt.c">
      <Filter>mbedTLS</Filter>
    </ClCompile>
    <ClCompile Include="..\..\..\deps\mbedtls\library\xtea.c">
      <Filter>mbedTLS</Filter>
    </ClCompile>
    <ClCompile Include="..\..\..\messaging\coap\separate.c">
      <Filter>Core</Filter>
    </ClCompile>
    <ClCompile Include="..\..\..\messaging\coap\transactions.c">
      <Filter>Core</Filter>
    </ClCompile>
    <ClCompile Include="..\abort.c">
      <Filter>Port</Filter>
    </ClCompile>
    <ClCompile Include="..\clock.c">
      <Filter>Port</Filter>
    </ClCompile>
    <ClCompile Include="..\ipadapter.c">
      <Filter>Port</Filter>
    </ClCompile>
    <ClCompile Include="..\random.c">
      <Filter>Port</Filter>
    </ClCompile>
    <ClCompile Include="..\storage.c">
      <Filter>Port</Filter>
    </ClCompile>
    <ClCompile Include="..\..\..\api\oc_session_events.c">
      <Filter>Core</Filter>
    </ClCompile>
    <ClCompile Include="..\..\..\deps\mbedtls\library\rsa_internal.c">
      <Filter>mbedTLS</Filter>
    </ClCompile>
<<<<<<< HEAD
    <ClCompile Include="..\..\..\security\oc_obt.c">
      <Filter>Core</Filter>
    </ClCompile>
    <ClCompile Include="..\..\..\security\oc_certs.c">
      <Filter>Core</Filter>
    </ClCompile>
    <ClCompile Include="..\..\..\security\oc_csr.c">
      <Filter>Core</Filter>
    </ClCompile>
    <ClCompile Include="..\..\..\security\oc_keypair.c">
      <Filter>Core</Filter>
    </ClCompile>
    <ClCompile Include="..\..\..\security\oc_pki.c">
      <Filter>Core</Filter>
    </ClCompile>
    <ClCompile Include="..\..\..\security\oc_roles.c">
      <Filter>Core</Filter>
    </ClCompile>
    <ClCompile Include="..\..\..\security\oc_sp.c">
      <Filter>Core</Filter>
=======
    <ClCompile Include="..\..\..\security\oc_certs.c">
      <Filter>Security</Filter>
    </ClCompile>
    <ClCompile Include="..\..\..\security\oc_keypair.c">
      <Filter>Security</Filter>
    </ClCompile>
    <ClCompile Include="..\..\..\security\oc_obt.c">
      <Filter>Security</Filter>
    </ClCompile>
    <ClCompile Include="..\..\..\security\oc_pki.c">
      <Filter>Security</Filter>
    </ClCompile>
    <ClCompile Include="..\..\..\security\oc_roles.c">
      <Filter>Security</Filter>
    </ClCompile>
    <ClCompile Include="..\..\..\security\oc_sp.c">
      <Filter>Security</Filter>
    </ClCompile>
    <ClCompile Include="..\..\..\security\oc_acl.c">
      <Filter>Security</Filter>
    </ClCompile>
    <ClCompile Include="..\..\..\security\oc_cred.c">
      <Filter>Security</Filter>
    </ClCompile>
    <ClCompile Include="..\..\..\security\oc_doxm.c">
      <Filter>Security</Filter>
    </ClCompile>
    <ClCompile Include="..\..\..\security\oc_pstat.c">
      <Filter>Security</Filter>
    </ClCompile>
    <ClCompile Include="..\..\..\security\oc_store.c">
      <Filter>Security</Filter>
    </ClCompile>
    <ClCompile Include="..\..\..\security\oc_svr.c">
      <Filter>Security</Filter>
    </ClCompile>
    <ClCompile Include="..\..\..\security\oc_tls.c">
      <Filter>Security</Filter>
    </ClCompile>
    <ClCompile Include="..\..\..\security\oc_csr.c">
      <Filter>Security</Filter>
    </ClCompile>
    <ClCompile Include="..\..\..\deps\mbedtls\library\x509_csr.c">
      <Filter>mbedTLS</Filter>
>>>>>>> b5641b08
    </ClCompile>
  </ItemGroup>
  <ItemGroup>
    <ClInclude Include="..\..\..\deps\tinycbor\src\cbor.h">
      <Filter>tinyCBOR</Filter>
    </ClInclude>
    <ClInclude Include="..\..\..\deps\tinycbor\src\cborjson.h">
      <Filter>tinyCBOR</Filter>
    </ClInclude>
    <ClInclude Include="..\..\..\messaging\coap\conf.h">
      <Filter>Core</Filter>
    </ClInclude>
    <ClInclude Include="..\..\..\messaging\coap\coap.h">
      <Filter>Core</Filter>
    </ClInclude>
    <ClInclude Include="..\..\..\messaging\coap\constants.h">
      <Filter>Core</Filter>
    </ClInclude>
    <ClInclude Include="..\..\..\messaging\coap\engine.h">
      <Filter>Core</Filter>
    </ClInclude>
    <ClInclude Include="..\..\..\util\pt\lc.h">
      <Filter>Core</Filter>
    </ClInclude>
    <ClInclude Include="..\..\..\util\pt\lc-addrlabels.h">
      <Filter>Core</Filter>
    </ClInclude>
    <ClInclude Include="..\..\..\util\pt\lc-switch.h">
      <Filter>Core</Filter>
    </ClInclude>
    <ClInclude Include="..\..\..\messaging\coap\observe.h">
      <Filter>Core</Filter>
    </ClInclude>
    <ClInclude Include="..\..\..\include\oc_api.h">
      <Filter>Headers</Filter>
    </ClInclude>
    <ClInclude Include="..\..\oc_assert.h">
      <Filter>Port</Filter>
    </ClInclude>
    <ClInclude Include="..\..\..\include\oc_base64.h">
      <Filter>Headers</Filter>
    </ClInclude>
    <ClInclude Include="..\..\..\include\oc_blockwise.h">
      <Filter>Headers</Filter>
    </ClInclude>
    <ClInclude Include="..\..\..\include\oc_buffer.h">
      <Filter>Headers</Filter>
    </ClInclude>
    <ClInclude Include="..\..\..\include\oc_buffer_settings.h">
      <Filter>Headers</Filter>
    </ClInclude>
    <ClInclude Include="..\..\..\include\oc_client_state.h">
      <Filter>Headers</Filter>
    </ClInclude>
    <ClInclude Include="..\..\oc_clock.h">
      <Filter>Port</Filter>
    </ClInclude>
    <ClInclude Include="..\..\..\messaging\coap\oc_coap.h">
      <Filter>Core</Filter>
    </ClInclude>
    <ClInclude Include="..\..\..\include\oc_collection.h">
      <Filter>Headers</Filter>
    </ClInclude>
    <ClInclude Include="..\..\oc_connectivity.h">
      <Filter>Port</Filter>
    </ClInclude>
    <ClInclude Include="..\..\..\include\oc_core_res.h">
      <Filter>Headers</Filter>
    </ClInclude>
    <ClInclude Include="..\..\..\include\oc_discovery.h">
      <Filter>Headers</Filter>
    </ClInclude>
    <ClInclude Include="..\..\..\util\oc_etimer.h">
      <Filter>Core</Filter>
    </ClInclude>
    <ClInclude Include="..\..\..\api\oc_events.h">
      <Filter>Core</Filter>
    </ClInclude>
    <ClInclude Include="..\..\..\include\oc_helpers.h">
      <Filter>Headers</Filter>
    </ClInclude>
    <ClInclude Include="..\..\..\util\oc_list.h">
      <Filter>Core</Filter>
    </ClInclude>
    <ClInclude Include="..\..\..\util\oc_memb.h">
      <Filter>Core</Filter>
    </ClInclude>
    <ClInclude Include="..\..\..\util\oc_mmem.h">
      <Filter>Core</Filter>
    </ClInclude>
    <ClInclude Include="..\..\..\util\oc_process.h">
      <Filter>Core</Filter>
    </ClInclude>
    <ClInclude Include="..\..\..\util\oc_timer.h">
      <Filter>Core</Filter>
    </ClInclude>
    <ClInclude Include="..\..\..\util\pt\pt.h">
      <Filter>Core</Filter>
    </ClInclude>
    <ClInclude Include="..\..\..\util\pt\pt-sem.h">
      <Filter>Core</Filter>
    </ClInclude>
    <ClInclude Include="..\..\..\messaging\coap\separate.h">
      <Filter>Core</Filter>
    </ClInclude>
    <ClInclude Include="..\..\..\messaging\coap\transactions.h">
      <Filter>Core</Filter>
    </ClInclude>
    <ClInclude Include="..\..\..\include\oc_introspection.h">
      <Filter>Headers</Filter>
    </ClInclude>
    <ClInclude Include="..\..\..\include\oc_network_events.h">
      <Filter>Headers</Filter>
    </ClInclude>
    <ClInclude Include="..\..\..\include\oc_obt.h">
      <Filter>Headers</Filter>
    </ClInclude>
    <ClInclude Include="..\..\..\include\oc_rep.h">
      <Filter>Headers</Filter>
    </ClInclude>
    <ClInclude Include="..\..\..\include\oc_ri.h">
      <Filter>Headers</Filter>
    </ClInclude>
    <ClInclude Include="..\..\..\include\oc_uuid.h">
      <Filter>Headers</Filter>
    </ClInclude>
    <ClInclude Include="..\..\oc_log.h">
      <Filter>Port</Filter>
    </ClInclude>
    <ClInclude Include="..\..\oc_network_events_mutex.h">
      <Filter>Port</Filter>
    </ClInclude>
    <ClInclude Include="..\..\oc_random.h">
      <Filter>Port</Filter>
    </ClInclude>
    <ClInclude Include="..\..\..\include\oc_signal_event_loop.h">
      <Filter>Port</Filter>
    </ClInclude>
    <ClInclude Include="..\..\oc_storage.h">
      <Filter>Port</Filter>
    </ClInclude>
    <ClInclude Include="..\oc_config.h">
      <Filter>Port</Filter>
    </ClInclude>
    <ClInclude Include="..\..\..\include\oc_session_events.h">
      <Filter>Core</Filter>
    </ClInclude>
    <ClInclude Include="..\..\..\include\oc_session_state.h">
      <Filter>Core</Filter>
    </ClInclude>
    <ClInclude Include="..\..\..\include\oc_endpoint.h">
      <Filter>Headers</Filter>
    </ClInclude>
    <ClInclude Include="..\..\..\include\oc_network_monitor.h">
      <Filter>Headers</Filter>
    </ClInclude>
    <ClInclude Include="..\..\..\include\oc_pki.h">
      <Filter>Headers</Filter>
    </ClInclude>
    <ClInclude Include="..\..\..\include\server_introspection.dat.h">
      <Filter>Headers</Filter>
    </ClInclude>
    <ClInclude Include="..\..\..\security\oc_certs.h">
<<<<<<< HEAD
      <Filter>Core</Filter>
    </ClInclude>
    <ClInclude Include="..\..\..\security\oc_csr.h">
      <Filter>Core</Filter>
    </ClInclude>
    <ClInclude Include="..\..\..\security\oc_keypair.h">
      <Filter>Core</Filter>
    </ClInclude>
    <ClInclude Include="..\..\..\security\oc_roles.h">
      <Filter>Core</Filter>
    </ClInclude>
    <ClInclude Include="..\..\..\security\oc_sp.h">
      <Filter>Core</Filter>
=======
      <Filter>Security</Filter>
    </ClInclude>
    <ClInclude Include="..\..\..\security\oc_keypair.h">
      <Filter>Security</Filter>
    </ClInclude>
    <ClInclude Include="..\..\..\security\oc_roles.h">
      <Filter>Security</Filter>
    </ClInclude>
    <ClInclude Include="..\..\..\security\oc_sp.h">
      <Filter>Security</Filter>
    </ClInclude>
    <ClInclude Include="..\..\..\security\oc_acl.h">
      <Filter>Security</Filter>
    </ClInclude>
    <ClInclude Include="..\..\..\security\oc_cred.h">
      <Filter>Security</Filter>
    </ClInclude>
    <ClInclude Include="..\..\..\security\oc_doxm.h">
      <Filter>Security</Filter>
    </ClInclude>
    <ClInclude Include="..\..\..\security\oc_pstat.h">
      <Filter>Security</Filter>
    </ClInclude>
    <ClInclude Include="..\..\..\security\oc_store.h">
      <Filter>Security</Filter>
    </ClInclude>
    <ClInclude Include="..\..\..\security\oc_svr.h">
      <Filter>Security</Filter>
    </ClInclude>
    <ClInclude Include="..\..\..\security\oc_tls.h">
      <Filter>Security</Filter>
    </ClInclude>
    <ClInclude Include="..\..\..\security\oc_csr.h">
      <Filter>Security</Filter>
>>>>>>> b5641b08
    </ClInclude>
  </ItemGroup>
  <ItemGroup>
    <Filter Include="mbedTLS">
      <UniqueIdentifier>{9bdeef2e-1d5c-411c-b11c-aabb1c6478ad}</UniqueIdentifier>
    </Filter>
    <Filter Include="tinyCBOR">
      <UniqueIdentifier>{33b70029-8c20-4c7d-8034-34f7504757bc}</UniqueIdentifier>
    </Filter>
    <Filter Include="Core">
      <UniqueIdentifier>{55347d70-cba2-4bfc-9df7-1f52462264a8}</UniqueIdentifier>
    </Filter>
    <Filter Include="Headers">
      <UniqueIdentifier>{dc57e016-d04c-4c39-b827-5d052b3bcdf6}</UniqueIdentifier>
    </Filter>
    <Filter Include="Port">
      <UniqueIdentifier>{00c2e29b-e86c-4224-9f02-56e1b25e8afb}</UniqueIdentifier>
    </Filter>
    <Filter Include="Security">
      <UniqueIdentifier>{c6a27107-4b6c-4673-be9e-c0d8641f0a90}</UniqueIdentifier>
    </Filter>
  </ItemGroup>
  <ItemGroup>
    <None Include="..\..\..\security\oc_pstat.c.diff">
      <Filter>Core</Filter>
    </None>
    <None Include="..\..\..\security\oc_tls.c.diff">
      <Filter>Core</Filter>
    </None>
  </ItemGroup>
</Project><|MERGE_RESOLUTION|>--- conflicted
+++ resolved
@@ -304,73 +304,50 @@
     <ClCompile Include="..\..\..\deps\mbedtls\library\rsa_internal.c">
       <Filter>mbedTLS</Filter>
     </ClCompile>
-<<<<<<< HEAD
+    <ClCompile Include="..\..\..\security\oc_certs.c">
+      <Filter>Security</Filter>
+    </ClCompile>
+    <ClCompile Include="..\..\..\security\oc_keypair.c">
+      <Filter>Security</Filter>
+    </ClCompile>
     <ClCompile Include="..\..\..\security\oc_obt.c">
-      <Filter>Core</Filter>
-    </ClCompile>
-    <ClCompile Include="..\..\..\security\oc_certs.c">
-      <Filter>Core</Filter>
+      <Filter>Security</Filter>
+    </ClCompile>
+    <ClCompile Include="..\..\..\security\oc_pki.c">
+      <Filter>Security</Filter>
+    </ClCompile>
+    <ClCompile Include="..\..\..\security\oc_roles.c">
+      <Filter>Security</Filter>
+    </ClCompile>
+    <ClCompile Include="..\..\..\security\oc_sp.c">
+      <Filter>Security</Filter>
+    </ClCompile>
+    <ClCompile Include="..\..\..\security\oc_acl.c">
+      <Filter>Security</Filter>
+    </ClCompile>
+    <ClCompile Include="..\..\..\security\oc_cred.c">
+      <Filter>Security</Filter>
+    </ClCompile>
+    <ClCompile Include="..\..\..\security\oc_doxm.c">
+      <Filter>Security</Filter>
+    </ClCompile>
+    <ClCompile Include="..\..\..\security\oc_pstat.c">
+      <Filter>Security</Filter>
+    </ClCompile>
+    <ClCompile Include="..\..\..\security\oc_store.c">
+      <Filter>Security</Filter>
+    </ClCompile>
+    <ClCompile Include="..\..\..\security\oc_svr.c">
+      <Filter>Security</Filter>
+    </ClCompile>
+    <ClCompile Include="..\..\..\security\oc_tls.c">
+      <Filter>Security</Filter>
     </ClCompile>
     <ClCompile Include="..\..\..\security\oc_csr.c">
-      <Filter>Core</Filter>
-    </ClCompile>
-    <ClCompile Include="..\..\..\security\oc_keypair.c">
-      <Filter>Core</Filter>
-    </ClCompile>
-    <ClCompile Include="..\..\..\security\oc_pki.c">
-      <Filter>Core</Filter>
-    </ClCompile>
-    <ClCompile Include="..\..\..\security\oc_roles.c">
-      <Filter>Core</Filter>
-    </ClCompile>
-    <ClCompile Include="..\..\..\security\oc_sp.c">
-      <Filter>Core</Filter>
-=======
-    <ClCompile Include="..\..\..\security\oc_certs.c">
-      <Filter>Security</Filter>
-    </ClCompile>
-    <ClCompile Include="..\..\..\security\oc_keypair.c">
-      <Filter>Security</Filter>
-    </ClCompile>
-    <ClCompile Include="..\..\..\security\oc_obt.c">
-      <Filter>Security</Filter>
-    </ClCompile>
-    <ClCompile Include="..\..\..\security\oc_pki.c">
-      <Filter>Security</Filter>
-    </ClCompile>
-    <ClCompile Include="..\..\..\security\oc_roles.c">
-      <Filter>Security</Filter>
-    </ClCompile>
-    <ClCompile Include="..\..\..\security\oc_sp.c">
-      <Filter>Security</Filter>
-    </ClCompile>
-    <ClCompile Include="..\..\..\security\oc_acl.c">
-      <Filter>Security</Filter>
-    </ClCompile>
-    <ClCompile Include="..\..\..\security\oc_cred.c">
-      <Filter>Security</Filter>
-    </ClCompile>
-    <ClCompile Include="..\..\..\security\oc_doxm.c">
-      <Filter>Security</Filter>
-    </ClCompile>
-    <ClCompile Include="..\..\..\security\oc_pstat.c">
-      <Filter>Security</Filter>
-    </ClCompile>
-    <ClCompile Include="..\..\..\security\oc_store.c">
-      <Filter>Security</Filter>
-    </ClCompile>
-    <ClCompile Include="..\..\..\security\oc_svr.c">
-      <Filter>Security</Filter>
-    </ClCompile>
-    <ClCompile Include="..\..\..\security\oc_tls.c">
-      <Filter>Security</Filter>
-    </ClCompile>
-    <ClCompile Include="..\..\..\security\oc_csr.c">
       <Filter>Security</Filter>
     </ClCompile>
     <ClCompile Include="..\..\..\deps\mbedtls\library\x509_csr.c">
       <Filter>mbedTLS</Filter>
->>>>>>> b5641b08
     </ClCompile>
   </ItemGroup>
   <ItemGroup>
@@ -534,56 +511,40 @@
       <Filter>Headers</Filter>
     </ClInclude>
     <ClInclude Include="..\..\..\security\oc_certs.h">
-<<<<<<< HEAD
-      <Filter>Core</Filter>
+      <Filter>Security</Filter>
+    </ClInclude>
+    <ClInclude Include="..\..\..\security\oc_keypair.h">
+      <Filter>Security</Filter>
+    </ClInclude>
+    <ClInclude Include="..\..\..\security\oc_roles.h">
+      <Filter>Security</Filter>
+    </ClInclude>
+    <ClInclude Include="..\..\..\security\oc_sp.h">
+      <Filter>Security</Filter>
+    </ClInclude>
+    <ClInclude Include="..\..\..\security\oc_acl.h">
+      <Filter>Security</Filter>
+    </ClInclude>
+    <ClInclude Include="..\..\..\security\oc_cred.h">
+      <Filter>Security</Filter>
+    </ClInclude>
+    <ClInclude Include="..\..\..\security\oc_doxm.h">
+      <Filter>Security</Filter>
+    </ClInclude>
+    <ClInclude Include="..\..\..\security\oc_pstat.h">
+      <Filter>Security</Filter>
+    </ClInclude>
+    <ClInclude Include="..\..\..\security\oc_store.h">
+      <Filter>Security</Filter>
+    </ClInclude>
+    <ClInclude Include="..\..\..\security\oc_svr.h">
+      <Filter>Security</Filter>
+    </ClInclude>
+    <ClInclude Include="..\..\..\security\oc_tls.h">
+      <Filter>Security</Filter>
     </ClInclude>
     <ClInclude Include="..\..\..\security\oc_csr.h">
-      <Filter>Core</Filter>
-    </ClInclude>
-    <ClInclude Include="..\..\..\security\oc_keypair.h">
-      <Filter>Core</Filter>
-    </ClInclude>
-    <ClInclude Include="..\..\..\security\oc_roles.h">
-      <Filter>Core</Filter>
-    </ClInclude>
-    <ClInclude Include="..\..\..\security\oc_sp.h">
-      <Filter>Core</Filter>
-=======
-      <Filter>Security</Filter>
-    </ClInclude>
-    <ClInclude Include="..\..\..\security\oc_keypair.h">
-      <Filter>Security</Filter>
-    </ClInclude>
-    <ClInclude Include="..\..\..\security\oc_roles.h">
-      <Filter>Security</Filter>
-    </ClInclude>
-    <ClInclude Include="..\..\..\security\oc_sp.h">
-      <Filter>Security</Filter>
-    </ClInclude>
-    <ClInclude Include="..\..\..\security\oc_acl.h">
-      <Filter>Security</Filter>
-    </ClInclude>
-    <ClInclude Include="..\..\..\security\oc_cred.h">
-      <Filter>Security</Filter>
-    </ClInclude>
-    <ClInclude Include="..\..\..\security\oc_doxm.h">
-      <Filter>Security</Filter>
-    </ClInclude>
-    <ClInclude Include="..\..\..\security\oc_pstat.h">
-      <Filter>Security</Filter>
-    </ClInclude>
-    <ClInclude Include="..\..\..\security\oc_store.h">
-      <Filter>Security</Filter>
-    </ClInclude>
-    <ClInclude Include="..\..\..\security\oc_svr.h">
-      <Filter>Security</Filter>
-    </ClInclude>
-    <ClInclude Include="..\..\..\security\oc_tls.h">
-      <Filter>Security</Filter>
-    </ClInclude>
-    <ClInclude Include="..\..\..\security\oc_csr.h">
-      <Filter>Security</Filter>
->>>>>>> b5641b08
+      <Filter>Security</Filter>
     </ClInclude>
   </ItemGroup>
   <ItemGroup>
