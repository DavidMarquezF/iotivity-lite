export CC = gcc
SED = sed
INSTALL = install
export OS = linux
ROOT_DIR = ../..
SWIG_DIR = ${ROOT_DIR}/swig
OUT_DIR = $(ROOT_DIR)/port/$(OS)
CHECK_SCRIPT = ../../tools/check.py
VERSION_MAJOR = 1
VERSION_MINOR = 0
VERSION = $(VERSION_MAJOR).$(VERSION_MINOR)
DYNAMIC ?= 1
export SECURE ?= 1
export PKI ?= 1
DESTDIR ?= /usr/local
install_bin_dir?=${DESTDIR}/opt/iotivity-constrained/bin/
prefix = $(DESTDIR)
exec_prefix = $(prefix)
bindir = $(exec_prefix)/bin
libdir = $(exec_prefix)/lib
includedir = $(prefix)/include
pkgconfigdir = $(libdir)/pkgconfig
EXTRA_CFLAGS =
ifeq ($(ASAN),1)
	EXTRA_CFLAGS += -fsanitize=address
endif

MBEDTLS_DIR := $(ROOT_DIR)/deps/mbedtls
GTEST_DIR = $(ROOT_DIR)/deps/gtest
GTEST_HEADERS = $(GTEST_DIR)/include/gtest/*.h \
                $(GTEST_DIR)/include/gtest/internal/*.h
GTEST = gtest_build
GTEST_CPPFLAGS += -isystem $(GTEST_DIR)/include
TEST_CXXFLAGS += -g -Wall -Wextra -pthread -std=c++0x -fpermissive -DOC_SERVER -DOC_CLIENT -fprofile-arcs -ftest-coverage
HEADER_DIR = -I$(ROOT_DIR)/include \
             -I$(ROOT_DIR) \
             -I$(OUT_DIR)
SECURITY_HEADERS = -I$(ROOT_DIR)/security \
                   -I$(MBEDTLS_DIR)/include
MESSAGING_HEADERS = -I$(ROOT_DIR)/messaging/coap
API_TEST_DIR = $(ROOT_DIR)/api/unittest
API_TEST_OBJ_DIR = $(API_TEST_DIR)/obj
API_TEST_SRC_FILES := $(wildcard $(API_TEST_DIR)/*.cpp)
API_TEST_OBJ_FILES := $(patsubst $(API_TEST_DIR)/%.cpp,$(API_TEST_OBJ_DIR)/%.o,$(API_TEST_SRC_FILES))
SECURITY_TEST_DIR = $(ROOT_DIR)/security/unittest
SECURITY_TEST_OBJ_DIR = $(SECURITY_TEST_DIR)/obj
SECURITY_TEST_SRC_FILES := $(wildcard $(SECURITY_TEST_DIR)/*.cpp)
SECURITY_TEST_OBJ_FILES := $(patsubst $(SECURITY_TEST_DIR)/%.cpp,$(SECURITY_TEST_OBJ_DIR)/%.o,$(SECURITY_TEST_SRC_FILES))
PLATFORM_TEST_DIR = $(ROOT_DIR)/port/unittest
PLATFORM_TEST_OBJ_DIR = $(PLATFORM_TEST_DIR)/obj
PLATFORM_TEST_SRC_FILES := $(wildcard $(PLATFORM_TEST_DIR)/*.cpp)
PLATFORM_TEST_OBJ_FILES := $(patsubst $(PLATFORM_TEST_DIR)/%.cpp,$(PLATFORM_TEST_OBJ_DIR)/%.o,$(PLATFORM_TEST_SRC_FILES))
STORAGE_TEST_DIR = storage_test
$(shell mkdir -p $(STORAGE_TEST_DIR))
MESSAGING_TEST_DIR = $(ROOT_DIR)/messaging/coap/unittest
MESSAGING_TEST_OBJ_DIR = $(MESSAGING_TEST_DIR)/obj
MESSAGING_TEST_SRC_FILES := $(wildcard $(MESSAGING_TEST_DIR)/*.cpp)
MESSAGING_TEST_OBJ_FILES := $(patsubst $(MESSAGING_TEST_DIR)/%.cpp,$(MESSAGING_TEST_OBJ_DIR)/%.o,$(MESSAGING_TEST_SRC_FILES))

CLOUD_TEST_DIR = $(ROOT_DIR)/api/cloud/unittest
CLOUD_TEST_OBJ_DIR = $(CLOUD_TEST_DIR)/obj
CLOUD_TEST_SRC_FILES := $(wildcard $(CLOUD_TEST_DIR)/*.cpp)
CLOUD_TEST_OBJ_FILES := $(patsubst $(CLOUD_TEST_DIR)/%.cpp,$(CLOUD_TEST_OBJ_DIR)/%.o,$(CLOUD_TEST_SRC_FILES))

UNIT_TESTS = apitest platformtest securitytest messagingtest

DTLS= 	aes.c		aesni.c 	arc4.c  	asn1parse.c	asn1write.c	base64.c	\
	bignum.c	blowfish.c	camellia.c	ccm.c		cipher.c	cipher_wrap.c	\
	cmac.c		ctr_drbg.c	des.c		dhm.c		ecdh.c		ecdsa.c		\
	ecjpake.c	ecp.c		ecp_curves.c	entropy.c	entropy_poll.c	error.c		\
	gcm.c		havege.c	hmac_drbg.c	md.c		md2.c		md4.c		\
	md5.c		md_wrap.c	oid.c		padlock.c	\
	pem.c		pk.c		pk_wrap.c	pkcs12.c	pkcs5.c		pkparse.c	\
	pkwrite.c	platform.c	ripemd160.c	rsa.c		sha1.c		sha256.c	\
	sha512.c	threading.c	timing.c	version.c	version_features.c		\
	xtea.c  	pkcs11.c 	x509.c 		x509_crt.c	debug.c		net_sockets.c	\
	ssl_cache.c	ssl_ciphersuites.c		ssl_cli.c	ssl_cookie.c			\
	ssl_srv.c	ssl_ticket.c	ssl_tls.c	rsa_internal.c	x509write_csr.c\
	x509write_crt.c	x509_create.c	x509_csr.c
DTLSFLAGS=-I../../deps/mbedtls/include -D__OC_RANDOM

CBOR=../../deps/tinycbor/src/cborencoder.c ../../deps/tinycbor/src/cborencoder_close_container_checked.c ../../deps/tinycbor/src/cborparser.c# ../../deps/tinycbor/src/cbortojson.c ../../deps/tinycbor/src/cborpretty.c ../../deps/tinycbor/src/cborparser_dup_string.c

ifeq ($(PKI),1)
	CTIMESTAMP=../../api/c-timestamp/timestamp_tm.c
endif

CTIMESTAMP+=../../api/c-timestamp/timestamp_format.c ../../api/c-timestamp/timestamp_valid.c ../../api/c-timestamp/timestamp_parse.c

SRC_COMMON=$(wildcard ../../util/*.c) ${CBOR} ${CTIMESTAMP}
SRC=$(wildcard ../../messaging/coap/*.c ../../api/*.c ../../port/linux/*.c)
SRC_CLOUD=$(wildcard ../../api/cloud/*.c)

HEADERS = $(wildcard ../../include/*.h)
HEADERS += ../../port/linux/oc_config.h

HEADERS_COAP = $(wildcard ../../messaging/coap/*.h)
HEADERS_UTIL = $(wildcard ../../util/*.h)
HEADERS_UTIL_PT = $(wildcard ../../util/pt/*.h)
HEADERS_PORT = $(wildcard ../../port/*.h)
HEADERS_TINYCBOR = $(wildcard ../../deps/tinycbor/src/*.h)

CFLAGS_CLOUD=-I../../api/cloud
CFLAGS=-fPIC -fno-asynchronous-unwind-tables -fno-omit-frame-pointer -ffreestanding -Os -fno-stack-protector -ffunction-sections -fdata-sections -fno-reorder-functions -fno-defer-pop -fno-strict-overflow -I./ -I../../include/ -I../../ -std=gnu99 -Wall -Wextra -Werror -pedantic #-Wl,-Map,client.map
CXXFLAGS+=-fPIC -fno-asynchronous-unwind-tables -fno-omit-frame-pointer -ffreestanding -Os -fno-stack-protector -ffunction-sections -fdata-sections -fno-reorder-functions -fno-defer-pop -fno-strict-overflow -I./ -I../../include/ -I../../ -Wall -Wextra -Werror -pedantic #-Wl,-Map,client.map
OBJ_COMMON=$(addprefix obj/,$(notdir $(SRC_COMMON:.c=.o)))
OBJ_CLIENT=$(addprefix obj/client/,$(notdir $(SRC:.c=.o)))
OBJ_SERVER=$(addprefix obj/server/,$(filter-out oc_obt.o oc_obt_otm_justworks.o oc_obt_otm_randompin.o oc_obt_otm_cert.o oc_obt_certs.o,$(notdir $(SRC:.c=.o))))
OBJ_CLOUD=$(addprefix obj/cloud/,$(notdir $(SRC_CLOUD:.c=.o)))
OBJ_CLIENT_SERVER=$(addprefix obj/client_server/,$(notdir $(SRC:.c=.o)))
VPATH=../../messaging/coap/:../../util/:../../api/:../../deps/tinycbor/src/:../../deps/mbedtls/library:../../api/c-timestamp:../../service/cloud/src/:../../service/resource-directory/client/src/:
LIBS?= -lm -pthread -lrt

SAMPLES = server client temp_sensor simpleserver simpleserver_pki simpleclient client_collections_linux \
	  server_collections_linux server_block_linux client_block_linux smart_home_server_linux multi_device_server multi_device_client smart_lock server_multithread_linux client_multithread_linux

ifeq ($(SWUPDATE),1)
	SAMPLES += smart_home_server_with_mock_swupdate
endif

ifeq ($(CLOUD),1)
#	UNIT_TESTS += cloudtest
endif
ifeq ($(CLOUD),1)
	CFLAGS += -DOC_CLOUD
	TCP=1
	IPV4=1
	SAMPLES += cloud_linux cloud_tests
endif

OBT = onboarding_tool

ifeq ($(DEBUG),1)
	CFLAGS += -DOC_DEBUG -g -O0
ifeq ($(DEBUG_TLS),1)
	CFLAGS += -DOC_DEBUG_TLS
endif
else
	CFLAGS += -Wl,--gc-sections
endif

ifeq ($(PKI),1)
	EXTRA_CFLAGS += -DOC_PKI
endif

ifeq ($(DYNAMIC),1)
	EXTRA_CFLAGS += -DOC_DYNAMIC_ALLOCATION
endif

<<<<<<< HEAD
ifeq ($(IDD), 1)
	EXTRA_CFLAGS += -DOC_IDD_API
=======
ifeq ($(SWUPDATE),1)
	EXTRA_CFLAGS += -DOC_SOFTWARE_UPDATE
>>>>>>> e75694e3
endif

ifneq ($(SECURE),0)
	SRC += $(addprefix ../../security/,oc_acl.c oc_cred.c oc_doxm.c oc_pstat.c oc_tls.c oc_svr.c oc_store.c oc_pki.c oc_certs.c oc_sp.c oc_keypair.c oc_csr.c oc_roles.c)
	SRC_COMMON += $(addprefix $(MBEDTLS_DIR)/library/,${DTLS})
	MBEDTLS_PATCH_FILE := $(MBEDTLS_DIR)/patched.txt
ifeq ($(DYNAMIC),1)
	SRC += ../../security/oc_obt.c ../../security/oc_obt_otm_justworks.c ../../security/oc_obt_otm_randompin.c ../../security/oc_obt_otm_cert.c ../../security/oc_obt_certs.c
	SAMPLES += ${OBT}
else
	SRC_COMMON += $(MBEDTLS_DIR)/library/memory_buffer_alloc.c
endif
	CFLAGS += ${DTLSFLAGS}
	EXTRA_CFLAGS += -DOC_SECURITY
	VPATH += ../../security/:../../deps/mbedtls/library:
endif

ifeq ($(IPV4),1)
	EXTRA_CFLAGS += -DOC_IPV4
endif

ifeq ($(TCP),1)
	EXTRA_CFLAGS += -DOC_TCP
endif

ifeq ($(JAVA),1)
	SWIG = swig
endif

CFLAGS += $(EXTRA_CFLAGS)
CXXFLAGS += $(EXTRA_CFLAGS)

ifeq ($(MEMTRACE),1)
	CFLAGS += -DOC_MEMORY_TRACE
endif

SAMPLES_CREDS = $(addsuffix _creds, ${SAMPLES} ${OBT})

CONSTRAINED_LIBS = libiotivity-constrained-server.a libiotivity-constrained-client.a \
		   libiotivity-constrained-server.so libiotivity-constrained-client.so \
		   libiotivity-constrained-client-server.so libiotivity-constrained-client-server.a

PC = iotivity-constrained-client.pc iotivity-constrained-server.pc \
     iotivity-constrained-client-server.pc

all: $(CONSTRAINED_LIBS) $(SAMPLES) $(PC) $(SWIG)

test: $(UNIT_TESTS)
	for test in $^ ; do ./$${test} ; done

.PHONY: test clean

$(GTEST):
	$(MAKE) --directory=$(GTEST_DIR)/make

$(API_TEST_OBJ_DIR)/%.o: $(API_TEST_DIR)/%.cpp
	@mkdir -p ${@D}
	$(CXX) $(GTEST_CPPFLAGS) $(TEST_CXXFLAGS) $(EXTRA_CFLAGS) $(HEADER_DIR) -I$(ROOT_DIR)/deps/tinycbor/src -c $< -o $@

apitest: $(API_TEST_OBJ_FILES) libiotivity-constrained-client-server.a | $(GTEST)
	$(CXX) $^ -o $@ $(GTEST_CPPFLAGS) $(TEST_CXXFLAGS) $(EXTRA_CFLAGS) $(HEADER_DIR) -L$(OUT_DIR) -L$(GTEST_DIR)/make -l:gtest_main.a -liotivity-constrained-client-server -lpthread

$(SECURITY_TEST_OBJ_DIR)/%.o: $(SECURITY_TEST_DIR)/%.cpp
	@mkdir -p ${@D}
	$(CXX) $< -o $@ $(GTEST_CPPFLAGS) $(TEST_CXXFLAGS) $(EXTRA_CFLAGS) $(HEADER_DIR) $(SECURITY_HEADERS) -c

securitytest: $(SECURITY_TEST_OBJ_FILES) libiotivity-constrained-client-server.a | $(GTEST)
	$(CXX) $(GTEST_CPPFLAGS) $(TEST_CXXFLAGS) $(EXTRA_CFLAGS)  $(HEADER_DIR) -l:gtest_main.a -liotivity-constrained-client-server -L$(OUT_DIR) -L$(GTEST_DIR)/make -lpthread $^ -o $@

$(PLATFORM_TEST_OBJ_DIR)/%.o: $(PLATFORM_TEST_DIR)/%.cpp
	@mkdir -p ${@D}
	$(CXX) $< -o $@ $(GTEST_CPPFLAGS) $(TEST_CXXFLAGS) $(EXTRA_CFLAGS) $(HEADER_DIR) -I$(ROOT_DIR)/deps/tinycbor/src -c

platformtest: $(PLATFORM_TEST_OBJ_FILES) libiotivity-constrained-client-server.a | $(GTEST)
	$(CXX) $(GTEST_CPPFLAGS) $(TEST_CXXFLAGS) $(EXTRA_CFLAGS) $(HEADER_DIR) -l:gtest_main.a -liotivity-constrained-client-server -L$(OUT_DIR) -L$(GTEST_DIR)/make -lpthread $^ -o $@

$(CLOUD_TEST_OBJ_DIR)/%.o: $(CLOUD_TEST_DIR)/%.cpp
	@mkdir -p ${@D}
	$(CXX) $(GTEST_CPPFLAGS) $(TEST_CXXFLAGS) $(EXTRA_CFLAGS) $(HEADER_DIR) $(CFLAGS_CLOUD) -I$(ROOT_DIR)/service/cloud/src -I$(ROOT_DIR)/deps/tinycbor/src -c $< -o $@

cloudtest: $(CLOUD_TEST_OBJ_FILES) libiotivity-constrained-client-server.a | $(GTEST)
	$(CXX) $(GTEST_CPPFLAGS) $(TEST_CXXFLAGS) $(EXTRA_CFLAGS) $(HEADER_DIR) $(CFLAGS_CLOUD) -l:gtest_main.a -liotivity-constrained-client-server -L$(OUT_DIR) -L$(GTEST_DIR)/make -lpthread $^ -o $@

$(MESSAGING_TEST_OBJ_DIR)/%.o: $(MESSAGING_TEST_DIR)/%.cpp
	@mkdir -p ${@D}
	$(CXX) $(GTEST_CPPFLAGS) $(TEST_CXXFLAGS) $(EXTRA_CFLAGS) $(HEADER_DIR) $(MESSAGING_HEADERS) -c $< -o $@

messagingtest: $(MESSAGING_TEST_OBJ_FILES) libiotivity-constrained-client-server.a | $(GTEST)
	$(CXX) $(GTEST_CPPFLAGS) $(TEST_CXXFLAGS) $(EXTRA_CFLAGS)  $(HEADER_DIR) -l:gtest_main.a -liotivity-constrained-client-server -L$(OUT_DIR) -L$(GTEST_DIR)/make -lpthread $^ -o $@

copy_pki_certs:
	@mkdir -p pki_certs
	@cp ../../apps/pki_certs/*.pem pki_certs/

${SRC} ${SRC_COMMON}: $(MBEDTLS_PATCH_FILE)

obj/%.o: %.c
	@mkdir -p ${@D}
	${CC} -c -o $@ $< ${CFLAGS}

obj/server/%.o: %.c
	@mkdir -p ${@D}
	${CC} -c -o $@ $< ${CFLAGS} -DOC_SERVER

obj/client/%.o: %.c
	@mkdir -p ${@D}
	${CC} -c -o $@ $< ${CFLAGS} -DOC_CLIENT

obj/client_server/%.o: %.c
	@mkdir -p ${@D}
	${CC} -c -o $@ $< ${CFLAGS} -DOC_CLIENT -DOC_SERVER

obj/cloud/%.o: %.c
	@mkdir -p ${@D}
	${CC} -c -o $@ $< ${CFLAGS} ${CFLAGS_CLOUD}

obj/server/oc_introspection.o: ../../include/server_introspection.dat.h
obj/client/oc_introspection.o: ../../include/server_introspection.dat.h
obj/client_server/oc_introspection.o: ../../include/server_introspection.dat.h

libiotivity-constrained-server.a: $(OBJ_COMMON) $(OBJ_SERVER)
	$(AR) -rcs $@ $(OBJ_COMMON) $(OBJ_SERVER)

libiotivity-constrained-server.so: $(OBJ_COMMON) $(OBJ_SERVER)
	$(CC) -shared -o $@ $(OBJ_COMMON) $(OBJ_SERVER) $(LIBS)

libiotivity-constrained-client.a: $(OBJ_COMMON) $(OBJ_CLIENT)
	$(AR) -rcs $@ $(OBJ_COMMON) $(OBJ_CLIENT)

libiotivity-constrained-client.so: $(OBJ_COMMON) $(OBJ_CLIENT)
	$(CC) -shared -o $@ $(OBJ_COMMON) $(OBJ_CLIENT) $(LIBS)

libiotivity-constrained-client-server.a: $(OBJ_COMMON) $(OBJ_CLIENT_SERVER) $(OBJ_CLOUD)
	$(AR) -rcs $@ $(OBJ_COMMON) $(OBJ_CLIENT_SERVER) $(OBJ_CLOUD)

libiotivity-constrained-client-server.so: $(OBJ_COMMON) $(OBJ_CLIENT_SERVER) $(OBJ_CLOUD)
	$(CC) -shared -o $@ $(OBJ_COMMON) $(OBJ_CLIENT_SERVER) $(OBJ_CLOUD) $(LIBS)

server: libiotivity-constrained-server.a $(ROOT_DIR)/apps/server_linux.c
	@mkdir -p $@_creds
	${CC} -o $@ ../../apps/server_linux.c libiotivity-constrained-server.a -DOC_SERVER ${CFLAGS} ${LIBS}

client: libiotivity-constrained-client.a $(ROOT_DIR)/apps/client_linux.c
	@mkdir -p $@_creds
	${CC} -o $@ ../../apps/client_linux.c libiotivity-constrained-client.a -DOC_CLIENT ${CFLAGS} ${LIBS}

smart_lock: libiotivity-constrained-client.a $(ROOT_DIR)/apps/smart_lock_linux.c
	@mkdir -p $@_creds
	${CC} -o $@ ../../apps/smart_lock_linux.c libiotivity-constrained-client.a -DOC_CLIENT ${CFLAGS} ${LIBS}

temp_sensor: libiotivity-constrained-client.a $(ROOT_DIR)/apps/temp_sensor_client_linux.c
	@mkdir -p $@_creds
	${CC} -o $@ ../../apps/temp_sensor_client_linux.c libiotivity-constrained-client.a -DOC_CLIENT ${CFLAGS} ${LIBS}

simpleserver: libiotivity-constrained-server.a $(ROOT_DIR)/apps/simpleserver.c
	@mkdir -p $@_creds
	${CC} -o $@ ../../apps/simpleserver.c libiotivity-constrained-server.a -DOC_SERVER ${CFLAGS}  ${LIBS}

simpleserver_pki: libiotivity-constrained-server.a $(ROOT_DIR)/apps/simpleserver_pki.c
	@mkdir -p $@_creds
	${CC} -o $@ ../../apps/simpleserver_pki.c libiotivity-constrained-server.a -DOC_SERVER ${CFLAGS}  ${LIBS}

simpleclient: libiotivity-constrained-client.a $(ROOT_DIR)/apps/simpleclient.c
	@mkdir -p $@_creds
	${CC} -o $@ ../../apps/simpleclient.c libiotivity-constrained-client.a -DOC_CLIENT ${CFLAGS}  ${LIBS}

client_collections_linux: libiotivity-constrained-client.a $(ROOT_DIR)/apps/client_collections_linux.c
	@mkdir -p $@_creds
	${CC} -o $@ ../../apps/client_collections_linux.c libiotivity-constrained-client.a -DOC_CLIENT ${CFLAGS}  ${LIBS}

server_collections_linux: libiotivity-constrained-server.a $(ROOT_DIR)/apps/server_collections_linux.c
	@mkdir -p $@_creds
	${CC} -o $@ ../../apps/server_collections_linux.c libiotivity-constrained-server.a -DOC_SERVER ${CFLAGS} ${LIBS}

client_block_linux: libiotivity-constrained-client.a $(ROOT_DIR)/apps/client_block_linux.c
	${CC} -o $@ ../../apps/client_block_linux.c libiotivity-constrained-client.a -DOC_CLIENT ${CFLAGS}  ${LIBS}

server_block_linux: libiotivity-constrained-server.a $(ROOT_DIR)/apps/server_block_linux.c
	${CC} -o $@ ../../apps/server_block_linux.c libiotivity-constrained-server.a -DOC_SERVER ${CFLAGS} ${LIBS}

smart_home_server_linux: libiotivity-constrained-server.a $(ROOT_DIR)/apps/smart_home_server_linux.c copy_pki_certs
	@mkdir -p $@_creds
	${CC} -o $@ ../../apps/smart_home_server_linux.c libiotivity-constrained-server.a -DOC_SERVER ${CFLAGS} ${LIBS}

smart_home_server_with_mock_swupdate: libiotivity-constrained-server.a $(ROOT_DIR)/apps/smart_home_server_with_mock_swupdate.cpp
	@mkdir -p $@_creds
	${CXX} -o $@ ../../apps/smart_home_server_with_mock_swupdate.cpp libiotivity-constrained-server.a -DOC_SERVER ${CXXFLAGS} ${LIBS} -lboost_system -lcppnetlib-uri

multi_device_server: libiotivity-constrained-server.a $(ROOT_DIR)/apps/multi_device_server_linux.c
	@mkdir -p $@_creds
	${CC} -o $@ ../../apps/multi_device_server_linux.c libiotivity-constrained-server.a -DOC_SERVER ${CFLAGS} ${LIBS}

multi_device_client: libiotivity-constrained-client.a $(ROOT_DIR)/apps/multi_device_client_linux.c
	@mkdir -p $@_creds
	${CC} -o $@ ../../apps/multi_device_client_linux.c libiotivity-constrained-client.a -DOC_CLIENT ${CFLAGS}  ${LIBS}

cloud_linux: libiotivity-constrained-client-server.a $(ROOT_DIR)/apps/cloud_linux.c
	@mkdir -p $@_creds
	${CC} -o $@ ../../apps/cloud_linux.c libiotivity-constrained-client-server.a -DOC_CLIENT -DOC_SERVER ${CFLAGS} ${CFLAGS_CLOUD}  ${LIBS}

cloud_tests: libiotivity-constrained-client-server.a $(ROOT_DIR)/apps/cloud_certification_tests.c
	@mkdir -p $@_creds
	${CC} -o $@ ../../apps/cloud_certification_tests.c libiotivity-constrained-client-server.a -DOC_CLIENT -DOC_SERVER ${CFLAGS} ${CFLAGS_CLOUD} ${LIBS}

${OBT}: libiotivity-constrained-client.a $(ROOT_DIR)/onboarding_tool/obtmain.c copy_pki_certs
	@mkdir -p $@_creds
	${CC} -o $@ ../../onboarding_tool/obtmain.c libiotivity-constrained-client.a -DOC_CLIENT ${CFLAGS}  ${LIBS}

server_multithread_linux: libiotivity-constrained-server.a $(ROOT_DIR)/apps/server_multithread_linux.c
	@mkdir -p $@_creds
	${CC} -o $@ ../../apps/server_multithread_linux.c libiotivity-constrained-server.a -DOC_SERVER ${CFLAGS} ${LIBS}

client_multithread_linux: libiotivity-constrained-client.a $(ROOT_DIR)/apps/client_multithread_linux.c
	@mkdir -p $@_creds
	${CC} -o $@ ../../apps/client_multithread_linux.c libiotivity-constrained-client.a -DOC_CLIENT ${CFLAGS}  ${LIBS}

iotivity-constrained-server.pc: iotivity-constrained-server.pc.in
	$(SED) > $@ < $< \
		-e 's,@prefix@,$(prefix),' \
		-e 's,@exec_prefix@,$(exec_prefix),' \
		-e 's,@libdir@,$(libdir),' \
		-e 's,@includedir@,$(includedir),' \
		-e 's,@version@,$(VERSION),' \
		-e 's,@extra_cflags@,$(EXTRA_CFLAGS),'

iotivity-constrained-client.pc: iotivity-constrained-client.pc.in
	$(SED) > $@ < $< \
		-e 's,@prefix@,$(prefix),' \
		-e 's,@exec_prefix@,$(exec_prefix),' \
		-e 's,@libdir@,$(libdir),' \
		-e 's,@includedir@,$(includedir),' \
		-e 's,@version@,$(VERSION),' \
		-e 's,@extra_cflags@,$(EXTRA_CFLAGS),'

iotivity-constrained-client-server.pc: iotivity-constrained-client-server.pc.in
	$(SED) > $@ < $< \
		-e 's,@prefix@,$(prefix),' \
		-e 's,@exec_prefix@,$(exec_prefix),' \
		-e 's,@libdir@,$(libdir),' \
		-e 's,@includedir@,$(includedir),' \
		-e 's,@version@,$(VERSION),' \
		-e 's,@extra_cflags@,$(EXTRA_CFLAGS),'

iotivity-constrained-rd-client.pc: iotivity-constrained-rd-client.pc.in
	$(SED) > $@ < $< \
		-e 's,@prefix@,$(prefix),' \
		-e 's,@exec_prefix@,$(exec_prefix),' \
		-e 's,@libdir@,$(libdir),' \
		-e 's,@includedir@,$(includedir),' \
		-e 's,@version@,$(VERSION),' \
		-e 's,@extra_cflags@,$(EXTRA_CFLAGS),'

iotivity-constrained-cloud.pc: iotivity-constrained-cloud.pc.in
	$(SED) > $@ < $< \
		-e 's,@prefix@,$(prefix),' \
		-e 's,@exec_prefix@,$(exec_prefix),' \
		-e 's,@libdir@,$(libdir),' \
		-e 's,@includedir@,$(includedir),' \
		-e 's,@version@,$(VERSION),' \
		-e 's,@extra_cflags@,$(EXTRA_CFLAGS),'

swig: $(CONSTRAINED_LIBS) $(OBJ_COMMON) $(OBJ_CLIENT_SERVER) $(OBJ_CLOUD)
	${MAKE} -C ${SWIG_DIR}

ifneq ($(SECURE),0)
MBEDTLS_PATCHES ?= $(sort $(wildcard ../../patches/*.patch))
${MBEDTLS_DIR}/.git:
	git submodule update --init ${@D}

$(MBEDTLS_PATCH_FILE): ${MBEDTLS_DIR}/.git ${MBEDTLS_PATCHES}
	if [ -d ${MBEDTLS_DIR} ]; then \
	cd ${MBEDTLS_DIR} && \
	git clean -fdx . && \
	git reset --hard && \
	cd -; \
	fi && \
	git submodule update --init && \
	cd ${MBEDTLS_DIR} && \
	for patch in $(MBEDTLS_PATCHES); do patch -r - -s -N -p1 < $${patch} ; done && \
	echo "Patches applied in $^" > ${@F}
endif

clean:
	rm -rf obj $(PC) $(CONSTRAINED_LIBS) $(API_TEST_OBJ_FILES) $(SECURITY_TEST_OBJ_FILES) $(PLATFORM_TEST_OBJ_FILES) $(MESSAGING_TEST_OBJ_FILES) $(UNIT_TESTS) $(STORAGE_TEST_DIR) $(CLOUD_TEST_OBJ_FILES) $(RD_CLIENT_TEST_OBJ_FILES)
	rm -rf pki_certs

cleanall: clean
	rm -rf ${all} $(SAMPLES) $(TESTS) ${OBT} ${SAMPLES_CREDS} $(MBEDTLS_PATCH_FILE) *.o
	${MAKE} -C ${GTEST_DIR}/make clean
	${MAKE} -C ${SWIG_DIR} clean

distclean: cleanall

install: $(SAMPLES) $(PC) $(CONSTRAINED_LIBS)
	$(INSTALL) -d $(bindir)
	$(INSTALL) -d $(libdir)
	$(INSTALL) -d $(includedir)/iotivity-constrained
	$(INSTALL) -d $(includedir)/iotivity-constrained/port
	$(INSTALL) -d $(includedir)/iotivity-constrained/util
	$(INSTALL) -d $(includedir)/iotivity-constrained/util/pt
	$(INSTALL) -d $(includedir)/iotivity-constrained/messaging/coap
	$(INSTALL) -d $(includedir)/iotivity-constrained/deps/tinycbor/src/
	$(INSTALL) -d $(pkgconfigdir)
	$(INSTALL) -m 644 $(HEADERS) $(includedir)/iotivity-constrained/
	$(INSTALL) -m 644 $(HEADERS_PORT) $(includedir)/iotivity-constrained/port
	$(INSTALL) -m 644 $(HEADERS_UTIL) $(includedir)/iotivity-constrained/util
	$(INSTALL) -m 644 $(HEADERS_UTIL_PT) $(includedir)/iotivity-constrained/util/pt
	$(INSTALL) -m 644 $(HEADERS_COAP) $(includedir)/iotivity-constrained/messaging/coap
	$(INSTALL) -m 644 $(HEADERS_TINYCBOR) $(includedir)/iotivity-constrained/deps/tinycbor/src
	$(INSTALL) -m 644 $(PC) $(pkgconfigdir)
	$(INSTALL) -m 644 $(CONSTRAINED_LIBS) $(libdir)
# Installing the samples
	$(INSTALL) -d ${install_bin_dir}
	$(INSTALL) $(SAMPLES) ${install_bin_dir}

############# TESTS ##########################
TESTS = \
	tests/client_init_linux_test \
	tests/server_init_linux_test \
	tests/client_get_linux_test

tests/client_init_linux_test: libiotivity-constrained-client.a
	@mkdir -p $(@D)
	$(CC) -o $@ ../../tests/client_init_linux.c \
		libiotivity-constrained-client.a \
		-DOC_CLIENT $(CFLAGS) $(LIBS)

tests/server_init_linux_test: libiotivity-constrained-server.a
	@mkdir -p $(@D)
	$(CC) -o $@ ../../tests/server_init_linux.c \
		libiotivity-constrained-server.a \
		-DOC_SERVER $(CFLAGS) $(LIBS)

tests/client_get_linux_test: libiotivity-constrained-client-server.a
	@mkdir -p $(@D)
	$(CC) -o $@ ../../tests/client_get_linux.c \
		libiotivity-constrained-client-server.a -DOC_SERVER \
		-DOC_CLIENT $(CFLAGS) $(LIBS)

check: $(TESTS)
	$(Q)$(PYTHON) $(CHECK_SCRIPT) --tests="$(TESTS)"<|MERGE_RESOLUTION|>--- conflicted
+++ resolved
@@ -147,13 +147,12 @@
 	EXTRA_CFLAGS += -DOC_DYNAMIC_ALLOCATION
 endif
 
-<<<<<<< HEAD
 ifeq ($(IDD), 1)
 	EXTRA_CFLAGS += -DOC_IDD_API
-=======
+endif
+
 ifeq ($(SWUPDATE),1)
 	EXTRA_CFLAGS += -DOC_SOFTWARE_UPDATE
->>>>>>> e75694e3
 endif
 
 ifneq ($(SECURE),0)
