/*
// Copyright (c) 2018 Intel Corporation
//
// Licensed under the Apache License, Version 2.0 (the "License");
// you may not use this file except in compliance with the License.
// You may obtain a copy of the License at
//
//      http://www.apache.org/licenses/LICENSE-2.0
//
// Unless required by applicable law or agreed to in writing, software
// distributed under the License is distributed on an "AS IS" BASIS,
// WITHOUT WARRANTIES OR CONDITIONS OF ANY KIND, either express or implied.
// See the License for the specific language governing permissions and
// limitations under the License.
*/

#define __USE_GNU

#include "oc_buffer.h"
#include "oc_core_res.h"
#include "oc_endpoint.h"
#include "oc_network_monitor.h"
#include "port/oc_assert.h"
#include "port/oc_connectivity.h"
#include <arpa/inet.h>
#include <assert.h>
#include <errno.h>
#include <ifaddrs.h>
#ifdef OC_NETLINK
#include <linux/netlink.h>
#include <linux/rtnetlink.h>
#endif
#include <net/if.h>
#include <netdb.h>
#include <pthread.h>
#include <signal.h>
#include <stdint.h>
#include <stdio.h>
#include <string.h>
#include <sys/select.h>
#include <sys/socket.h>
#include <sys/un.h>
#include <unistd.h>

#include "ipcontext.h"
#ifdef OC_TCP
#include "tcpadapter.h"
#endif

#ifdef TIZEN_RT_WIFI_MANAGER
#include <wifi_manager/wifi_manager.h>
//#include <slsi_wifi/slsi_wifi_api.h>
#endif

/* Some outdated toolchains do not define IFA_FLAGS.
   Note: Requires Linux kernel 3.14 or later. */
#ifndef IFA_FLAGS
#define IFA_FLAGS (IFA_MULTICAST+1)
#endif

/* select timeout value */
#define SELECT_TIMEOUT 5

#define OCF_PORT_UNSECURED (5683)
static const uint8_t ALL_OCF_NODES_LL[] = {
  0xff, 0x02, 0, 0, 0, 0, 0, 0, 0, 0, 0, 0, 0, 0, 0x01, 0x58
};
static const uint8_t ALL_OCF_NODES_RL[] = {
  0xff, 0x03, 0, 0, 0, 0, 0, 0, 0, 0, 0, 0, 0, 0, 0x01, 0x58
};
static const uint8_t ALL_OCF_NODES_SL[] = {
  0xff, 0x05, 0, 0, 0, 0, 0, 0, 0, 0, 0, 0, 0, 0, 0x01, 0x58
};
#define ALL_COAP_NODES_V4 0xe00001bb

static pthread_mutex_t mutex;

#ifdef OC_NETLINK
struct sockaddr_nl ifchange_nl;
int ifchange_sock;
bool ifchange_initialized;
#endif


OC_LIST(ip_contexts);
OC_MEMB(ip_context_s, ip_context_t, OC_MAX_NUM_DEVICES);

OC_MEMB(device_eps, oc_endpoint_t, 8 * OC_MAX_NUM_DEVICES); // fix

#ifdef OC_NETWORK_MONITOR
/**
 * Structure to manage interface list.
 */
typedef struct ip_interface
{
  struct ip_interface *next;
  int if_index;
} ip_interface_t;

OC_LIST(ip_interface_list);
OC_MEMB(ip_interface_s, ip_interface_t, OC_MAX_IP_INTERFACES);

OC_LIST(oc_network_interface_cb_list);
OC_MEMB(oc_network_interface_cb_s, oc_network_interface_cb_t,
        OC_MAX_NETWORK_INTERFACE_CBS);

static ip_interface_t *
get_ip_interface(int target_index)
{
  ip_interface_t *if_item = oc_list_head(ip_interface_list);
  while (if_item != NULL && if_item->if_index != target_index) {
    if_item = if_item->next;
  }
  return if_item;
}

static bool
add_ip_interface(int target_index)
{
  if (get_ip_interface(target_index))
    return false;

  ip_interface_t *new_if = oc_memb_alloc(&ip_interface_s);
  if (!new_if) {
    OC_ERR("interface item alloc failed");
    return false;
  }
  new_if->if_index = target_index;
  oc_list_add(ip_interface_list, new_if);
  OC_DBG("New interface added: %d", new_if->if_index);
  return true;
}

static bool
check_new_ip_interfaces(void)
{
  struct ifaddrs *ifs = NULL, *interface = NULL;
  if (getifaddrs(&ifs) < 0) {
    OC_ERR("querying interface address");
    return false;
  }
  for (interface = ifs; interface != NULL; interface = interface->ifa_next) {
    /* Ignore interfaces that are down and the loopback interface */
    if (!(interface->ifa_flags & IFF_UP) ||
        interface->ifa_flags & IFF_LOOPBACK) {
      continue;
    }
    /* Obtain interface index for this address */
    int if_index = if_nametoindex(interface->ifa_name);

    add_ip_interface(if_index);
  }
//  freeifaddrs(ifs);
  return true;
}

static bool
remove_ip_interface(int target_index)
{
  ip_interface_t *if_item = get_ip_interface(target_index);
  if (!if_item) {
    return false;
  }

  oc_list_remove(ip_interface_list, if_item);
  oc_memb_free(&ip_interface_s, if_item);
  OC_DBG("Removed from ip interface list: %d", target_index);
  return true;
}

static void
remove_all_ip_interface(void)
{
  ip_interface_t *if_item = oc_list_head(ip_interface_list), *next;
  while (if_item != NULL) {
    next = if_item->next;
    oc_list_remove(ip_interface_list, if_item);
    oc_memb_free(&ip_interface_s, if_item);
    if_item = next;
  }
}

static void
remove_all_network_interface_cbs(void)
{
  oc_network_interface_cb_t *cb_item =
                              oc_list_head(oc_network_interface_cb_list),
                            *next;
  while (cb_item != NULL) {
    next = cb_item->next;
    oc_list_remove(oc_network_interface_cb_list, cb_item);
    oc_memb_free(&oc_network_interface_cb_s, cb_item);
    cb_item = next;
  }
}
#endif /* OC_NETWORK_MONITOR */

#ifdef OC_SESSION_EVENTS
OC_LIST(oc_session_event_cb_list);
OC_MEMB(oc_session_event_cb_s, oc_session_event_cb_t, OC_MAX_SESSION_EVENT_CBS);

static void
remove_all_session_event_cbs(void)
{
  oc_session_event_cb_t *cb_item = oc_list_head(oc_session_event_cb_list),
                        *next;
  while (cb_item != NULL) {
    next = cb_item->next;
    oc_list_remove(oc_session_event_cb_list, cb_item);
    oc_memb_free(&oc_session_event_cb_s, cb_item);
    cb_item = next;
  }
}

#endif /* OC_SESSION_EVENTS */

void
oc_network_event_handler_mutex_init(void)
{
  if (pthread_mutex_init(&mutex, NULL) != 0) {
    oc_abort("error initializing network event handler mutex");
  }
}

void
oc_network_event_handler_mutex_lock(void)
{
  pthread_mutex_lock(&mutex);
}

void
oc_network_event_handler_mutex_unlock(void)
{
  pthread_mutex_unlock(&mutex);
}

void oc_network_event_handler_mutex_destroy(void) {
#ifdef OC_NETLINK
  ifchange_initialized = false;
  close(ifchange_sock);
#endif
#ifdef OC_NETWORK_MONITOR
  remove_all_ip_interface();
  remove_all_network_interface_cbs();
#endif /* OC_NETWORK_MONITOR */
#ifdef OC_SESSION_EVENTS
  remove_all_session_event_cbs();
#endif /* OC_SESSION_EVENTS */
  pthread_mutex_destroy(&mutex);
}

/* checking the interface list */
bool check_interface_in_iflist(struct ifaddrs *ilist, int check_inf_index)
{
  struct ifaddrs *ifa = NULL;

  if (!ilist) {
    return false;
  }

  for (ifa = ilist; ifa != NULL; ifa = ifa->ifa_next) {
    int inf_index = if_nametoindex(ifa->ifa_name);

    if (inf_index == check_inf_index && !(ifa->ifa_flags & IFF_UP)) {
      return true;
    }
  }
  return false;
}

/* find the network changes */
void find_network_changes(void)
{
  struct ifaddrs *ifaddr = NULL;
  struct ifaddrs *ifa = NULL;

  if (getifaddrs(&ifaddr) == -1)
    return;

  /* Check if new interfaces were added */
  for (ifa = ifaddr; ifa != NULL; ifa = ifa->ifa_next) {
    /* Obtain interface index for this address */
    int inf_index = if_nametoindex(ifa->ifa_name);

    /* Ignore interfaces that are down and the loopback interface */
    if (!(ifa->ifa_flags & IFF_UP) || ifa->ifa_flags & IFF_LOOPBACK) {
      continue;
    }

    if (ifa) {
      OC_DBG("ADDed IP Interface %d", inf_index);
      if (add_ip_interface(inf_index)) {
        OC_DBG("notifying NETWORK_INTERFACE_UP:");
        oc_network_interface_event(NETWORK_INTERFACE_UP);
      }
    }
  }

  /* Check if existing interfaces were removed */
  ip_interface_t *if_item = oc_list_head(ip_interface_list);
  while (if_item != NULL) {
      if (check_interface_in_iflist(ifaddr, if_item->if_index)) {
        OC_DBG("Remmoved Interface %d", if_item->if_index);
        if (remove_ip_interface(if_item->if_index)) {
          OC_DBG("notifying NETWORK_INTERFACE_DOWN");
          oc_network_interface_event(NETWORK_INTERFACE_DOWN);
        }
      }
      if_item = if_item->next;
  }
}

static ip_context_t *
get_ip_context_for_device(int device)
{
  ip_context_t *dev = oc_list_head(ip_contexts);
  while (dev != NULL && dev->device != device) {
    dev = dev->next;
  }
  if (!dev) {
    return NULL;
  }
  return dev;
}

#ifdef OC_IPV4
static int add_mcast_sock_to_ipv4_mcast_group(int mcast_sock,
                                              const struct in_addr *local,
                                              int interface_index) {
  struct ip_mreq mreq = {.imr_multiaddr.s_addr = htonl(ALL_COAP_NODES_V4),
                          .imr_interface.s_addr = htonl(interface_index)};

  (void)setsockopt(mcast_sock, IPPROTO_IP, IP_DROP_MEMBERSHIP, &mreq,
                   sizeof(mreq));

  if (setsockopt(mcast_sock, IPPROTO_IP, IP_ADD_MEMBERSHIP, &mreq,
                 sizeof(mreq)) == -1) {
    OC_ERR("joining IPv4 multicast group %d", errno);
    return -1;
  }

  return 0;
}
#endif /* OC_IPV4 */

#ifdef OC_IPV6
static int add_mcast_sock_to_ipv6_mcast_group(int mcast_sock,
                                              int interface_index) {
  struct ipv6_mreq mreq;

  /* Link-local scope */
  memset(&mreq, 0, sizeof(mreq));
  memcpy(mreq.ipv6mr_multiaddr.s6_addr, ALL_OCF_NODES_LL, 16);
  mreq.ipv6mr_interface = interface_index;

  (void)setsockopt(mcast_sock, IPPROTO_IPV6, IPV6_DROP_MEMBERSHIP, &mreq,
                   sizeof(mreq));

  if (setsockopt(mcast_sock, IPPROTO_IPV6, IPV6_ADD_MEMBERSHIP, &mreq,
                 sizeof(mreq)) == -1) {
    OC_ERR("joining link-local IPv6 multicast group %d", errno);
    return -1;
  }

  /* Realm-local scope */
  memset(&mreq, 0, sizeof(mreq));
  memcpy(mreq.ipv6mr_multiaddr.s6_addr, ALL_OCF_NODES_RL, 16);
  mreq.ipv6mr_interface = interface_index;

  (void)setsockopt(mcast_sock, IPPROTO_IPV6, IPV6_DROP_MEMBERSHIP, &mreq,
                   sizeof(mreq));

  if (setsockopt(mcast_sock, IPPROTO_IPV6, IPV6_ADD_MEMBERSHIP, &mreq,
                 sizeof(mreq)) == -1) {
    OC_ERR("joining realm-local IPv6 multicast group %d", errno);
    return -1;
  }

  /* Site-local scope */
  memset(&mreq, 0, sizeof(mreq));
  memcpy(mreq.ipv6mr_multiaddr.s6_addr, ALL_OCF_NODES_SL, 16);
  mreq.ipv6mr_interface = interface_index;

  (void)setsockopt(mcast_sock, IPPROTO_IPV6, IPV6_DROP_MEMBERSHIP, &mreq,
                   sizeof(mreq));

  if (setsockopt(mcast_sock, IPPROTO_IPV6, IPV6_ADD_MEMBERSHIP, &mreq,
                 sizeof(mreq)) == -1) {
    OC_ERR("joining site-local IPv6 multicast group %d", errno);
    return -1;
  }

  return 0;
}
#endif /* OC_IPV6 */

static int configure_mcast_socket(int mcast_sock, int sa_family) {
  int ret = 0;
  struct ifaddrs *ifs = NULL, *interface = NULL;
  if (getifaddrs(&ifs) < 0) {
    OC_ERR("querying interface addrs");
    return -1;
  }
  for (interface = ifs; interface != NULL; interface = interface->ifa_next) {
    /* Ignore interfaces that are down and the loopback interface */
    if ((!interface->ifa_flags) & IFF_UP || interface->ifa_flags & IFF_LOOPBACK) {
      continue;
    }
    /* Ignore interfaces not belonging to the address family under consideration
     */
    if (interface->ifa_addr && interface->ifa_addr->sa_family != sa_family) {
      continue;
    }
    /* Obtain interface index for this address */
    int if_index = if_nametoindex(interface->ifa_name);
    /* Accordingly handle IPv6/IPv4 addresses */
#ifdef OC_IPV6
    if (sa_family == AF_INET6) {
      struct sockaddr_in6 *a = (struct sockaddr_in6 *)interface->ifa_addr;
      if (a && IN6_IS_ADDR_LINKLOCAL(&a->sin6_addr)) {
        ret += add_mcast_sock_to_ipv6_mcast_group(mcast_sock, if_index);
      }
    }
#ifdef OC_IPV4
    else
#endif /* OC_IPV4 */
#endif /* OC_IPV6 */
#ifdef OC_IPV4
    if (sa_family == AF_INET) {
      struct sockaddr_in *a = (struct sockaddr_in *)interface->ifa_addr;
      if (a)
        ret += add_mcast_sock_to_ipv4_mcast_group(mcast_sock, &a->sin_addr,
                                                if_index);
    }
#endif /* OC_IPV4 */
  }

  //freeifaddrs(ifs);
  return ret;
}

/* Called after network interface up/down events.
 * This function reconfigures IPv6/v4 multicast sockets for
 * all logical devices.
 */
#ifdef OC_NETLINK
static int process_interface_change_event(void) {
  int ret = 0, i, num_devices = oc_core_get_num_devices();
  struct nlmsghdr *response = NULL;

  int guess = 512, response_len;
  do {
    guess <<= 1;
    uint8_t dummy[guess];
    response_len = recv(ifchange_sock, dummy, guess, MSG_PEEK);
    if (response_len < 0) {
      OC_ERR("reading payload size from netlink interface");
      return -1;
    }
  } while (response_len == guess);

  uint8_t buffer[response_len];
  response_len = recv(ifchange_sock, buffer, response_len, 0);
  if (response_len < 0) {
    OC_ERR("reading payload from netlink interface");
    return -1;
  }

  response = (struct nlmsghdr *)buffer;
  if (response->nlmsg_type == NLMSG_ERROR) {
    OC_ERR("caught NLMSG_ERROR in payload from netlink interface");
    return -1;
  }

  bool if_state_changed = false;

  while (NLMSG_OK(response, response_len)) {
    if (response->nlmsg_type == RTM_NEWADDR) {
      struct ifaddrmsg *ifa = (struct ifaddrmsg *)NLMSG_DATA(response);
      if (ifa) {
#ifdef OC_NETWORK_MONITOR
        if (add_ip_interface(ifa->ifa_index)) {
          oc_network_interface_event(NETWORK_INTERFACE_UP);
        }
#endif /* OC_NETWORK_MONITOR */
        struct rtattr *attr = (struct rtattr *)IFA_RTA(ifa);
        int att_len = IFA_PAYLOAD(response);
        while (RTA_OK(attr, att_len)) {
          if (attr->rta_type == IFA_ADDRESS) {
#ifdef OC_IPV4
            if (ifa->ifa_family == AF_INET) {
              for (i = 0; i < num_devices; i++) {
                ip_context_t *dev = get_ip_context_for_device(i);
                ret += add_mcast_sock_to_ipv4_mcast_group(
                    dev->mcast4_sock, RTA_DATA(attr), ifa->ifa_index);
              }
            }
#ifdef OC_IPV6
            else
#endif
#endif /* OC_IPV4 */
#ifdef OC_IPV6
                if (ifa->ifa_family == AF_INET6 &&
                    ifa->ifa_scope == RT_SCOPE_LINK) {
              for (i = 0; i < num_devices; i++) {
                ip_context_t *dev = get_ip_context_for_device(i);
                ret += add_mcast_sock_to_ipv6_mcast_group(dev->mcast_sock,
                                                          ifa->ifa_index);
              }
            }
#endif /* OC_IPV6 */
          }
          attr = RTA_NEXT(attr, att_len);
        }
      }
    }
    response = NLMSG_NEXT(response, response_len);
  }

  if (if_state_changed) {
    for (i = 0; i < num_devices; i++) {
      ip_context_t *dev = get_ip_context_for_device(i);
      oc_network_event_handler_mutex_lock();
      refresh_endpoints_list(dev);
      oc_network_event_handler_mutex_unlock();
    }
  }

  return ret;
}
#endif

static void *network_event_thread(void *data) {
  struct sockaddr_storage client;
  struct timeval timeout;
  memset(&client, 0, sizeof(struct sockaddr_storage));
#ifdef OC_IPV6
  struct sockaddr_in6 *c = (struct sockaddr_in6 *)&client;
#endif
  socklen_t len = sizeof(client);

#ifdef OC_IPV4
  struct sockaddr_in *c4 = (struct sockaddr_in *)&client;
#endif

  ip_context_t *dev = (ip_context_t *)data;

  fd_set setfds;
  FD_ZERO(&dev->rfds);
#ifdef OC_NETLINK
  /* Monitor network interface changes on the platform from only the 0th logical
   * device
   */
  if (dev->device == 0) {
    FD_SET(ifchange_sock, &dev->rfds);
  }
#endif

#ifdef OC_IPV6
  FD_SET(dev->shutdown_pipe[0], &dev->rfds);
  FD_SET(dev->server_sock, &dev->rfds);
  FD_SET(dev->mcast_sock, &dev->rfds);
#ifdef OC_SECURITY
  FD_SET(dev->secure_sock, &dev->rfds);
#endif /* OC_SECURITY */
#endif

#ifdef OC_IPV4
  FD_SET(dev->server4_sock, &dev->rfds);
  FD_SET(dev->mcast4_sock, &dev->rfds);
#ifdef OC_SECURITY
  FD_SET(dev->secure4_sock, &dev->rfds);
#endif /* OC_SECURITY */
#endif /* OC_IPV4 */

#ifdef OC_TCP
  oc_tcp_add_socks_to_fd_set(dev);
#endif /* OC_TCP */

  int i, n;
  timeout.tv_sec  = SELECT_TIMEOUT;
  timeout.tv_usec = 0;

  while (dev->terminate != 1) {
    len = sizeof(client);
    setfds = dev->rfds;
    n = select(FD_SETSIZE, &setfds, NULL, NULL, &timeout);

    if (FD_ISSET(dev->shutdown_pipe[0], &setfds)) {
      char buf;
      // write to pipe shall not block - so read the byte we wrote
      if (read(dev->shutdown_pipe[0], &buf, 1) < 0) {
          // intentionally left blank
      }
    }

    if (dev->terminate) {
      break;
    }
#ifndef OC_NETLINK
  if (n == 0) {
    find_network_changes();
  }
#endif /* OC_NETLINK */

    for (i = 0; i < n; i++) {
#ifdef OC_NETLINK
      if (dev->device == 0) {
        if (FD_ISSET(ifchange_sock, &setfds)) {
          if (process_interface_change_event() < 0) {
            OC_WRN("caught errors while handling a network interface change");
          }
          FD_CLR(ifchange_sock, &setfds);
          continue;
        }
      }
#else
  find_network_changes();
#endif

      len = sizeof(client);
      oc_message_t *message = oc_allocate_message();

      if (!message) {
        break;
      }

#ifdef OC_IPV6
      if (FD_ISSET(dev->server_sock, &setfds)) {
        int count = recvfrom(dev->server_sock, message->data, OC_PDU_SIZE, 0,
                             (struct sockaddr *)&client, &len);
        if (count < 0) {
          oc_message_unref(message);
          continue;
        }
        message->length = count;
        message->endpoint.flags = IPV6;
        message->endpoint.device = dev->device;
        FD_CLR(dev->server_sock, &setfds);
        goto common;
      }

      if (FD_ISSET(dev->mcast_sock, &setfds)) {
        int count = recvfrom(dev->mcast_sock, message->data, OC_PDU_SIZE, 0,
                             (struct sockaddr *)&client, &len);
        if (count < 0) {
          oc_message_unref(message);
          continue;
        }
        message->length = count;
        message->endpoint.flags = IPV6 | MULTICAST;
        message->endpoint.device = dev->device;
        FD_CLR(dev->mcast_sock, &setfds);
        goto common;
      }
#endif

#ifdef OC_IPV4
      if (FD_ISSET(dev->server4_sock, &setfds)) {
        int count = recvfrom(dev->server4_sock, message->data, OC_PDU_SIZE, 0,
                             (struct sockaddr *)&client, &len);
        if (count < 0) {
          oc_message_unref(message);
          continue;
        }
        message->length = count;
        message->endpoint.flags = IPV4;
        message->endpoint.device = dev->device;
        FD_CLR(dev->server4_sock, &setfds);
        goto common;
      }

      if (FD_ISSET(dev->mcast4_sock, &setfds)) {
        int count = recvfrom(dev->mcast4_sock, message->data, OC_PDU_SIZE, 0,
                             (struct sockaddr *)&client, &len);
        if (count < 0) {
          oc_message_unref(message);
          continue;
        }
        message->length = count;
        message->endpoint.flags = IPV4 | MULTICAST;
        message->endpoint.device = dev->device;
        FD_CLR(dev->mcast4_sock, &setfds);
        goto common;
      }
#endif /* OC_IPV4 */

#ifdef OC_SECURITY
#ifdef OC_IPV6
      if (FD_ISSET(dev->secure_sock, &setfds)) {
        int count = recvfrom(dev->secure_sock, message->data, OC_PDU_SIZE, 0,
                             (struct sockaddr *)&client, &len);
        if (count < 0) {
          oc_message_unref(message);
          continue;
        }
        message->length = count;
        message->endpoint.flags = IPV6 | SECURED;
        message->endpoint.device = dev->device;
        FD_CLR(dev->secure_sock, &setfds);
        goto common;
      }
#endif
#ifdef OC_IPV4
      if (FD_ISSET(dev->secure4_sock, &setfds)) {
        int count = recvfrom(dev->secure4_sock, message->data, OC_PDU_SIZE, 0,
                             (struct sockaddr *)&client, &len);
        if (count < 0) {
          oc_message_unref(message);
          continue;
        }
        message->length = count;
        message->endpoint.flags = IPV4 | SECURED;
        message->endpoint.device = dev->device;
        FD_CLR(dev->secure4_sock, &setfds);
        goto common;
      }
#endif /* OC_IPV4 */
#endif /* OC_SECURITY */

#ifdef OC_TCP
      tcp_receive_state_t tcp_status = oc_tcp_receive_message(dev,
                                                              &setfds,
                                                              message);
      if (tcp_status == TCP_STATUS_RECEIVE) {
        goto common_tcp;
      } else {
        oc_message_unref(message);
        continue;
      }
#endif /* OC_TCP */

    common:
#ifdef OC_IPV4
      if (message->endpoint.flags & IPV4) {
        memcpy(message->endpoint.addr.ipv4.address, &c4->sin_addr.s_addr,
               sizeof(c4->sin_addr.s_addr));
        message->endpoint.addr.ipv4.port = ntohs(c4->sin_port);
      }
#elif defined(OC_IPV6)
      else
      if (message->endpoint.flags & IPV6) {
        memcpy(message->endpoint.addr.ipv6.address, c->sin6_addr.s6_addr,
               sizeof(c->sin6_addr.s6_addr));
        message->endpoint.addr.ipv6.scope = c->sin6_scope_id;
        message->endpoint.addr.ipv6.port = ntohs(c->sin6_port);
      }
#endif /* !OC_IPV4 */

#ifdef OC_TCP
    common_tcp:
#endif /* OC_TCP */
#ifdef OC_DEBUG
      PRINT("Incoming message of size %d bytes from ", message->length);
      PRINTipaddr(message->endpoint);
      PRINT("\n\n");
#endif /* OC_DEBUG */

      oc_network_event(message);
    }
  }
  pthread_exit(NULL);
}


#ifdef OC_NETLINK
static void
get_interface_addresses(unsigned char family, uint16_t port, bool secure,
                        bool tcp)
{
  struct
  {
    struct nlmsghdr nlhdr;
    struct ifaddrmsg addrmsg;
  } request;
  struct nlmsghdr *response;

  memset(&request, 0, sizeof(request));
  request.nlhdr.nlmsg_len = NLMSG_LENGTH(sizeof(struct ifaddrmsg));
  request.nlhdr.nlmsg_flags = NLM_F_REQUEST | NLM_F_ROOT;
  request.nlhdr.nlmsg_type = RTM_GETADDR;
  request.addrmsg.ifa_family = family;

  int nl_sock = socket(AF_NETLINK, SOCK_RAW, NETLINK_ROUTE);
  if (nl_sock < 0) {
    return;
  }

  if (send(nl_sock, &request, request.nlhdr.nlmsg_len, 0) < 0) {
    close(nl_sock);
    return;
  }

  fd_set rfds;
  FD_ZERO(&rfds);
  FD_SET(nl_sock, &rfds);

  if (select(FD_SETSIZE, &rfds, NULL, NULL, NULL) < 0) {
    close(nl_sock);
    return;
  }

  bool done = false;
  while (!done) {
    int guess = 512, response_len;
    do {
      guess <<= 1;
      uint8_t dummy[guess];
      response_len = recv(nl_sock, dummy, guess, MSG_PEEK);
      if (response_len < 0) {
        close(nl_sock);
        return;
      }
    } while (response_len == guess);

    uint8_t buffer[response_len];
    response_len = recv(nl_sock, buffer, response_len, 0);
    if (response_len < 0) {
      close(nl_sock);
      return;
    }

    response = (struct nlmsghdr *)buffer;
    if (response->nlmsg_type == NLMSG_ERROR) {
      close(nl_sock);
      return;
    }

    oc_endpoint_t ep;

    while (NLMSG_OK(response, response_len)) {
      if (response->nlmsg_type == NLMSG_DONE) {
        done = true;
        break;
      }
      memset(&ep, 0, sizeof(oc_endpoint_t));
      bool include = false;
      struct ifaddrmsg *addrmsg = (struct ifaddrmsg *)NLMSG_DATA(response);
      if (addrmsg->ifa_scope < RT_SCOPE_HOST) {
        include = true;
        struct rtattr *attr = (struct rtattr *)IFA_RTA(addrmsg);
        int att_len = IFA_PAYLOAD(response);
        while (RTA_OK(attr, att_len)) {
          if (attr->rta_type == IFA_ADDRESS) {
#ifdef OC_IPV4
            if (family == AF_INET) {
              memcpy(ep.addr.ipv4.address, RTA_DATA(attr), 4);
              ep.flags = IPV4;
            }
#ifdef OC_IPV6
            else
#endif
#endif /* OC_IPV4 */
#ifdef OC_IPV6
              if (family == AF_INET6) {
              memcpy(ep.addr.ipv6.address, RTA_DATA(attr), 16);
              ep.flags = IPV6;
            }
#endif
          } else if (attr->rta_type == IFA_FLAGS) {
            if (*(uint32_t *)(RTA_DATA(attr)) & IFA_F_TEMPORARY) {
              include = false;
            }
          }
          attr = RTA_NEXT(attr, att_len);
        }
      }
      if (include) {
        if (addrmsg->ifa_scope == RT_SCOPE_LINK && family == AF_INET6) {
          ep.addr.ipv6.scope = addrmsg->ifa_index;
        }
        if (secure) {
          ep.flags |= SECURED;
        }
#ifdef OC_IPV4
        if (family == AF_INET) {
          ep.addr.ipv4.port = port;
        }
#ifdef OC_IPV6
        else
#endif
#endif /* OC_IPV4 */
#ifdef OC_IPV6
          if (family == AF_INET6) {
          ep.addr.ipv6.port = port;
        }
#endif
#ifdef OC_TCP
        if (tcp) {
          ep.flags |= TCP;
        }
#else
        (void)tcp;
#endif /* OC_TCP */
        if (oc_add_endpoint_to_list(&ep) == -1) {
          close(nl_sock);
          return;
        }
      }

      response = NLMSG_NEXT(response, response_len);
    }
  }
  close(nl_sock);
}
#else

static void
get_interface_addresses(ip_context_t *dev, unsigned char family, uint16_t port, bool secure,
                        bool tcp)
{
   struct sockaddr_in addr;
   oc_endpoint_t ep;
   OC_DBG("get_interface_addresses : in");
   memset(&ep, 0, sizeof(oc_endpoint_t));

   OC_DBG("get_interface_addresses ");

   netlib_get_ipv4addr("wl1", &addr.sin_addr);

#ifdef OC_IPV4
    if (family == AF_INET) {
      memcpy(ep.addr.ipv4.address, &addr.sin_addr.s_addr,
          sizeof(addr.sin_addr.s_addr));
      ep.flags = IPV4;
    }
#ifdef OC_IPV6
    else
#endif
#endif /* OC_IPV4 */
#ifdef OC_IPV6
    if (family == AF_INET6) {
        // IPV6 Address ???? Check
        memcpy(ep.addr.ipv6.address, &addr.sin_addr.s_addr,
          sizeof(addr.sin_addr.s_addr));
      ep.flags = IPV6;
    }
#endif

    if (secure) {
       ep.flags |= SECURED;
    }
#ifdef OC_IPV4
    if (family == AF_INET) {
      ep.addr.ipv4.port = port;
    }
#ifdef OC_IPV6
    else
#endif
#endif /* OC_IPV4 */
#ifdef OC_IPV6
    if (family == AF_INET6) {
      ep.addr.ipv6.port = port;
    }
#endif
#ifdef OC_TCP
    if (tcp) {
      ep.flags |= TCP;
    }
#else
    (void)tcp;
#endif /* OC_TCP */

   //ep.addr.ipv4.port = port;
   // ToDo: enable Flags according to macros and input args.. and get interface from app or netlib ? use default interface ? or all interfaces
   //ep.flags = IPV4 | SECURED | TCP;

   //memcpy(ep.addr.ipv4.address, RTA_DATA(attr), 4);

  //  memcpy(ep.addr.ipv4.address, &addr.sin_addr.s_addr,
  //         sizeof(addr.sin_addr.s_addr));
  oc_endpoint_t *new_ep = oc_memb_alloc(&device_eps);
  if (!new_ep) {
     return;
  }
  memcpy(new_ep, &ep, sizeof(oc_endpoint_t));
  oc_list_add(dev->eps, new_ep);
#if 0
   if (oc_add_endpoint_to_list(&ep) == -1)
   {
     printf("failed to add end point");
   }
#endif
}
#endif

static void
free_endpoints_list(ip_context_t *dev)
{
  oc_endpoint_t *ep = oc_list_pop(dev->eps);

  while (ep != NULL) {
    oc_memb_free(&device_eps, ep);
    ep = oc_list_pop(dev->eps);
  }
}

static void
refresh_endpoints_list(ip_context_t *dev)
{
  free_endpoints_list(dev);

#ifdef OC_IPV6
  get_interface_addresses(dev, AF_INET6, dev->port, false, false);
#ifdef OC_SECURITY
  get_interface_addresses(dev, AF_INET6, dev->dtls_port, true, false);
#endif /* OC_SECURITY */
#endif

#ifdef OC_IPV4
  get_interface_addresses(dev, AF_INET, dev->port4, false, false);
#ifdef OC_SECURITY
  get_interface_addresses(dev, AF_INET, dev->dtls4_port, true, false);
#endif /* OC_SECURITY */
#endif /* OC_IPV4 */

#ifdef OC_TCP
#ifdef OC_IPV6
  get_interface_addresses(dev, AF_INET6, dev->tcp.port, false, true);
#ifdef OC_SECURITY
  get_interface_addresses(dev, AF_INET6, dev->tcp.tls_port, true, true);
#endif /* OC_SECURITY */
#endif

#ifdef OC_IPV4
  get_interface_addresses(dev, AF_INET, dev->tcp.port4, false, true);
#ifdef OC_SECURITY
  get_interface_addresses(dev, AF_INET, dev->tcp.tls4_port, true, true);
#endif /* OC_SECURITY */
#endif /* OC_IPV4 */
#endif
}

oc_endpoint_t *
oc_connectivity_get_endpoints(int device)
{
  ip_context_t *dev = get_ip_context_for_device(device);

  if (!dev) {
    return NULL;
  }

  if (oc_list_length(dev->eps) == 0) {
    oc_network_event_handler_mutex_lock();
    refresh_endpoints_list(dev);
    oc_network_event_handler_mutex_unlock();
  }

  return oc_list_head(dev->eps);
}

int
oc_send_buffer(oc_message_t *message)
{
#ifdef OC_DEBUG
  PRINT("Outgoing message of size %d bytes to ", message->length);
  PRINTipaddr(message->endpoint);
  PRINT("\n\n");
#endif /* OC_DEBUG */

  struct sockaddr_storage receiver;
  memset(&receiver, 0, sizeof(struct sockaddr_storage));
#ifdef OC_IPV4
  if (message->endpoint.flags & IPV4) {
    struct sockaddr_in *r = (struct sockaddr_in *)&receiver;
    memcpy(&r->sin_addr.s_addr, message->endpoint.addr.ipv4.address,
           sizeof(r->sin_addr.s_addr));
    r->sin_family = AF_INET;
    r->sin_port = htons(message->endpoint.addr.ipv4.port);
  }
#ifdef OC_IPV6
  else
#endif
#endif
#ifdef OC_IPV6
  if (message->endpoint.flags & IPV6) {
    struct sockaddr_in6 *r = (struct sockaddr_in6 *)&receiver;
    memcpy(r->sin6_addr.s6_addr, message->endpoint.addr.ipv6.address,
           sizeof(r->sin6_addr.s6_addr));
    r->sin6_family = AF_INET6;
    r->sin6_port = htons(message->endpoint.addr.ipv6.port);
    r->sin6_scope_id = message->endpoint.addr.ipv6.scope;
  }
#endif
  int send_sock = -1;

  ip_context_t *dev = get_ip_context_for_device(message->endpoint.device);

#ifdef OC_TCP
  if (message->endpoint.flags & TCP) {
    return oc_tcp_send_buffer(dev, message, &receiver);
  }
#endif /* OC_TCP */

#ifdef OC_SECURITY
  if (message->endpoint.flags & SECURED) {

#ifdef OC_IPV4
    if (message->endpoint.flags & IPV4) {
      send_sock = dev->secure4_sock;
    }
#ifdef OC_IPV6
    else
#endif /* OC_IPV6 */
#endif /* OC_IPV4 */
#ifdef OC_IPV6
    if (message->endpoint.flags & IPV6) {
      send_sock = dev->secure_sock;
    }
#endif /* OC_IPV6 */
  }
  else
#endif  /* OC_SECURITY */
  {

#ifdef OC_IPV4
    if (message->endpoint.flags & IPV4) {
      send_sock = dev->server4_sock;
    }
#ifdef OC_IPV6
    else
#endif /* OC_IPV6 */
#endif /* OC_IPV4 */
#ifdef OC_IPV6
    if (message->endpoint.flags & IPV6) {
      send_sock = dev->server_sock;
    }
#endif /* OC_IPV6 */
  }

  int bytes_sent = 0, x;
  while (bytes_sent < (int)message->length) {
    x = sendto(send_sock, message->data + bytes_sent,
        message->length - bytes_sent, 0, (struct sockaddr *)&receiver,
        sizeof(receiver));
    if (x < 0) {
      OC_WRN("sendto() returned errno %d", errno);
      break;
    }
    bytes_sent += x;
  }
  OC_DBG("Sent %d bytes", bytes_sent);

  if (bytes_sent == 0) {
    return -1;
  }

  return bytes_sent;
}

#ifdef OC_CLIENT
void
oc_send_discovery_request(oc_message_t *message)
{
  struct ifaddrs *ifs = NULL, *interface = NULL;
  if (getifaddrs(&ifs) < 0) {
    OC_ERR("querying interfaces: %d", errno);
    goto done;
  }

  memset(&message->endpoint.addr_local, 0,
         sizeof(message->endpoint.addr_local));
  message->endpoint.interface_index = 0;

  ip_context_t *dev = get_ip_context_for_device(message->endpoint.device);

  for (interface = ifs; interface != NULL; interface = interface->ifa_next) {
    if ((!interface->ifa_flags) & IFF_UP || interface->ifa_flags & IFF_LOOPBACK)
      continue;
#ifdef OC_IPV6
    if (message->endpoint.flags & IPV6 && interface->ifa_addr &&
        interface->ifa_addr->sa_family == AF_INET6) {
      struct sockaddr_in6 *addr = (struct sockaddr_in6 *)interface->ifa_addr;
      if (IN6_IS_ADDR_LINKLOCAL(&addr->sin6_addr)) {
        unsigned int mif = if_nametoindex(interface->ifa_name);
        if (setsockopt(dev->server_sock, IPPROTO_IPV6, IPV6_MULTICAST_IF, &mif,
                       sizeof(mif)) == -1) {
          OC_ERR("setting socket option for default IPV6_MULTICAST_IF: %d",
                 errno);
          goto done;
        }
        message->endpoint.interface_index = mif;
        message->endpoint.addr.ipv6.scope = mif;
        oc_send_buffer(message);
      }
    }
#ifdef OC_IPV4
    else
#endif
#endif
#ifdef OC_IPV4
    if (message->endpoint.flags & IPV4 && interface->ifa_addr &&
               interface->ifa_addr->sa_family == AF_INET) {
      struct sockaddr_in *addr = (struct sockaddr_in *)interface->ifa_addr;
      if (setsockopt(dev->server4_sock, IPPROTO_IP, IP_MULTICAST_IF,
                     &addr->sin_addr, sizeof(addr->sin_addr)) == -1) {
        OC_ERR("setting socket option for default IP_MULTICAST_IF: %d",
               errno);
        goto done;
      }
      message->endpoint.interface_index = if_nametoindex(interface->ifa_name);
      oc_send_buffer(message);
    }
#endif /* OC_IPV4 */
  }
done:
  return;
  //freeifaddrs(ifs);
}
#endif /* OC_CLIENT */

#ifdef OC_NETWORK_MONITOR
int
oc_add_network_interface_event_callback(interface_event_handler_t cb)
{
  if (!cb)
    return -1;

  oc_network_interface_cb_t *cb_item =
    oc_memb_alloc(&oc_network_interface_cb_s);
  if (!cb_item) {
    OC_ERR("network interface callback item alloc failed");
    return -1;
  }

  cb_item->handler = cb;
  oc_list_add(oc_network_interface_cb_list, cb_item);
  return 0;
}

int
oc_remove_network_interface_event_callback(interface_event_handler_t cb)
{
  if (!cb)
    return -1;

  oc_network_interface_cb_t *cb_item =
    oc_list_head(oc_network_interface_cb_list);
  while (cb_item != NULL && cb_item->handler != cb) {
    cb_item = cb_item->next;
  }
  if (!cb_item) {
    return -1;
  }
  oc_list_remove(oc_network_interface_cb_list, cb_item);

  oc_memb_free(&oc_network_interface_cb_s, cb_item);
  return 0;
}

void
handle_network_interface_event_callback(oc_interface_event_t event)
{
  if (oc_list_length(oc_network_interface_cb_list) > 0) {
    oc_network_interface_cb_t *cb_item =
      oc_list_head(oc_network_interface_cb_list);
    while (cb_item) {
      cb_item->handler(event);
      cb_item = cb_item->next;
    }
  }
}
#endif /* OC_NETWORK_MONITOR */

#ifdef OC_SESSION_EVENTS
int
oc_add_session_event_callback(session_event_handler_t cb)
{
  if (!cb)
    return -1;

  oc_session_event_cb_t *cb_item = oc_memb_alloc(&oc_session_event_cb_s);
  if (!cb_item) {
    OC_ERR("session event callback item alloc failed");
    return -1;
  }

  cb_item->handler = cb;
  oc_list_add(oc_session_event_cb_list, cb_item);
  return 0;
}

int
oc_remove_session_event_callback(session_event_handler_t cb)
{
  if (!cb)
    return -1;

  oc_session_event_cb_t *cb_item = oc_list_head(oc_session_event_cb_list);
  while (cb_item != NULL && cb_item->handler != cb) {
    cb_item = cb_item->next;
  }
  if (!cb_item) {
    return -1;
  }
  oc_list_remove(oc_session_event_cb_list, cb_item);

  oc_memb_free(&oc_session_event_cb_s, cb_item);
  return 0;
}

void
handle_session_event_callback(const oc_endpoint_t *endpoint,
                              oc_session_state_t state)
{
  if (oc_list_length(oc_session_event_cb_list) > 0) {
    oc_session_event_cb_t *cb_item = oc_list_head(oc_session_event_cb_list);
    while (cb_item) {
      cb_item->handler(endpoint, state);
      cb_item = cb_item->next;
    }
  }
}
#endif /* OC_SESSION_EVENTS */

#ifdef OC_IPV4
static int
connectivity_ipv4_init(ip_context_t *dev)
{
  OC_DBG("Initializing IPv4 connectivity for device %d", dev->device);
  memset(&dev->mcast4, 0, sizeof(struct sockaddr_storage));
  memset(&dev->server4, 0, sizeof(struct sockaddr_storage));

  struct sockaddr_in *m = (struct sockaddr_in *)&dev->mcast4;
  m->sin_family = AF_INET;
  m->sin_port = htons(OCF_PORT_UNSECURED);
  m->sin_addr.s_addr = INADDR_ANY;

  struct sockaddr_in *l = (struct sockaddr_in *)&dev->server4;
  l->sin_family = AF_INET;
  l->sin_addr.s_addr = INADDR_ANY;
  l->sin_port = 0;

#ifdef OC_SECURITY
  memset(&dev->secure4, 0, sizeof(struct sockaddr_storage));
  struct sockaddr_in *sm = (struct sockaddr_in *)&dev->secure4;
  sm->sin_family = AF_INET;
  sm->sin_port = 0;
  sm->sin_addr.s_addr = INADDR_ANY;

  dev->secure4_sock = socket(AF_INET, SOCK_DGRAM, IPPROTO_UDP);
  if (dev->secure4_sock < 0) {
    OC_ERR("creating secure IPv4 socket");
    return -1;
  }
#endif /* OC_SECURITY */

  dev->server4_sock = socket(AF_INET, SOCK_DGRAM, IPPROTO_UDP);
  dev->mcast4_sock = socket(AF_INET, SOCK_DGRAM, IPPROTO_UDP);

  if (dev->server4_sock < 0 || dev->mcast4_sock < 0) {
    OC_ERR("creating IPv4 server sockets");
    return -1;
  }

  if (bind(dev->server4_sock, (struct sockaddr *)&dev->server4,
           sizeof(dev->server4)) == -1) {
    OC_ERR("binding server4 socket %d", errno);
    return -1;
  }

  socklen_t socklen = sizeof(dev->server4);
  if (getsockname(dev->server4_sock, (struct sockaddr *)&dev->server4,
                  &socklen) == -1) {
    OC_ERR("obtaining server4 socket information %d", errno);
    return -1;
  }

  dev->port4 = ntohs(l->sin_port);

  if (configure_mcast_socket(dev->mcast4_sock, AF_INET) < 0) {
    return -1;
  }

  int reuse = 1;
  if (setsockopt(dev->mcast4_sock, SOL_SOCKET, SO_REUSEADDR, &reuse,
                 sizeof(reuse)) == -1) {
    OC_ERR("setting reuseaddr IPv4 option %d", errno);
    return -1;
  }
  if (bind(dev->mcast4_sock, (struct sockaddr *)&dev->mcast4,
           sizeof(dev->mcast4)) == -1) {
    OC_ERR("binding mcast IPv4 socket %d", errno);
    return -1;
  }

#ifdef OC_SECURITY
  if (setsockopt(dev->secure4_sock, SOL_SOCKET, SO_REUSEADDR, &reuse,
                 sizeof(reuse)) == -1) {
    OC_ERR("setting reuseaddr IPv4 option %d", errno);
    return -1;
  }

  if (bind(dev->secure4_sock, (struct sockaddr *)&dev->secure4,
           sizeof(dev->secure4)) == -1) {
    OC_ERR("binding IPv4 secure socket %d", errno);
    return -1;
  }

  socklen = sizeof(dev->secure4);
  if (getsockname(dev->secure4_sock, (struct sockaddr *)&dev->secure4,
                  &socklen) == -1) {
    OC_ERR("obtaining DTLS4 socket information %d", errno);
    return -1;
  }

  dev->dtls4_port = ntohs(sm->sin_port);
#endif /* OC_SECURITY */

  OC_DBG("Successfully initialized IPv4 connectivity for device %d",
         dev->device);

  return 0;
}
#endif

int oc_connectivity_init(int device) {
  OC_DBG("Initializing connectivity for device %d", device);

  ip_context_t *dev = (ip_context_t *)oc_memb_alloc(&ip_context_s);
  if (!dev) {
    oc_abort("Insufficient memory");
  }
  oc_list_add(ip_contexts, dev);
  dev->device = device;
  OC_LIST_STRUCT_INIT(dev, eps);

  if (pipe(dev->shutdown_pipe) < 0) {
    OC_ERR("shutdown pipe: %d", errno);
    return -1;
  }
#ifdef OC_IPV6
  memset(&dev->mcast, 0, sizeof(struct sockaddr_storage));
  memset(&dev->server, 0, sizeof(struct sockaddr_storage));

  struct sockaddr_in6 *m = (struct sockaddr_in6 *)&dev->mcast;
  m->sin6_family = AF_INET6;
  m->sin6_port = htons(OCF_PORT_UNSECURED);
  m->sin6_addr = in6addr_any;

  struct sockaddr_in6 *l = (struct sockaddr_in6 *)&dev->server;
  l->sin6_family = AF_INET6;
  l->sin6_addr = in6addr_any;
  l->sin6_port = 0;

#ifdef OC_SECURITY
  memset(&dev->secure, 0, sizeof(struct sockaddr_storage));
  struct sockaddr_in6 *sm = (struct sockaddr_in6 *)&dev->secure;
  sm->sin6_family = AF_INET6;
  sm->sin6_port = 0;
  sm->sin6_addr = in6addr_any;
#endif /* OC_SECURITY */

  dev->server_sock = socket(AF_INET6, SOCK_DGRAM, IPPROTO_UDP);
  dev->mcast_sock = socket(AF_INET6, SOCK_DGRAM, IPPROTO_UDP);

  if (dev->server_sock < 0 || dev->mcast_sock < 0) {
    OC_ERR("creating server sockets");
    return -1;
  }

#ifdef OC_SECURITY
  dev->secure_sock = socket(AF_INET6, SOCK_DGRAM, IPPROTO_UDP);
  if (dev->secure_sock < 0) {
    OC_ERR("creating secure socket");
    return -1;
  }
#endif /* OC_SECURITY */

  int opt = 1;
  if (setsockopt(dev->server_sock, IPPROTO_IPV6, IPV6_V6ONLY, &opt,
                 sizeof(opt)) == -1) {
    OC_ERR("setting sock option %d", errno);
    return -1;
  }

  if (bind(dev->server_sock, (struct sockaddr *)&dev->server,
           sizeof(dev->server)) == -1) {
    OC_ERR("binding server socket %d", errno);
    return -1;
  }

  socklen_t socklen = sizeof(dev->server);
  if (getsockname(dev->server_sock, (struct sockaddr *)&dev->server,
                  &socklen) == -1) {
    OC_ERR("obtaining server socket information %d", errno);
    return -1;
  }

  dev->port = ntohs(l->sin6_port);

  if (configure_mcast_socket(dev->mcast_sock, AF_INET6) < 0) {
    return -1;
  }

  int reuse = 1;
  if (setsockopt(dev->mcast_sock, SOL_SOCKET, SO_REUSEADDR, &reuse,
                 sizeof(reuse)) == -1) {
    OC_ERR("setting reuseaddr option %d", errno);
    return -1;
  }
  if (bind(dev->mcast_sock, (struct sockaddr *)&dev->mcast,
           sizeof(dev->mcast)) == -1) {
    OC_ERR("binding mcast socket %d", errno);
    return -1;
  }

#ifdef OC_SECURITY
  if (setsockopt(dev->secure_sock, SOL_SOCKET, SO_REUSEADDR, &reuse,
                 sizeof(reuse)) == -1) {
    OC_ERR("setting reuseaddr option %d", errno);
    return -1;
  }
  if (bind(dev->secure_sock, (struct sockaddr *)&dev->secure,
           sizeof(dev->secure)) == -1) {
    OC_ERR("binding IPv6 secure socket %d", errno);
    return -1;
  }

  socklen = sizeof(dev->secure);
  if (getsockname(dev->secure_sock, (struct sockaddr *)&dev->secure,
                  &socklen) == -1) {
    OC_ERR("obtaining secure socket information %d", errno);
    return -1;
  }

  dev->dtls_port = ntohs(sm->sin6_port);
#endif /* OC_SECURITY */
#endif /* OC_IPV6 */
#ifdef OC_IPV4
  if (connectivity_ipv4_init(dev) != 0) {
    OC_ERR("Could not initialize IPv4");
  }
#endif /* OC_IPV4 */


  OC_DBG("=======ip port info.========\n");
#ifdef OC_IPV6
  OC_DBG("  ipv6 port   : %u\n", dev->port);
#ifdef OC_SECURITY
  OC_DBG("  ipv6 secure : %u\n", dev->dtls_port);
#endif
#endif
#ifdef OC_IPV4
  OC_DBG("  ipv4 port   : %u\n", dev->port4);
#ifdef OC_SECURITY
  OC_DBG("  ipv4 secure : %u\n", dev->dtls4_port);
#endif
#endif

#ifdef OC_TCP
  if (oc_tcp_connectivity_init(dev) != 0) {
    OC_ERR("Could not initialize TCP adapter\n");
  }
#endif /* OC_TCP */

#ifdef OC_NETLINK
  /* Netlink socket to listen for network interface changes.
   * Only initialized once, and change events are captured by only
   * the network event thread for the 0th logical device.
   */
  if (!ifchange_initialized) {
    memset(&ifchange_nl, 0, sizeof(struct sockaddr_nl));
    ifchange_nl.nl_family = AF_NETLINK;
    ifchange_nl.nl_groups =
        RTMGRP_LINK | RTMGRP_IPV4_IFADDR | RTMGRP_IPV6_IFADDR;
    ifchange_sock = socket(AF_NETLINK, SOCK_RAW, NETLINK_ROUTE);
    if (ifchange_sock < 0) {
      OC_ERR(
          "creating netlink socket to monitor network interface changes %d",
          errno);
      return -1;
    }
    if (bind(ifchange_sock, (struct sockaddr *)&ifchange_nl,
             sizeof(ifchange_nl)) == -1) {
      OC_ERR("binding netlink socket %d", errno);
      return -1;
    }
#ifdef OC_NETWORK_MONITOR
    if (!check_new_ip_interfaces()) {
      OC_ERR("checking new IP interfaces failed.");
      return -1;
    }
#endif /* OC_NETWORK_MONITOR */
    ifchange_initialized = true;
  }
#endif

  if (pthread_create(&dev->event_thread, NULL, &network_event_thread, dev) !=
      0) {
    OC_ERR("creating network polling thread");
    return -1;
  }

  OC_DBG("Successfully initialized connectivity for device %d", device);

  return 0;
}

void
oc_connectivity_shutdown(int device)
{
<<<<<<< HEAD
  ip_context_t *dev = get_ip_context_for_device(device);
  dev->terminate = 1;
  if (write(dev->shutdown_pipe[1], "\n", 1) < 0) {
      OC_WRN("cannot wakeup network thread");
  }

#ifdef OC_IPV6
  close(dev->server_sock);
  close(dev->mcast_sock);
#endif

#ifdef OC_IPV4
  close(dev->server4_sock);
  close(dev->mcast4_sock);
#endif /* OC_IPV4 */

#ifdef OC_SECURITY
#ifdef OC_IPV6
  close(dev->secure_sock);
#endif
#ifdef OC_IPV4
  close(dev->secure4_sock);
#endif /* OC_IPV4 */
#endif /* OC_SECURITY */

#ifdef OC_TCP
  oc_tcp_connectivity_shutdown(dev);
#endif /* OC_TCP */

  pthread_cancel(dev->event_thread);
  pthread_join(dev->event_thread, NULL);

  close(dev->shutdown_pipe[1]);
  close(dev->shutdown_pipe[0]);

  free_endpoints_list(dev);

  oc_list_remove(ip_contexts, dev);
  oc_memb_free(&ip_context_s, dev);

  OC_DBG("oc_connectivity_shutdown for device %d", device);
}

#ifdef OC_TCP
void
oc_connectivity_end_session(oc_endpoint_t *endpoint)
{
  if (endpoint->flags & TCP) {
    ip_context_t *dev = get_ip_context_for_device(endpoint->device);
    if (dev) {
      oc_tcp_end_session(dev, endpoint);
    }
  }
}
#endif /* OC_TCP */

bool
oc_domain_to_ip(const char *domain, oc_string_t *ip)
{
  if (!domain || !ip) {
    OC_ERR("Error of input parameters");
    return false;
  }

  OC_DBG("domain [%s]", domain);

  char ipaddress[20];
  memset(ipaddress, 0, 20);

#ifdef TIZEN_RT_WIFI_MANAGER
  char bytes[4];
  int ip4_address = 0;
  wifi_manager_result_e res = wifi_net_hostname_to_ip4(domain, &ip4_address);
  if (res == 0) {
    bytes[0] = ip4_address & 0XFF;
    bytes[1] = (ip4_address >> 8) & 0XFF;
    bytes[2] = (ip4_address >> 16) & 0XFF;
    bytes[3] = (ip4_address >> 24) & 0XFF;

    snprintf(ipaddress, sizeof(ipaddress), "%d.%d.%d.%d", bytes[0], bytes[1], bytes[2], bytes[3]);
  }  else {
    OC_DBG("DNS Failed to get the IP, hard coding the ip\n");
    snprintf(ipaddress, sizeof(ipaddress), "%s", "52.202.177.174");
  }
#else
  OC_DBG("Wi-Fi Manager Not Enabled: hard coding the ip");
  snprintf(ipaddress, sizeof(ipaddress), "%s", "52.202.177.174");
#endif
  OC_DBG("%s's ip is %s", domain, ipaddress);
  oc_new_string(ip, ipaddress, strlen(ipaddress));

  return true;
}

bool
oc_get_mac_addr(unsigned char* mac)
{
    //WiFiGetMac(mac);
    mac[0] = 0x28;
    mac[1] = 0x6d;
    mac[2] = 0x97;
    mac[3] = 0x40;
    mac[4] = 0x22;
    mac[5] = 0x14;

    OC_DBG("oc_get_mac_addr MAC: %02X%02X%02X%02X%02X%02X\n", mac[0], mac[1], mac[2], mac[3], 
           mac[4], mac[5]);
    return true;
}
=======
  (void) device;
  oc_abort(__func__);
}

#ifdef OC_DNS_LOOKUP
int
oc_dns_lookup(const char *domain, oc_string_t *addr, enum transport_flags flags)
{
  if (!domain || !addr || !flags) {
    OC_ERR("Error of input parameters");
    return -1;
  }

  oc_abort(__func__);

  return 0;
}
#endif /* OC_DNS_LOOKUP */
>>>>>>> ec6bc8b7
<|MERGE_RESOLUTION|>--- conflicted
+++ resolved
@@ -1600,7 +1600,6 @@
 void
 oc_connectivity_shutdown(int device)
 {
-<<<<<<< HEAD
   ip_context_t *dev = get_ip_context_for_device(device);
   dev->terminate = 1;
   if (write(dev->shutdown_pipe[1], "\n", 1) < 0) {
@@ -1657,12 +1656,13 @@
 }
 #endif /* OC_TCP */
 
-bool
-oc_domain_to_ip(const char *domain, oc_string_t *ip)
-{
-  if (!domain || !ip) {
+#ifdef OC_DNS_LOOKUP
+int
+oc_dns_lookup(const char *domain, oc_string_t *addr, enum transport_flags flags)
+{
+  if (!domain || !addr || !flags) {
     OC_ERR("Error of input parameters");
-    return false;
+    return -1;
   }
 
   OC_DBG("domain [%s]", domain);
@@ -1690,43 +1690,24 @@
   snprintf(ipaddress, sizeof(ipaddress), "%s", "52.202.177.174");
 #endif
   OC_DBG("%s's ip is %s", domain, ipaddress);
-  oc_new_string(ip, ipaddress, strlen(ipaddress));
-
+  oc_new_string(addr, ipaddress, strlen(ipaddress));
+
+  return 0;
+}
+#endif /* OC_DNS_LOOKUP */
+
+bool
+oc_get_mac_addr(unsigned char *mac)
+{
+  // WiFiGetMac(mac);
+  mac[0] = 0x28;
+  mac[1] = 0x6d;
+  mac[2] = 0x97;
+  mac[3] = 0x40;
+  mac[4] = 0x22;
+  mac[5] = 0x14;
+
+  OC_DBG("oc_get_mac_addr MAC: %02X%02X%02X%02X%02X%02X\n", mac[0], mac[1],
+         mac[2], mac[3], mac[4], mac[5]);
   return true;
-}
-
-bool
-oc_get_mac_addr(unsigned char* mac)
-{
-    //WiFiGetMac(mac);
-    mac[0] = 0x28;
-    mac[1] = 0x6d;
-    mac[2] = 0x97;
-    mac[3] = 0x40;
-    mac[4] = 0x22;
-    mac[5] = 0x14;
-
-    OC_DBG("oc_get_mac_addr MAC: %02X%02X%02X%02X%02X%02X\n", mac[0], mac[1], mac[2], mac[3], 
-           mac[4], mac[5]);
-    return true;
-}
-=======
-  (void) device;
-  oc_abort(__func__);
-}
-
-#ifdef OC_DNS_LOOKUP
-int
-oc_dns_lookup(const char *domain, oc_string_t *addr, enum transport_flags flags)
-{
-  if (!domain || !addr || !flags) {
-    OC_ERR("Error of input parameters");
-    return -1;
-  }
-
-  oc_abort(__func__);
-
-  return 0;
-}
-#endif /* OC_DNS_LOOKUP */
->>>>>>> ec6bc8b7
+}