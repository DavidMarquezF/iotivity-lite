--- conflicted
+++ resolved
@@ -252,13 +252,6 @@
   num_observers = resource->num_observers;
 
 #ifdef OC_BLOCK_WISE
-<<<<<<< HEAD
-  uint8_t buffer[OC_BLOCK_WISE_BUFFER_SIZE];
-  oc_blockwise_state_t *response_state;
-#else  /* OC_BLOCK_WISE */
-  uint8_t buffer[OC_BLOCK_SIZE];
-#endif /* OC_BLOCK_WISE */
-=======
   oc_blockwise_state_t *response_state;
 #endif /* OC_BLOCK_WISE */
 
@@ -269,7 +262,6 @@
   if (!buffer)
     goto leave_notify_observers;
 #endif /* OC_DYNAMIC_ALLOCATION */
->>>>>>> 6127e45b
 
   oc_request_t request = { 0 };
   oc_response_t response = { 0 };
@@ -279,16 +271,7 @@
     OC_DBG("coap_notify_observers: Issue GET request to resource\n");
     response_buffer.buffer = buffer;
 
-<<<<<<< HEAD
-#ifdef OC_BLOCK_WISE
-    response_buffer.buffer_size = OC_BLOCK_WISE_BUFFER_SIZE;
-#else  /* OC_BLOCK_WISE */
-    response_buffer.buffer_size = OC_BLOCK_SIZE;
-#endif /* !OC_BLOCK_WISE */
-
-=======
     response_buffer.buffer_size = OC_MAX_APP_DATA_SIZE;
->>>>>>> 6127e45b
     response.response_buffer = &response_buffer;
     request.resource = resource;
     request.response = &response;
@@ -326,15 +309,8 @@
       memcpy(req->token, obs->token, obs->token_len);
       req->token_len = obs->token_len;
 
-<<<<<<< HEAD
-#ifdef OC_BLOCK_WISE
       coap_set_header_uri_path(req, oc_string(resource->uri),
                                oc_string_len(resource->uri));
-#endif /* OC_BLOCK_WISE */
-=======
-      coap_set_header_uri_path(req, oc_string(resource->uri),
-                               oc_string_len(resource->uri));
->>>>>>> 6127e45b
 
       OC_DBG("Resource is SLOW; creating separate response\n");
 #ifdef OC_BLOCK_WISE
