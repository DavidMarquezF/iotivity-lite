# Port for native Android compilation (without Java).
# Tested NDK versions:
# API	Android version
#  19	4.4
#  21	5.0
#  23	6.0
#  24	7.0
#
# API version 24 is closest to regular Linux so far.
# With API 24 the Android port is almost identical to the Linux port
# except for the removal of the unsupported pthread_cancel and that
# the IP adapter assures that interfaces have multicast and broadcast
# enabled to avoid 3G/4G/5G interfaces.
#
# It is expected that higher versions then API 24 should work without any
# further modifications.
#
# Download NDK: https://developer.android.com/ndk/downloads/index.html
# Unzip downloaded package.
# Choose architecture and API level.
# cd <NDK>/build/tools
# ./make_standalone_toolchain.py --arch <architecture> --api <level> --install-dir <path>
# For example: ./make_standalone_toolchain.py --arch arm --api 23 --install-dir ~/android-arm-23
# This makefile uses then the NDK in <install-dir>.
# For further setup see: https://developer.android.com/ndk/guides/standalone_toolchain.html
#
# Either set ANDROID_API and ANDROID_BASE in this makefile
# or invoke like this: make NDK_HOME=/opt/android-ndk ANDROID_API=23
#
# Example Usage:  make IPV4=1 DEBUG=1
#
# The default JAVA=1 build is recomended for Android builds. Its is possible to
# only build and run native code. There may be write access problems when using
# SECURITY=1 and a native only build. The following instructions are intended
# for native only builds.
#
# Testing compilations on non-rooted Android phones:
# - Enable USB debugging on your phone.
# - Install ADB or Android Studio
# - adb start-server
#   Your phone should query now if you trust the computer. Hit OK.
# - adb push simpleclient /data/local/tmp/
#   Most likely your phone gives you in /data/local some more permissions
#   Non-rooted devices are a bit restrictive what you can do in the file system.
# - adb shell
# - cd /data/local/tmp
# - chmod 755 simpleclient
#   It was observed that the file has read-write permissions only after the upload
#   on Android 7.
# - In a different terminal window start simpleserver on your developer box.
# - ./simpleclient
# - Kill client with Ctrl-C or Ctrl-\
# - exit
# - *** DISABLE USB debugging!!! *** (security issue if left on)
#
# Note: On regular Android phones the server versions will not be found
#       (ie. simpleserver will not be discovered). But the clients
#       should work.
#

# Location of the installation directory and the API level.
export OS=android
export ANDROID_API := 23
ifeq (${NDK_HOME},)
export ANDROID_BASE := "${HOME}/android-arm-${ANDROID_API}"
else
export ANDROID_BASE := "${NDK_HOME}"
endif
# Compiler prefix
ANDROID_HOST := arm-linux-androideabi-

BIN_BASE := ${ANDROID_BASE}/bin/${ANDROID_HOST}
ifeq ($(origin CC),default)
export CC := ${BIN_BASE}gcc
endif
ifeq ($(origin AR),default)
AR := ${BIN_BASE}ar
endif
RM ?= rm
MKDIR ?= mkdir

DYNAMIC ?= 1
export SECURE ?= 1
PKI ?= 1
# unlike other IoTivity-lite builds Android assumes we want to build Java by
# default. It also assumes the use of OC_IDD_API is used by default.
JAVA ?= 1
IDD ?= 1

ROOT_DIR = ../..
SWIG_DIR = $(ROOT_DIR)/swig
OBJDIR ?= ./${ANDROID_HOST}obj
MBEDTLS_DIR := $(ROOT_DIR)/deps/mbedtls

DTLS= \
	aes.c		aesni.c		arc4.c		asn1parse.c	asn1write.c	base64.c		\
	bignum.c	blowfish.c	camellia.c	ccm.c		cipher.c	cipher_wrap.c	\
<<<<<<< HEAD
	cmac.c		ctr_drbg.c	des.c		dhm.c		ecdh.c		ecdsa.c			\
	ecjpake.c	ecp.c		ecp_curves.c			entropy.c	entropy_poll.c	\
	error.c		gcm.c		havege.c	hmac_drbg.c	md.c		md2.c			\
	md4.c		md5.c		md_wrap.c	oid.c		padlock.c	pem.c			\
	pk.c		pk_wrap.c	pkcs12.c	pkcs5.c		pkparse.c	pkwrite.c		\
	platform.c	ripemd160.c	rsa.c		sha1.c		sha256.c	sha512.c		\
	threading.c	timing.c	version.c	version_features.c		xtea.c			\
	pkcs11.c 	x509.c 		x509_crt.c	debug.c		net_sockets.c				\
	ssl_cache.c	ssl_ciphersuites.c		ssl_cli.c	ssl_cookie.c				\
	ssl_srv.c	ssl_ticket.c			ssl_tls.c	rsa_internal.c				\
	x509write_csr.c			x509write_crt.c			x509_create.c				\
	x509_csr.c
=======
	cmac.c		ctr_drbg.c	des.c		dhm.c		ecdh.c		ecdsa.c		\
	ecjpake.c	ecp.c		ecp_curves.c	entropy.c	entropy_poll.c	error.c		\
	gcm.c		havege.c	hmac_drbg.c	md.c		md2.c		md4.c		\
	md5.c		md_wrap.c	oid.c		padlock.c	\
	pem.c		pk.c		pk_wrap.c	pkcs12.c	pkcs5.c		pkparse.c	\
	pkwrite.c	platform.c	ripemd160.c	rsa.c		sha1.c		sha256.c	\
	sha512.c	threading.c	timing.c	version.c	version_features.c		\
	xtea.c  	pkcs11.c 	x509.c 		x509_crt.c	debug.c		net_sockets.c	\
	ssl_cache.c	ssl_ciphersuites.c		ssl_cli.c	ssl_cookie.c			\
	ssl_srv.c	ssl_ticket.c	ssl_tls.c	rsa_internal.c	\
	x509write_csr.c			x509write_crt.c			x509_create.c	x509_csr.c
>>>>>>> 5c722689

DTLSFLAGS=-I../../deps/mbedtls/include -D__OC_RANDOM

CBOR=../../deps/tinycbor/src/cborencoder.c ../../deps/tinycbor/src/cborencoder_close_container_checked.c ../../deps/tinycbor/src/cborparser.c# ../../deps/tinycbor/src/cbortojson.c ../../deps/tinycbor/src/cborpretty.c ../../deps/tinycbor/src/cborparser_dup_string.c

<<<<<<< HEAD
ifeq ($(PKI), 1)
=======
ifeq ($(PKI),1)
>>>>>>> 5c722689
	CTIMESTAMP=../../api/c-timestamp/timestamp_tm.c
endif

CTIMESTAMP+=../../api/c-timestamp/timestamp_format.c ../../api/c-timestamp/timestamp_valid.c ../../api/c-timestamp/timestamp_parse.c

SRC_COMMON:=$(wildcard ../../util/*.c) ${CBOR} ${CTIMESTAMP}
SRC:=$(wildcard ../../messaging/coap/*.c ../../api/*.c ../../port/android/*.c)
SRC_CLOUD=$(wildcard ../../api/cloud/*.c)

# From API level 24 on Android supports getifaddrs itself.
ifeq ($(shell if [ ${ANDROID_API} -gt 23 ]; then echo gt; fi),gt)
	SRC:=$(filter-out ../../port/android/ifaddrs-android.c,${SRC})
endif

HEADERS = $(wildcard ../../include/*.h)
HEADERS += ../../port/android/oc_config.h

HEADERS_COAP = $(wildcard ../../messaging/coap/*.h)
HEADERS_UTIL = $(wildcard ../../util/*.h)
HEADERS_UTIL_PT = $(wildcard ../../util/pt/*.h)
HEADERS_PORT = $(wildcard ../../port/*.h)
HEADERS_TINYCBOR = $(wildcard ../../deps/tinycbor/src/*.h)

CFLAGS_CLOUD=-I../../api/cloud
CFLAGS?=-fPIC -fno-asynchronous-unwind-tables -fno-omit-frame-pointer -ffreestanding -Os -fno-stack-protector -ffunction-sections -fdata-sections -fno-strict-overflow -I./ -I../../include/ -I../../ -std=gnu99 -Wall -DLONG_BIT=64 -D__ANDROID_API__=${ANDROID_API}
OBJ_COMMON=$(addprefix ${OBJDIR}/,$(notdir $(SRC_COMMON:.c=.o)))
OBJ_CLIENT=$(addprefix ${OBJDIR}/client/,$(notdir $(SRC:.c=.o)))
OBJ_SERVER=$(addprefix ${OBJDIR}/server/,$(filter-out oc_obt.o oc_obt_otm_justworks.o oc_obt_otm_randompin.o oc_obt_otm_cert.o oc_obt_certs.o,$(notdir $(SRC:.c=.o))))
OBJ_CLOUD=$(addprefix ${OBJDIR}/cloud/,$(notdir $(SRC_CLOUD:.c=.o)))
OBJ_CLIENT_SERVER=$(addprefix ${OBJDIR}/client_server/,$(notdir $(SRC:.c=.o)))
VPATH=../../messaging/coap/:../../util/:../../api/:../../deps/tinycbor/src/:../../deps/mbedtls/library:../../api/c-timestamp:
LIBS?= -lm -llog

# Skip building the native samples if JAVA=1
ifneq ($(JAVA), 1)
	NATIVE_SAMPLES := server client temp_sensor simpleserver simpleclient client_collections_linux \
	  server_collections_linux server_block_linux client_block_linux smart_home_server_linux multi_device_server multi_device_client \
	  smart_lock server_multithread_linux client_multithread_linux
endif

ifeq ($(CLOUD),1)
	CFLAGS += -DOC_CLOUD
	TCP=1
	IPV4=1
	SAMPLES += cloud_linux cloud_tests
endif

OBT = onboarding_tool

ifeq ($(CLOUD),1)
	CFLAGS += -DOC_CLOUD
	TCP=1
	IPV4=1
	#NATIVE_SAMPLES += cloud_linux cloud_tests
endif

ifeq ($(DEBUG),1)
	CFLAGS += -g -O0
	EXTRA_CFLAGS += -DOC_DEBUG
ifeq ($(DEBUG_TLS),1)
	EXTRA_CFLAGS += -DOC_DEBUG_TLS
endif
else
	CFLAGS += -Wl,--gc-sections
endif

ifeq ($(PKI),1)
	EXTRA_CFLAGS += -DOC_PKI
endif

ifeq ($(DYNAMIC),1)
	EXTRA_CFLAGS += -DOC_DYNAMIC_ALLOCATION
endif

ifeq ($(IDD), 1)
	EXTRA_CFLAGS += -DOC_IDD_API
endif

ifneq ($(SECURE),0)
	SRC += $(addprefix ../../security/,oc_acl.c oc_cred.c oc_doxm.c oc_pstat.c \
		oc_tls.c oc_svr.c oc_store.c oc_pki.c oc_certs.c oc_sp.c oc_keypair.c \
		oc_csr.c oc_roles.c)
	SRC_COMMON += $(addprefix $(MBEDTLS_DIR)/library/,${DTLS})
	MBEDTLS_PATCH_FILE := $(MBEDTLS_DIR)/patched.txt
ifeq ($(DYNAMIC),1)
	SRC += ../../security/oc_obt.c \
		../../security/oc_obt_otm_justworks.c \
		../../security/oc_obt_otm_randompin.c \
		../../security/oc_obt_otm_cert.c \
		../../security/oc_obt_certs.c
<<<<<<< HEAD
# skip building the native onboarding tool if JAVA=1
ifneq ($(JAVA), 1)
	NATIVE_SAMPLES += ${OBT}
endif
=======
	SAMPLES += ${OBT}
>>>>>>> 5c722689
else
	SRC_COMMON += $(MBEDTLS_DIR)/library/memory_buffer_alloc.c
endif
	CFLAGS += ${DTLSFLAGS} -DOC_SECURITY
	VPATH += ../../security/:../../deps/mbedtls/library:
endif

ifeq ($(IPV4),1)
	EXTRA_CFLAGS += -DOC_IPV4
endif

ifeq ($(TCP),1)
	CFLAGS += -DOC_TCP
endif

CFLAGS += $(EXTRA_CFLAGS)

CONSTRAINED_LIBS = libiotivity-constrained-server.a libiotivity-constrained-client.a \
		    libiotivity-constrained-client-server.a

ifeq ($(JAVA), 1)
	SWIG = swig
endif

all: $(CONSTRAINED_LIBS) $(NATIVE_SAMPLES) $(SWIG)

.PHONY: clean

${SRC} ${SRC_COMMON}: $(MBEDTLS_PATCH_FILE)

${OBJDIR}/%.o: %.c
	@mkdir -p ${@D}
	${CC} -c -o $@ $< ${CFLAGS}

${OBJDIR}/server/%.o: %.c
	@mkdir -p ${@D}
	${CC} -c -o $@ $< ${CFLAGS} -DOC_SERVER

${OBJDIR}/client/%.o: %.c
	@mkdir -p ${@D}
	${CC} -c -o $@ $< ${CFLAGS} -DOC_CLIENT

${OBJDIR}/client_server/%.o: %.c
	@mkdir -p ${@D}
	${CC} -c -o $@ $< ${CFLAGS} -DOC_CLIENT -DOC_SERVER

${OBJDIR}/cloud/%.o: %.c
	@mkdir -p ${@D}
	${CC} -c -o $@ $< ${CFLAGS} ${CFLAGS_CLOUD}

<<<<<<< HEAD

=======
>>>>>>> 5c722689
libiotivity-constrained-server.a: $(OBJ_COMMON) $(OBJ_SERVER)
	$(AR) -rcs $@ $(OBJ_COMMON) $(OBJ_SERVER)

libiotivity-constrained-client.a: $(OBJ_COMMON) $(OBJ_CLIENT)
	$(AR) -rcs $@ $(OBJ_COMMON) $(OBJ_CLIENT)

libiotivity-constrained-client-server.a: $(OBJ_COMMON) $(OBJ_CLIENT_SERVER) $(OBJ_CLOUD)
	$(AR) -rcs $@ $(OBJ_COMMON) $(OBJ_CLIENT_SERVER) $(OBJ_CLOUD)

server: libiotivity-constrained-server.a
	${CC} -o $@ ../../apps/server_linux.c libiotivity-constrained-server.a -DOC_SERVER ${CFLAGS} ${LIBS}

client: libiotivity-constrained-client.a
	${CC} -o $@ ../../apps/client_linux.c libiotivity-constrained-client.a -DOC_CLIENT ${CFLAGS} ${LIBS}

smart_lock: libiotivity-constrained-client.a
	${CC} -o $@ ../../apps/smart_lock_linux.c libiotivity-constrained-client.a -DOC_CLIENT ${CFLAGS} ${LIBS}

temp_sensor: libiotivity-constrained-client.a
	${CC} -o $@ ../../apps/temp_sensor_client_linux.c libiotivity-constrained-client.a -DOC_CLIENT ${CFLAGS} ${LIBS}

simpleserver: libiotivity-constrained-server.a
	${CC} -o $@ ../../apps/simpleserver.c libiotivity-constrained-server.a -DOC_SERVER ${CFLAGS}  ${LIBS}

simpleclient: libiotivity-constrained-client.a
	${CC} -o $@ ../../apps/simpleclient.c libiotivity-constrained-client.a -DOC_CLIENT ${CFLAGS}  ${LIBS}

client_collections_linux: libiotivity-constrained-client.a
	${CC} -o $@ ../../apps/client_collections_linux.c libiotivity-constrained-client.a -DOC_CLIENT ${CFLAGS}  ${LIBS}

server_collections_linux: libiotivity-constrained-server.a
	${CC} -o $@ ../../apps/server_collections_linux.c libiotivity-constrained-server.a -DOC_SERVER ${CFLAGS} ${LIBS}

client_block_linux: libiotivity-constrained-client.a
	${CC} -o $@ ../../apps/client_block_linux.c libiotivity-constrained-client.a -DOC_CLIENT ${CFLAGS}  ${LIBS}

server_block_linux: libiotivity-constrained-server.a
	${CC} -o $@ ../../apps/server_block_linux.c libiotivity-constrained-server.a -DOC_SERVER ${CFLAGS} ${LIBS}

smart_home_server_linux: libiotivity-constrained-server.a
	${CC} -o $@ ../../apps/smart_home_server_linux.c libiotivity-constrained-server.a -DOC_SERVER ${CFLAGS} ${LIBS}

multi_device_server: libiotivity-constrained-server.a
	${CC} -o $@ ../../apps/multi_device_server_linux.c libiotivity-constrained-server.a -DOC_SERVER ${CFLAGS} ${LIBS}

multi_device_client: libiotivity-constrained-client.a
	${CC} -o $@ ../../apps/multi_device_client_linux.c libiotivity-constrained-client.a -DOC_CLIENT ${CFLAGS}  ${LIBS}

cloud_linux: libiotivity-constrained-client-server.a $(ROOT_DIR)/apps/cloud_linux.c
	${CC} -o $@ ../../apps/cloud_linux.c libiotivity-constrained-client-server.a -DOC_CLIENT -DOC_SERVER ${CFLAGS} ${CFLAGS_CLOUD}  ${LIBS}

cloud_tests: libiotivity-constrained-client-server.a $(ROOT_DIR)/apps/cloud_certification_tests.c
	${CC} -o $@ ../../apps/cloud_certification_tests.c libiotivity-constrained-client-server.a -DOC_CLIENT -DOC_SERVER ${CFLAGS} ${CFLAGS_CLOUD} ${LIBS}

${OBT}: libiotivity-constrained-client.a
	${CC} -o $@ ../../onboarding_tool/obtmain.c libiotivity-constrained-client.a -DOC_CLIENT ${CFLAGS}  ${LIBS}

server_multithread_linux: libiotivity-constrained-server.a
	${CC} -o $@ ../../apps/server_multithread_linux.c libiotivity-constrained-server.a -DOC_SERVER ${CFLAGS} ${LIBS}

client_multithread_linux: libiotivity-constrained-client.a
	${CC} -o $@ ../../apps/client_multithread_linux.c libiotivity-constrained-client.a -DOC_CLIENT ${CFLAGS}  ${LIBS}

swig: $(OBJ_COMMON) $(OBJ_CLIENT_SERVER) $(OBJ_CLOUD)
	${MAKE} -C ${SWIG_DIR}

ifneq ($(SECURE),0)
MBEDTLS_PATCHES ?= $(sort $(wildcard ../../patches/*.patch))
${MBEDTLS_DIR}/.git:
	git submodule update --init ${@D}

$(MBEDTLS_PATCH_FILE): ${MBEDTLS_DIR}/.git ${MBEDTLS_PATCHES}
	if [ -d ${MBEDTLS_DIR} ]; then \
	cd ${MBEDTLS_DIR} && \
	git clean -fdx . && \
	git reset --hard && \
	cd -; \
	fi && \
	git submodule update --init && \
	cd ${MBEDTLS_DIR} && \
	for patch in $(MBEDTLS_PATCHES); do patch -r - -s -N -p1 < $${patch} ; done && \
	echo "Patches applied in $^" > ${@F}
endif

clean:
	$(RM) -rf ${OBJDIR} $(CONSTRAINED_LIBS)
	${MAKE} -C ${SWIG_DIR} clean

cleanall: clean
	$(RM) -rf ${all} $(SAMPLES) $(OBT) $(MBEDTLS_PATCH_FILE)

distclean: cleanall<|MERGE_RESOLUTION|>--- conflicted
+++ resolved
@@ -95,7 +95,6 @@
 DTLS= \
 	aes.c		aesni.c		arc4.c		asn1parse.c	asn1write.c	base64.c		\
 	bignum.c	blowfish.c	camellia.c	ccm.c		cipher.c	cipher_wrap.c	\
-<<<<<<< HEAD
 	cmac.c		ctr_drbg.c	des.c		dhm.c		ecdh.c		ecdsa.c			\
 	ecjpake.c	ecp.c		ecp_curves.c			entropy.c	entropy_poll.c	\
 	error.c		gcm.c		havege.c	hmac_drbg.c	md.c		md2.c			\
@@ -108,29 +107,12 @@
 	ssl_srv.c	ssl_ticket.c			ssl_tls.c	rsa_internal.c				\
 	x509write_csr.c			x509write_crt.c			x509_create.c				\
 	x509_csr.c
-=======
-	cmac.c		ctr_drbg.c	des.c		dhm.c		ecdh.c		ecdsa.c		\
-	ecjpake.c	ecp.c		ecp_curves.c	entropy.c	entropy_poll.c	error.c		\
-	gcm.c		havege.c	hmac_drbg.c	md.c		md2.c		md4.c		\
-	md5.c		md_wrap.c	oid.c		padlock.c	\
-	pem.c		pk.c		pk_wrap.c	pkcs12.c	pkcs5.c		pkparse.c	\
-	pkwrite.c	platform.c	ripemd160.c	rsa.c		sha1.c		sha256.c	\
-	sha512.c	threading.c	timing.c	version.c	version_features.c		\
-	xtea.c  	pkcs11.c 	x509.c 		x509_crt.c	debug.c		net_sockets.c	\
-	ssl_cache.c	ssl_ciphersuites.c		ssl_cli.c	ssl_cookie.c			\
-	ssl_srv.c	ssl_ticket.c	ssl_tls.c	rsa_internal.c	\
-	x509write_csr.c			x509write_crt.c			x509_create.c	x509_csr.c
->>>>>>> 5c722689
 
 DTLSFLAGS=-I../../deps/mbedtls/include -D__OC_RANDOM
 
 CBOR=../../deps/tinycbor/src/cborencoder.c ../../deps/tinycbor/src/cborencoder_close_container_checked.c ../../deps/tinycbor/src/cborparser.c# ../../deps/tinycbor/src/cbortojson.c ../../deps/tinycbor/src/cborpretty.c ../../deps/tinycbor/src/cborparser_dup_string.c
 
-<<<<<<< HEAD
-ifeq ($(PKI), 1)
-=======
 ifeq ($(PKI),1)
->>>>>>> 5c722689
 	CTIMESTAMP=../../api/c-timestamp/timestamp_tm.c
 endif
 
@@ -221,14 +203,10 @@
 		../../security/oc_obt_otm_randompin.c \
 		../../security/oc_obt_otm_cert.c \
 		../../security/oc_obt_certs.c
-<<<<<<< HEAD
 # skip building the native onboarding tool if JAVA=1
-ifneq ($(JAVA), 1)
+ifneq ($(JAVA),1)
 	NATIVE_SAMPLES += ${OBT}
 endif
-=======
-	SAMPLES += ${OBT}
->>>>>>> 5c722689
 else
 	SRC_COMMON += $(MBEDTLS_DIR)/library/memory_buffer_alloc.c
 endif
@@ -241,7 +219,7 @@
 endif
 
 ifeq ($(TCP),1)
-	CFLAGS += -DOC_TCP
+	EXTRA_CFLAGS += -DOC_TCP
 endif
 
 CFLAGS += $(EXTRA_CFLAGS)
@@ -279,10 +257,6 @@
 	@mkdir -p ${@D}
 	${CC} -c -o $@ $< ${CFLAGS} ${CFLAGS_CLOUD}
 
-<<<<<<< HEAD
-
-=======
->>>>>>> 5c722689
 libiotivity-constrained-server.a: $(OBJ_COMMON) $(OBJ_SERVER)
 	$(AR) -rcs $@ $(OBJ_COMMON) $(OBJ_SERVER)
 
