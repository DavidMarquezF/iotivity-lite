# Port for native Android compilation (without Java).
# Tested NDK versions:
# API	Android version
#  19	4.4
#  21	5.0
#  23	6.0
#  24	7.0
#
# API version 24 is closest to regular Linux so far.
# With API 24 the Android port is almost identical to the Linux port
# except for the removal of the unsupported pthread_cancel and that
# the IP adapter assures that interfaces have multicast and broadcast
# enabled to avoid 3G/4G/5G interfaces.
#
# It is expected that higher versions then API 24 should work without any
# further modifications.
#
# Download NDK: https://developer.android.com/ndk/downloads/index.html
# Unzip downloaded package.
# Choose architecture and API level.
# cd <NDK>/build/tools
# ./make_standalone_toolchain.py --arch <architecture> --api <level> --install-dir <path>
# For example: ./make_standalone_toolchain.py --arch arm --api 23 --install-dir ~/android-arm-23
# This makefile uses then the NDK in <install-dir>.
# For further setup see: https://developer.android.com/ndk/guides/standalone_toolchain.html
#
# Either set ANDROID_API and ANDROID_BASE in this makefile
# or invoke like this: make NDK_HOME=/opt/android-ndk ANDROID_API=23
#
# Example Usage:  make IPV4=1 DEBUG=1
#
# The default JAVA=1 build is recomended for Android builds. Its is possible to
# only build and run native code. There may be write access problems when using
# SECURITY=1 and a native only build. The following instructions are intended
# for native only builds.
#
# Testing compilations on non-rooted Android phones:
# - Enable USB debugging on your phone.
# - Install ADB or Android Studio
# - adb start-server
#   Your phone should query now if you trust the computer. Hit OK.
# - adb push simpleclient /data/local/tmp/
#   Most likely your phone gives you in /data/local some more permissions
#   Non-rooted devices are a bit restrictive what you can do in the file system.
# - adb shell
# - cd /data/local/tmp
# - chmod 755 simpleclient
#   It was observed that the file has read-write permissions only after the upload
#   on Android 7.
# - In a different terminal window start simpleserver on your developer box.
# - ./simpleclient
# - Kill client with Ctrl-C or Ctrl-\
# - exit
# - *** DISABLE USB debugging!!! *** (security issue if left on)
#
# Note: On regular Android phones the server versions will not be found
#       (ie. simpleserver will not be discovered). But the clients
#       should work.
#

# Location of the installation directory and the API level.
export OS=android
export ANDROID_API := 23
ifeq (${NDK_HOME},)
export ANDROID_BASE := "${HOME}/android-arm-${ANDROID_API}"
else
export ANDROID_BASE := "${NDK_HOME}"
endif

ifeq ($(ANDROID_ABI),armeabi)
export ANDROID_HOST := arm-linux-androideabi-
endif
ifeq ($(ANDROID_ABI),x86_64)
export ANDROID_HOST := x86_64-linux-android-
endif
ifeq ($(ANDROID_ABI),arm64-v8a)
export ANDROID_HOST := aarch64-linux-android-
endif

# Compiler prefix

export ANDROID_HOST ?= arm-linux-androideabi-

BIN_BASE := ${ANDROID_BASE}/bin/${ANDROID_HOST}
ifeq ($(origin CC),default)
export CC := ${BIN_BASE}gcc
endif
ifeq ($(origin AR),default)
AR := ${BIN_BASE}ar
endif
RM ?= rm
MKDIR ?= mkdir

DYNAMIC ?= 1
export SECURE ?= 1
export PKI ?= 1
IPV4 ?= 1
export TCP ?= 1
export CLOUD ?= 1
# unlike other IoTivity-lite builds Android assumes we want to build Java by
# default. It also assumes the use of OC_IDD_API is used by default.
JAVA ?= 1
export IDD ?= 1

ROOT_DIR = ../..
SWIG_DIR = $(ROOT_DIR)/swig
OBJDIR ?= ./${ANDROID_HOST}obj
MBEDTLS_DIR := $(ROOT_DIR)/deps/mbedtls

DTLS= \
	aes.c		aesni.c		arc4.c		asn1parse.c	asn1write.c	base64.c		\
	bignum.c	blowfish.c	camellia.c	ccm.c		cipher.c	cipher_wrap.c	\
	cmac.c		ctr_drbg.c	des.c		dhm.c		ecdh.c		ecdsa.c			\
	ecjpake.c	ecp.c		ecp_curves.c			entropy.c	entropy_poll.c	\
	error.c		gcm.c		havege.c	hmac_drbg.c	md.c		md2.c			\
	md4.c		md5.c		md_wrap.c	oid.c		padlock.c	pem.c			\
	pk.c		pk_wrap.c	pkcs12.c	pkcs5.c		pkparse.c	pkwrite.c		\
	platform.c	ripemd160.c	rsa.c		sha1.c		sha256.c	sha512.c		\
	threading.c	timing.c	version.c	version_features.c		xtea.c			\
	pkcs11.c 	x509.c 		x509_crt.c	debug.c		net_sockets.c				\
	ssl_cache.c	ssl_ciphersuites.c		ssl_cli.c	ssl_cookie.c				\
	ssl_srv.c	ssl_ticket.c			ssl_tls.c	rsa_internal.c				\
	x509write_csr.c			x509write_crt.c			x509_create.c				\
	x509_csr.c	platform_util.c

DTLSFLAGS=-I../../deps/mbedtls/include -D__OC_RANDOM

CBOR=../../deps/tinycbor/src/cborencoder.c ../../deps/tinycbor/src/cborencoder_close_container_checked.c ../../deps/tinycbor/src/cborparser.c# ../../deps/tinycbor/src/cbortojson.c ../../deps/tinycbor/src/cborpretty.c ../../deps/tinycbor/src/cborparser_dup_string.c

ifeq ($(PKI),1)
	CTIMESTAMP=../../api/c-timestamp/timestamp_tm.c
endif

CTIMESTAMP+=../../api/c-timestamp/timestamp_format.c ../../api/c-timestamp/timestamp_valid.c ../../api/c-timestamp/timestamp_parse.c

SRC_COMMON:=$(wildcard ../../util/*.c) ${CBOR} ${CTIMESTAMP}
SRC:=$(wildcard ../../messaging/coap/*.c ../../api/*.c ../../port/android/*.c)
SRC_CLOUD=$(wildcard ../../api/cloud/*.c)

# From API level 24 on Android supports getifaddrs itself.
ifeq ($(shell if [ ${ANDROID_API} -gt 23 ]; then echo gt; fi),gt)
	SRC:=$(filter-out ../../port/android/ifaddrs-android.c,${SRC})
endif

HEADERS = $(wildcard ../../include/*.h)
HEADERS += ../../port/android/oc_config.h

HEADERS_COAP = $(wildcard ../../messaging/coap/*.h)
HEADERS_UTIL = $(wildcard ../../util/*.h)
HEADERS_UTIL_PT = $(wildcard ../../util/pt/*.h)
HEADERS_PORT = $(wildcard ../../port/*.h)
HEADERS_TINYCBOR = $(wildcard ../../deps/tinycbor/src/*.h)

CFLAGS_CLOUD=-I../../api/cloud
CFLAGS?=-fPIC -fno-asynchronous-unwind-tables -fno-omit-frame-pointer -ffreestanding -Os -fno-stack-protector -ffunction-sections -fdata-sections -fno-strict-overflow -I./ -I../../include/ -I../../ -std=gnu99 -Wall -DLONG_BIT=64 -D__ANDROID_API__=${ANDROID_API}
OBJ_COMMON=$(addprefix ${OBJDIR}/,$(notdir $(SRC_COMMON:.c=.o)))
OBJ_CLIENT=$(addprefix ${OBJDIR}/client/,$(notdir $(SRC:.c=.o)))
OBJ_SERVER=$(addprefix ${OBJDIR}/server/,$(filter-out oc_obt.o oc_obt_otm_justworks.o oc_obt_otm_randompin.o oc_obt_otm_cert.o oc_obt_certs.o,$(notdir $(SRC:.c=.o))))
OBJ_CLOUD=$(addprefix ${OBJDIR}/cloud/,$(notdir $(SRC_CLOUD:.c=.o)))
OBJ_CLIENT_SERVER=$(addprefix ${OBJDIR}/client_server/,$(notdir $(SRC:.c=.o)))
VPATH=../../messaging/coap/:../../util/:../../api/:../../deps/tinycbor/src/:../../deps/mbedtls/library:../../api/c-timestamp:
LIBS?= -lm -llog

# Skip building the native samples if JAVA=1
ifneq ($(JAVA), 1)
	NATIVE_SAMPLES := server client temp_sensor simpleserver simpleclient client_collections_linux \
	  server_collections_linux server_block_linux client_block_linux smart_home_server_linux multi_device_server multi_device_client \
	  smart_lock server_multithread_linux client_multithread_linux
endif

ifeq ($(CLOUD),1)
	CFLAGS += -DOC_CLOUD
	TCP=1
	IPV4=1
	SAMPLES += cloud_server cloud_tests
endif

OBT = onboarding_tool

ifeq ($(CLOUD),1)
	CFLAGS += -DOC_CLOUD
	TCP=1
	IPV4=1
	#NATIVE_SAMPLES += cloud_linux cloud_tests
endif

ifeq ($(DEBUG),1)
	CFLAGS += -g -O0
	EXTRA_CFLAGS += -DOC_DEBUG
ifeq ($(DEBUG_TLS),1)
	EXTRA_CFLAGS += -DOC_DEBUG_TLS
endif
else
	CFLAGS += -Wl,--gc-sections
endif

ifeq ($(PKI),1)
	EXTRA_CFLAGS += -DOC_PKI
endif

ifeq ($(DYNAMIC),1)
	EXTRA_CFLAGS += -DOC_DYNAMIC_ALLOCATION
endif

ifeq ($(IDD), 1)
	EXTRA_CFLAGS += -DOC_IDD_API
endif

ifeq ($(SWUPDATE),1)
	EXTRA_CFLAGS += -DOC_SOFTWARE_UPDATE
	export SWUPDATE
endif

ifneq ($(SECURE),0)
	SRC += $(addprefix ../../security/,oc_acl.c oc_cred.c oc_doxm.c oc_pstat.c \
		oc_tls.c oc_svr.c oc_store.c oc_pki.c oc_certs.c oc_sp.c oc_keypair.c \
<<<<<<< HEAD
		oc_csr.c oc_roles.c oc_sdi.c)
=======
		oc_csr.c oc_roles.c oc_audit.c oc_ael.c)
>>>>>>> ba50c1b2
	SRC_COMMON += $(addprefix $(MBEDTLS_DIR)/library/,${DTLS})
	MBEDTLS_PATCH_FILE := $(MBEDTLS_DIR)/patched.txt
ifeq ($(DYNAMIC),1)
	SRC += ../../security/oc_obt.c \
		../../security/oc_obt_otm_justworks.c \
		../../security/oc_obt_otm_randompin.c \
		../../security/oc_obt_otm_cert.c \
		../../security/oc_obt_certs.c
# skip building the native onboarding tool if JAVA=1
ifneq ($(JAVA),1)
	NATIVE_SAMPLES += ${OBT}
endif
else
	SRC_COMMON += $(MBEDTLS_DIR)/library/memory_buffer_alloc.c
endif
	CFLAGS += ${DTLSFLAGS} -DOC_SECURITY
	VPATH += ../../security/:../../deps/mbedtls/library:
endif

ifeq ($(IPV4),1)
	EXTRA_CFLAGS += -DOC_IPV4
endif

ifeq ($(TCP),1)
	EXTRA_CFLAGS += -DOC_TCP
endif

CFLAGS += $(EXTRA_CFLAGS)

CONSTRAINED_LIBS = libiotivity-lite-server.a libiotivity-lite-client.a \
		    libiotivity-lite-client-server.a

ifeq ($(JAVA), 1)
	SWIG = swig
endif

all: $(CONSTRAINED_LIBS) $(NATIVE_SAMPLES) $(SWIG)

.PHONY: clean

${SRC} ${SRC_COMMON}: $(MBEDTLS_PATCH_FILE)

${OBJDIR}/%.o: %.c
	@mkdir -p ${@D}
	${CC} -c -o $@ $< ${CFLAGS}

${OBJDIR}/server/%.o: %.c
	@mkdir -p ${@D}
	${CC} -c -o $@ $< ${CFLAGS} -DOC_SERVER

${OBJDIR}/client/%.o: %.c
	@mkdir -p ${@D}
	${CC} -c -o $@ $< ${CFLAGS} -DOC_CLIENT

${OBJDIR}/client_server/%.o: %.c
	@mkdir -p ${@D}
	${CC} -c -o $@ $< ${CFLAGS} -DOC_CLIENT -DOC_SERVER

${OBJDIR}/cloud/%.o: %.c
	@mkdir -p ${@D}
	${CC} -c -o $@ $< ${CFLAGS} ${CFLAGS_CLOUD}

libiotivity-lite-server.a: $(OBJ_COMMON) $(OBJ_SERVER)
	$(AR) -rcs $@ $(OBJ_COMMON) $(OBJ_SERVER)

libiotivity-lite-client.a: $(OBJ_COMMON) $(OBJ_CLIENT)
	$(AR) -rcs $@ $(OBJ_COMMON) $(OBJ_CLIENT)

libiotivity-lite-client-server.a: $(OBJ_COMMON) $(OBJ_CLIENT_SERVER) $(OBJ_CLOUD)
	$(AR) -rcs $@ $(OBJ_COMMON) $(OBJ_CLIENT_SERVER) $(OBJ_CLOUD)

server: libiotivity-lite-server.a
	${CC} -o $@ ../../apps/server_linux.c libiotivity-lite-server.a -DOC_SERVER ${CFLAGS} ${LIBS}

client: libiotivity-lite-client.a
	${CC} -o $@ ../../apps/client_linux.c libiotivity-lite-client.a -DOC_CLIENT ${CFLAGS} ${LIBS}

smart_lock: libiotivity-lite-client.a
	${CC} -o $@ ../../apps/smart_lock_linux.c libiotivity-lite-client.a -DOC_CLIENT ${CFLAGS} ${LIBS}

temp_sensor: libiotivity-lite-client.a
	${CC} -o $@ ../../apps/temp_sensor_client_linux.c libiotivity-lite-client.a -DOC_CLIENT ${CFLAGS} ${LIBS}

simpleserver: libiotivity-lite-server.a
	${CC} -o $@ ../../apps/simpleserver.c libiotivity-lite-server.a -DOC_SERVER ${CFLAGS}  ${LIBS}

simpleclient: libiotivity-lite-client.a
	${CC} -o $@ ../../apps/simpleclient.c libiotivity-lite-client.a -DOC_CLIENT ${CFLAGS}  ${LIBS}

client_collections_linux: libiotivity-lite-client.a
	${CC} -o $@ ../../apps/client_collections_linux.c libiotivity-lite-client.a -DOC_CLIENT ${CFLAGS}  ${LIBS}

server_collections_linux: libiotivity-lite-server.a
	${CC} -o $@ ../../apps/server_collections_linux.c libiotivity-lite-server.a -DOC_SERVER ${CFLAGS} ${LIBS}

client_block_linux: libiotivity-lite-client.a
	${CC} -o $@ ../../apps/client_block_linux.c libiotivity-lite-client.a -DOC_CLIENT ${CFLAGS}  ${LIBS}

server_block_linux: libiotivity-lite-server.a
	${CC} -o $@ ../../apps/server_block_linux.c libiotivity-lite-server.a -DOC_SERVER ${CFLAGS} ${LIBS}

smart_home_server_linux: libiotivity-lite-server.a
	${CC} -o $@ ../../apps/smart_home_server_linux.c libiotivity-lite-server.a -DOC_SERVER ${CFLAGS} ${LIBS}

multi_device_server: libiotivity-lite-server.a
	${CC} -o $@ ../../apps/multi_device_server_linux.c libiotivity-lite-server.a -DOC_SERVER ${CFLAGS} ${LIBS}

multi_device_client: libiotivity-lite-client.a
	${CC} -o $@ ../../apps/multi_device_client_linux.c libiotivity-lite-client.a -DOC_CLIENT ${CFLAGS}  ${LIBS}

cloud_server: libiotivity-lite-client-server.a $(ROOT_DIR)/apps/cloud_server.c
	${CC} -o $@ ../../apps/cloud_server.c libiotivity-lite-client-server.a -DOC_CLIENT -DOC_SERVER ${CFLAGS} ${CFLAGS_CLOUD}  ${LIBS}

cloud_tests: libiotivity-lite-client-server.a $(ROOT_DIR)/apps/cloud_certification_tests.c
	${CC} -o $@ ../../apps/cloud_certification_tests.c libiotivity-lite-client-server.a -DOC_CLIENT -DOC_SERVER ${CFLAGS} ${CFLAGS_CLOUD} ${LIBS}

${OBT}: libiotivity-lite-client.a
	${CC} -o $@ ../../onboarding_tool/obtmain.c libiotivity-lite-client.a -DOC_CLIENT ${CFLAGS}  ${LIBS}

server_multithread_linux: libiotivity-lite-server.a
	${CC} -o $@ ../../apps/server_multithread_linux.c libiotivity-lite-server.a -DOC_SERVER ${CFLAGS} ${LIBS}

client_multithread_linux: libiotivity-lite-client.a
	${CC} -o $@ ../../apps/client_multithread_linux.c libiotivity-lite-client.a -DOC_CLIENT ${CFLAGS}  ${LIBS}

swig: $(OBJ_COMMON) $(OBJ_CLIENT_SERVER) $(OBJ_CLOUD)
	${MAKE} -C ${SWIG_DIR}

ifneq ($(SECURE),0)
MBEDTLS_PATCHES ?= $(sort $(wildcard ../../patches/*.patch))
${MBEDTLS_DIR}/.git:
	git submodule update --init ${@D}

$(MBEDTLS_PATCH_FILE): ${MBEDTLS_DIR}/.git ${MBEDTLS_PATCHES}
	if [ -d ${MBEDTLS_DIR} ]; then \
	cd ${MBEDTLS_DIR} && \
	git clean -fdx . && \
	git reset --hard && \
	cd -; \
	fi && \
	git submodule update --init && \
	cd ${MBEDTLS_DIR} && \
	for patch in $(MBEDTLS_PATCHES); do patch -r - -s -N -p1 < $${patch} ; done && \
	echo "Patches applied in $^" > ${@F}
endif

clean:
	$(RM) -rf ${OBJDIR} $(CONSTRAINED_LIBS)
	${MAKE} -C ${SWIG_DIR} clean

cleanall: clean
	$(RM) -rf ${all} $(SAMPLES) $(OBT) $(MBEDTLS_PATCH_FILE)

distclean: cleanall<|MERGE_RESOLUTION|>--- conflicted
+++ resolved
@@ -214,11 +214,7 @@
 ifneq ($(SECURE),0)
 	SRC += $(addprefix ../../security/,oc_acl.c oc_cred.c oc_doxm.c oc_pstat.c \
 		oc_tls.c oc_svr.c oc_store.c oc_pki.c oc_certs.c oc_sp.c oc_keypair.c \
-<<<<<<< HEAD
-		oc_csr.c oc_roles.c oc_sdi.c)
-=======
-		oc_csr.c oc_roles.c oc_audit.c oc_ael.c)
->>>>>>> ba50c1b2
+		oc_csr.c oc_roles.c oc_audit.c oc_ael.c oc_sdi.c)
 	SRC_COMMON += $(addprefix $(MBEDTLS_DIR)/library/,${DTLS})
 	MBEDTLS_PATCH_FILE := $(MBEDTLS_DIR)/patched.txt
 ifeq ($(DYNAMIC),1)
