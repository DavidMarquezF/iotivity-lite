--- conflicted
+++ resolved
@@ -98,11 +98,7 @@
         &peer->session.addr, oc_sec_dtls_inactive, OC_DTLS_INACTIVITY_TIMEOUT);
     }
     else {
-<<<<<<< HEAD
-      OC_ERR("DTLS peers exhausted\n");
-=======
       OC_WRN("DTLS peers exhausted\n");
->>>>>>> 4b2fa789
     }
   }
   return peer;
