/*
// Copyright (c) 2016-2019 Intel Corporation
//
// Licensed under the Apache License, Version 2.0 (the "License");
// you may not use this file except in compliance with the License.
// You may obtain a copy of the License at
//
//      http://www.apache.org/licenses/LICENSE-2.0
//
// Unless required by applicable law or agreed to in writing, software
// distributed under the License is distributed on an "AS IS" BASIS,
// WITHOUT WARRANTIES OR CONDITIONS OF ANY KIND, either express or implied.
// See the License for the specific language governing permissions and
// limitations under the License.
*/

#ifdef OC_SECURITY

#include "oc_svr.h"
#include "oc_acl_internal.h"
#include "oc_api.h"
#include "oc_core_res.h"
#include "oc_cred_internal.h"
#include "oc_csr.h"
#include "oc_doxm.h"
#include "oc_pstat.h"
#include "oc_ri.h"
#include "oc_sp.h"
#include "oc_sdi.h"
#include "port/oc_log.h"
#include "oc_ael.h"

void
oc_sec_create_svr(void)
{
  oc_sec_doxm_init();
  oc_sec_pstat_init();
  oc_sec_cred_init();
  oc_sec_acl_init();
  oc_sec_ael_init();
  oc_sec_sp_init();
  oc_sec_sdi_init();

  size_t i;
  for (i = 0; i < oc_core_get_num_devices(); i++) {
    oc_core_populate_resource(OCF_SEC_DOXM, i, "/oic/sec/doxm",
                              OC_IF_RW | OC_IF_BASELINE, OC_IF_BASELINE,
                              OC_DISCOVERABLE, get_doxm, 0, post_doxm, 0, 1,
                              "oic.r.doxm");
    oc_core_populate_resource(OCF_SEC_PSTAT, i, "/oic/sec/pstat",
                              OC_IF_RW | OC_IF_BASELINE, OC_IF_BASELINE,
                              OC_DISCOVERABLE | OC_OBSERVABLE, get_pstat, 0,
                              post_pstat, 0, 1, "oic.r.pstat");
<<<<<<< HEAD
    oc_core_populate_resource(OCF_SEC_ACL, i, "/oic/sec/acl2",
                              OC_IF_RW | OC_IF_BASELINE, OC_IF_BASELINE,
                              OC_DISCOVERABLE | OC_SECURE, get_acl, 0, post_acl,
                              delete_acl, 1, "oic.r.acl2");
    oc_core_populate_resource(OCF_SEC_CRED, i, "/oic/sec/cred",
                              OC_IF_RW | OC_IF_BASELINE, OC_IF_BASELINE,
                              OC_DISCOVERABLE | OC_SECURE, get_cred, 0,
                              post_cred, delete_cred, 1, "oic.r.cred");
    oc_core_populate_resource(
      OCF_SEC_AEL, i, "/oic/sec/ael", OC_IF_RW | OC_IF_BASELINE, OC_IF_BASELINE,
      OC_DISCOVERABLE, get_ael, 0, post_ael, 0, 1, "oic.r.ael");

    oc_core_populate_resource(
      OCF_SEC_SP, i, "/oic/sec/sp", OC_IF_RW | OC_IF_BASELINE, OC_IF_BASELINE,
      OC_DISCOVERABLE | OC_SECURE, get_sp, 0, post_sp, 0, 1, "oic.r.sp");
=======
    oc_core_populate_resource(OCF_SEC_ACL, i, "/oic/sec/acl2", OC_IF_BASELINE,
                              OC_IF_BASELINE, OC_DISCOVERABLE | OC_SECURE,
                              get_acl, 0, post_acl, delete_acl, 1,
                              "oic.r.acl2");
    oc_core_populate_resource(OCF_SEC_CRED, i, "/oic/sec/cred", OC_IF_BASELINE,
                              OC_IF_BASELINE, OC_DISCOVERABLE | OC_SECURE,
                              get_cred, 0, post_cred, delete_cred, 1,
                              "oic.r.cred");
    oc_core_populate_resource(OCF_SEC_SP, i, "/oic/sec/sp", OC_IF_BASELINE,
                              OC_IF_BASELINE, OC_DISCOVERABLE | OC_SECURE,
                              get_sp, 0, post_sp, 0, 1, "oic.r.sp");
    oc_core_populate_resource(OCF_SEC_SDI, i, "/oic/sec/sdi",  OC_IF_BASELINE | OC_IF_RW,
                              OC_IF_BASELINE, OC_DISCOVERABLE,
                              get_sdi, 0, post_sdi, 0, 1, "oic.r.sdi");
>>>>>>> ffee14bf
#ifdef OC_PKI
    oc_core_populate_resource(
      OCF_SEC_CSR, i, "/oic/sec/csr", OC_IF_RW | OC_IF_BASELINE, OC_IF_BASELINE,
      OC_DISCOVERABLE | OC_SECURE, get_csr, 0, 0, 0, 1, "oic.r.csr");
    oc_core_populate_resource(OCF_SEC_ROLES, i, "/oic/sec/roles",
                              OC_IF_RW | OC_IF_BASELINE, OC_IF_BASELINE,
                              OC_DISCOVERABLE | OC_SECURE, get_cred, 0,
                              post_cred, delete_cred, 1, "oic.r.roles");
#endif /* OC_PKI */

  }
}

#endif /* OC_SECURITY */<|MERGE_RESOLUTION|>--- conflicted
+++ resolved
@@ -18,6 +18,7 @@
 
 #include "oc_svr.h"
 #include "oc_acl_internal.h"
+#include "oc_ael.h"
 #include "oc_api.h"
 #include "oc_core_res.h"
 #include "oc_cred_internal.h"
@@ -25,10 +26,9 @@
 #include "oc_doxm.h"
 #include "oc_pstat.h"
 #include "oc_ri.h"
+#include "oc_sdi.h"
 #include "oc_sp.h"
-#include "oc_sdi.h"
 #include "port/oc_log.h"
-#include "oc_ael.h"
 
 void
 oc_sec_create_svr(void)
@@ -51,7 +51,6 @@
                               OC_IF_RW | OC_IF_BASELINE, OC_IF_BASELINE,
                               OC_DISCOVERABLE | OC_OBSERVABLE, get_pstat, 0,
                               post_pstat, 0, 1, "oic.r.pstat");
-<<<<<<< HEAD
     oc_core_populate_resource(OCF_SEC_ACL, i, "/oic/sec/acl2",
                               OC_IF_RW | OC_IF_BASELINE, OC_IF_BASELINE,
                               OC_DISCOVERABLE | OC_SECURE, get_acl, 0, post_acl,
@@ -67,22 +66,9 @@
     oc_core_populate_resource(
       OCF_SEC_SP, i, "/oic/sec/sp", OC_IF_RW | OC_IF_BASELINE, OC_IF_BASELINE,
       OC_DISCOVERABLE | OC_SECURE, get_sp, 0, post_sp, 0, 1, "oic.r.sp");
-=======
-    oc_core_populate_resource(OCF_SEC_ACL, i, "/oic/sec/acl2", OC_IF_BASELINE,
-                              OC_IF_BASELINE, OC_DISCOVERABLE | OC_SECURE,
-                              get_acl, 0, post_acl, delete_acl, 1,
-                              "oic.r.acl2");
-    oc_core_populate_resource(OCF_SEC_CRED, i, "/oic/sec/cred", OC_IF_BASELINE,
-                              OC_IF_BASELINE, OC_DISCOVERABLE | OC_SECURE,
-                              get_cred, 0, post_cred, delete_cred, 1,
-                              "oic.r.cred");
-    oc_core_populate_resource(OCF_SEC_SP, i, "/oic/sec/sp", OC_IF_BASELINE,
-                              OC_IF_BASELINE, OC_DISCOVERABLE | OC_SECURE,
-                              get_sp, 0, post_sp, 0, 1, "oic.r.sp");
-    oc_core_populate_resource(OCF_SEC_SDI, i, "/oic/sec/sdi",  OC_IF_BASELINE | OC_IF_RW,
-                              OC_IF_BASELINE, OC_DISCOVERABLE,
-                              get_sdi, 0, post_sdi, 0, 1, "oic.r.sdi");
->>>>>>> ffee14bf
+    oc_core_populate_resource(
+      OCF_SEC_SDI, i, "/oic/sec/sdi", OC_IF_BASELINE | OC_IF_RW, OC_IF_BASELINE,
+      OC_DISCOVERABLE, get_sdi, 0, post_sdi, 0, 1, "oic.r.sdi");
 #ifdef OC_PKI
     oc_core_populate_resource(
       OCF_SEC_CSR, i, "/oic/sec/csr", OC_IF_RW | OC_IF_BASELINE, OC_IF_BASELINE,
@@ -92,7 +78,6 @@
                               OC_DISCOVERABLE | OC_SECURE, get_cred, 0,
                               post_cred, delete_cred, 1, "oic.r.roles");
 #endif /* OC_PKI */
-
   }
 }
 
