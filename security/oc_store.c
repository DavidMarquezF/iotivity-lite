--- conflicted
+++ resolved
@@ -45,19 +45,11 @@
   oc_rep_t *rep;
 
 #ifdef OC_DYNAMIC_ALLOCATION
-<<<<<<< HEAD
-    uint8_t *buf = oc_mem_malloc(OC_MAX_APP_DATA_SIZE);
-    if (!buf) {
-      oc_sec_doxm_default(device);
-      return;
-    }
-=======
-  uint8_t *buf = malloc(OC_MAX_APP_DATA_SIZE);
+  uint8_t *buf = oc_mem_malloc(OC_MAX_APP_DATA_SIZE);
   if (!buf) {
     oc_sec_doxm_default(device);
     return;
   }
->>>>>>> a278a199
 #else  /* OC_DYNAMIC_ALLOCATION */
   uint8_t buf[OC_MAX_APP_DATA_SIZE];
 #endif /* !OC_DYNAMIC_ALLOCATION */
@@ -66,17 +58,6 @@
   ret = oc_storage_read(svr_tag, buf, OC_MAX_APP_DATA_SIZE);
   if (ret > 0) {
 #ifndef OC_DYNAMIC_ALLOCATION
-<<<<<<< HEAD
-      char rep_objects_alloc[OC_MAX_NUM_REP_OBJECTS];
-      oc_rep_t rep_objects_pool[OC_MAX_NUM_REP_OBJECTS];
-      memset(rep_objects_alloc, 0, OC_MAX_NUM_REP_OBJECTS * sizeof(char));
-      memset(rep_objects_pool, 0, OC_MAX_NUM_REP_OBJECTS * sizeof(oc_rep_t));
-      struct oc_memb rep_objects = { sizeof(oc_rep_t), OC_MAX_NUM_REP_OBJECTS,
-                                     rep_objects_alloc,
-                                     (void *)rep_objects_pool, 0 };
-#else  /* !OC_DYNAMIC_ALLOCATION */
-      struct oc_memb rep_objects = { sizeof(oc_rep_t), 0, 0, 0, 0 };
-=======
     char rep_objects_alloc[OC_MAX_NUM_REP_OBJECTS];
     oc_rep_t rep_objects_pool[OC_MAX_NUM_REP_OBJECTS];
     memset(rep_objects_alloc, 0, OC_MAX_NUM_REP_OBJECTS * sizeof(char));
@@ -86,7 +67,6 @@
                                    0 };
 #else  /* !OC_DYNAMIC_ALLOCATION */
     struct oc_memb rep_objects = { sizeof(oc_rep_t), 0, 0, 0, 0 };
->>>>>>> a278a199
 #endif /* OC_DYNAMIC_ALLOCATION */
     oc_rep_set_pool(&rep_objects);
     oc_parse_rep(buf, (uint16_t)ret, &rep);
@@ -94,11 +74,7 @@
     oc_free_rep(rep);
   }
 #ifdef OC_DYNAMIC_ALLOCATION
-<<<<<<< HEAD
-    oc_mem_free(buf);
-=======
-  free(buf);
->>>>>>> a278a199
+  oc_mem_free(buf);
 #endif /* OC_DYNAMIC_ALLOCATION */
 
   oc_uuid_t *deviceuuid = oc_core_get_device_id(device);
@@ -160,43 +136,12 @@
   oc_rep_t *rep;
 
 #ifdef OC_DYNAMIC_ALLOCATION
-<<<<<<< HEAD
-  uint8_t *buf = oc_mem_malloc(OC_MAX_APP_DATA_SIZE);
-=======
-  uint8_t *buf = malloc(OC_MAX_APP_DATA_SIZE);
->>>>>>> a278a199
-  if (!buf)
-    return;
-#else  /* OC_DYNAMIC_ALLOCATION */
-  uint8_t buf[OC_MAX_APP_DATA_SIZE];
-#endif /* !OC_DYNAMIC_ALLOCATION */
-<<<<<<< HEAD
-  char svr_tag[SVR_TAG_MAX];
-  gen_svr_tag("cred", device, svr_tag);
-  ret = oc_storage_read(svr_tag, buf, OC_MAX_APP_DATA_SIZE);
-  if (oc_sec_is_operational(device) || ret > 0)
-  {
-#ifndef OC_DYNAMIC_ALLOCATION
-      char rep_objects_alloc[OC_MAX_NUM_REP_OBJECTS];
-      oc_rep_t rep_objects_pool[OC_MAX_NUM_REP_OBJECTS];
-      memset(rep_objects_alloc, 0, OC_MAX_NUM_REP_OBJECTS * sizeof(char));
-      memset(rep_objects_pool, 0, OC_MAX_NUM_REP_OBJECTS * sizeof(oc_rep_t));
-      struct oc_memb rep_objects = { sizeof(oc_rep_t), OC_MAX_NUM_REP_OBJECTS,
-                                     rep_objects_alloc,
-                                     (void *)rep_objects_pool, 0 };
-#else  /* !OC_DYNAMIC_ALLOCATION */
-      struct oc_memb rep_objects = { sizeof(oc_rep_t), 0, 0, 0, 0 };
-#endif /* OC_DYNAMIC_ALLOCATION */
-      oc_rep_set_pool(&rep_objects);
-      oc_parse_rep(buf, (uint16_t)ret, &rep);
-      oc_sec_decode_cred(rep, NULL, true, device);
-      oc_sec_load_certs(device);
-
-      oc_free_rep(rep);
-  }
-#ifdef OC_DYNAMIC_ALLOCATION
-  oc_mem_free(buf);
-=======
+  uint8_t *buf = oc_mem_malloc(OC_MAX_APP_DATA_SIZE);
+  if (!buf)
+    return;
+#else  /* OC_DYNAMIC_ALLOCATION */
+  uint8_t buf[OC_MAX_APP_DATA_SIZE];
+#endif /* !OC_DYNAMIC_ALLOCATION */
 
   char svr_tag[SVR_TAG_MAX];
   gen_svr_tag("cred", device, svr_tag);
@@ -217,11 +162,11 @@
     oc_rep_set_pool(&rep_objects);
     oc_parse_rep(buf, (uint16_t)ret, &rep);
     oc_sec_decode_cred(rep, NULL, true, device);
+    oc_sec_load_certs(device);
     oc_free_rep(rep);
   }
 #ifdef OC_DYNAMIC_ALLOCATION
-  free(buf);
->>>>>>> a278a199
+  oc_mem_free(buf);
 #endif /* OC_DYNAMIC_ALLOCATION */
 }
 
@@ -232,19 +177,11 @@
   oc_rep_t *rep;
 
 #ifdef OC_DYNAMIC_ALLOCATION
-<<<<<<< HEAD
-    uint8_t *buf = oc_mem_malloc(OC_MAX_APP_DATA_SIZE);
-    if (!buf) {
-      oc_sec_acl_default(device);
-      return;
-    }
-=======
-  uint8_t *buf = malloc(OC_MAX_APP_DATA_SIZE);
+  uint8_t *buf = oc_mem_malloc(OC_MAX_APP_DATA_SIZE);
   if (!buf) {
     oc_sec_acl_default(device);
     return;
   }
->>>>>>> a278a199
 #else  /* OC_DYNAMIC_ALLOCATION */
   uint8_t buf[OC_MAX_APP_DATA_SIZE];
 #endif /* !OC_DYNAMIC_ALLOCATION */
@@ -254,17 +191,6 @@
   ret = oc_storage_read(svr_tag, buf, OC_MAX_APP_DATA_SIZE);
   if (ret > 0) {
 #ifndef OC_DYNAMIC_ALLOCATION
-<<<<<<< HEAD
-      char rep_objects_alloc[OC_MAX_NUM_REP_OBJECTS];
-      oc_rep_t rep_objects_pool[OC_MAX_NUM_REP_OBJECTS];
-      memset(rep_objects_alloc, 0, OC_MAX_NUM_REP_OBJECTS * sizeof(char));
-      memset(rep_objects_pool, 0, OC_MAX_NUM_REP_OBJECTS * sizeof(oc_rep_t));
-      struct oc_memb rep_objects = { sizeof(oc_rep_t), OC_MAX_NUM_REP_OBJECTS,
-                                     rep_objects_alloc,
-                                     (void *)rep_objects_pool, 0 };
-#else  /* !OC_DYNAMIC_ALLOCATION */
-      struct oc_memb rep_objects = { sizeof(oc_rep_t), 0, 0, 0, 0 };
-=======
     char rep_objects_alloc[OC_MAX_NUM_REP_OBJECTS];
     oc_rep_t rep_objects_pool[OC_MAX_NUM_REP_OBJECTS];
     memset(rep_objects_alloc, 0, OC_MAX_NUM_REP_OBJECTS * sizeof(char));
@@ -274,7 +200,6 @@
                                    0 };
 #else  /* !OC_DYNAMIC_ALLOCATION */
     struct oc_memb rep_objects = { sizeof(oc_rep_t), 0, 0, 0, 0 };
->>>>>>> a278a199
 #endif /* OC_DYNAMIC_ALLOCATION */
     oc_rep_set_pool(&rep_objects);
     oc_parse_rep(buf, (uint16_t)ret, &rep);
@@ -282,11 +207,7 @@
     oc_free_rep(rep);
   }
 #ifdef OC_DYNAMIC_ALLOCATION
-<<<<<<< HEAD
-    oc_mem_free(buf);
-=======
-  free(buf);
->>>>>>> a278a199
+  oc_mem_free(buf);
 #endif /* OC_DYNAMIC_ALLOCATION */
 }
 
@@ -404,17 +325,10 @@
   oc_device_info_t *device_info = oc_core_get_device_info(device);
 
 #ifdef OC_DYNAMIC_ALLOCATION
-<<<<<<< HEAD
-    uint8_t *buf = oc_mem_malloc(OC_MAX_APP_DATA_SIZE);
-    if (!buf) {
-      return;
-    }
-=======
-  uint8_t *buf = malloc(OC_MAX_APP_DATA_SIZE);
+  uint8_t *buf = oc_mem_malloc(OC_MAX_APP_DATA_SIZE);
   if (!buf) {
     return;
   }
->>>>>>> a278a199
 #else  /* OC_DYNAMIC_ALLOCATION */
   uint8_t buf[OC_MAX_APP_DATA_SIZE];
 #endif /* !OC_DYNAMIC_ALLOCATION */
@@ -423,17 +337,6 @@
   ret = oc_storage_read(svr_tag, buf, OC_MAX_APP_DATA_SIZE);
   if (ret > 0) {
 #ifndef OC_DYNAMIC_ALLOCATION
-<<<<<<< HEAD
-      char rep_objects_alloc[OC_MAX_NUM_REP_OBJECTS];
-      oc_rep_t rep_objects_pool[OC_MAX_NUM_REP_OBJECTS];
-      memset(rep_objects_alloc, 0, OC_MAX_NUM_REP_OBJECTS * sizeof(char));
-      memset(rep_objects_pool, 0, OC_MAX_NUM_REP_OBJECTS * sizeof(oc_rep_t));
-      struct oc_memb rep_objects = { sizeof(oc_rep_t), OC_MAX_NUM_REP_OBJECTS,
-                                     rep_objects_alloc,
-                                     (void *)rep_objects_pool, 0 };
-#else  /* !OC_DYNAMIC_ALLOCATION */
-      struct oc_memb rep_objects = { sizeof(oc_rep_t), 0, 0, 0, 0 };
-=======
     char rep_objects_alloc[OC_MAX_NUM_REP_OBJECTS];
     oc_rep_t rep_objects_pool[OC_MAX_NUM_REP_OBJECTS];
     memset(rep_objects_alloc, 0, OC_MAX_NUM_REP_OBJECTS * sizeof(char));
@@ -443,7 +346,6 @@
                                    0 };
 #else  /* !OC_DYNAMIC_ALLOCATION */
     struct oc_memb rep_objects = { sizeof(oc_rep_t), 0, 0, 0, 0 };
->>>>>>> a278a199
 #endif /* OC_DYNAMIC_ALLOCATION */
     oc_rep_set_pool(&rep_objects);
     int err = oc_parse_rep(buf, ret, &rep);
@@ -469,11 +371,7 @@
     oc_free_rep(p);
   }
 #ifdef OC_DYNAMIC_ALLOCATION
-<<<<<<< HEAD
-    oc_mem_free(buf);
-=======
-  free(buf);
->>>>>>> a278a199
+  oc_mem_free(buf);
 #endif /* OC_DYNAMIC_ALLOCATION */
 }
 
