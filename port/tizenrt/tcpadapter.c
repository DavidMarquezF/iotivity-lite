--- conflicted
+++ resolved
@@ -469,14 +469,13 @@
   return sock;
 }
 
-int
-oc_tcp_send_buffer(ip_context_t *dev, oc_message_t *message,
-                   const struct sockaddr_storage *receiver)
-{
-<<<<<<< HEAD
+int oc_tcp_send_buffer(ip_context_t * dev, oc_message_t * message,
+                       const struct sockaddr_storage *receiver)
+{
   pthread_mutex_lock(&dev->tcp.mutex);
   int send_sock = get_session_socket(&message->endpoint);
 
+  size_t bytes_sent = 0;
   if (send_sock < 0) {
     if ((send_sock = initiate_new_session(dev, &message->endpoint, receiver)) <
         0) {
@@ -485,24 +484,25 @@
     }
   }
 
-  size_t bytes_sent = 0;
   do {
     ssize_t send_len = send(send_sock, message->data + bytes_sent,
                             message->length - bytes_sent, 0);
     if (send_len < 0) {
-      OC_WRN("send() returned errno %d\n", errno);
+      OC_WRN("send() returned errno %d", errno);
       goto oc_tcp_send_buffer_done;
     }
     bytes_sent += send_len;
   } while (bytes_sent < message->length);
 
-  OC_DBG("Sent %d bytes\n", bytes_sent);
+  OC_DBG("Sent %d bytes", bytes_sent);
 oc_tcp_send_buffer_done:
   pthread_mutex_unlock(&dev->tcp.mutex);
-=======
-  oc_abort(__func__);
-  return -1;
->>>>>>> a278a199
+
+  if (bytes_sent == 0) {
+    return -1;
+  }
+
+  return bytes_sent;
 }
 
 #ifdef OC_IPV4
