/*
// Copyright (c) 2016-2019 Intel Corporation
//
// Licensed under the Apache License, Version 2.0 (the "License");
// you may not use this file except in compliance with the License.
// You may obtain a copy of the License at
//
//      http://www.apache.org/licenses/LICENSE-2.0
//
// Unless required by applicable law or agreed to in writing, software
// distributed under the License is distributed on an "AS IS" BASIS,
// WITHOUT WARRANTIES OR CONDITIONS OF ANY KIND, either express or implied.
// See the License for the specific language governing permissions and
// limitations under the License.
*/

#ifdef OC_SECURITY
#include "oc_store.h"
#include "oc_acl_internal.h"
#include "oc_core_res.h"
#include "oc_cred_internal.h"
#include "oc_doxm.h"
#include "oc_keypair.h"
#include "oc_pstat.h"
#include "oc_sp.h"
#include "oc_sdi.h"
#include "oc_tls.h"
#include "port/oc_storage.h"
#include <oc_config.h>
#include "oc_ael.h"

#ifdef OC_DYNAMIC_ALLOCATION
#include <stdlib.h>
#endif /* OC_DYNAMIC_ALLOCATION */

#define SVR_TAG_MAX (32)
static void
gen_svr_tag(const char *name, size_t device_index, char *svr_tag)
{
  int svr_tag_len =
    snprintf(svr_tag, SVR_TAG_MAX, "%s_%zd", name, device_index);
  svr_tag_len =
    (svr_tag_len < SVR_TAG_MAX - 1) ? svr_tag_len + 1 : SVR_TAG_MAX - 1;
  svr_tag[svr_tag_len] = '\0';
}

void
oc_sec_load_doxm(size_t device)
{
  long ret = 0;
  oc_rep_t *rep;

#ifdef OC_DYNAMIC_ALLOCATION
  uint8_t *buf = malloc(OC_MAX_APP_DATA_SIZE);
  if (!buf) {
    oc_sec_doxm_default(device);
    return;
  }
#else  /* OC_DYNAMIC_ALLOCATION */
  uint8_t buf[OC_MAX_APP_DATA_SIZE];
#endif /* !OC_DYNAMIC_ALLOCATION */
  char svr_tag[SVR_TAG_MAX];
  gen_svr_tag("doxm", device, svr_tag);
  ret = oc_storage_read(svr_tag, buf, OC_MAX_APP_DATA_SIZE);
  if (ret > 0) {
#ifndef OC_DYNAMIC_ALLOCATION
    char rep_objects_alloc[OC_MAX_NUM_REP_OBJECTS];
    oc_rep_t rep_objects_pool[OC_MAX_NUM_REP_OBJECTS];
    memset(rep_objects_alloc, 0, OC_MAX_NUM_REP_OBJECTS * sizeof(char));
    memset(rep_objects_pool, 0, OC_MAX_NUM_REP_OBJECTS * sizeof(oc_rep_t));
    struct oc_memb rep_objects = { sizeof(oc_rep_t), OC_MAX_NUM_REP_OBJECTS,
                                   rep_objects_alloc, (void *)rep_objects_pool,
                                   0 };
#else  /* !OC_DYNAMIC_ALLOCATION */
    struct oc_memb rep_objects = { sizeof(oc_rep_t), 0, 0, 0, 0 };
#endif /* OC_DYNAMIC_ALLOCATION */
    oc_rep_set_pool(&rep_objects);
    oc_parse_rep(buf, (uint16_t)ret, &rep);
    oc_sec_decode_doxm(rep, true, device);
    oc_free_rep(rep);
  }
#ifdef OC_DYNAMIC_ALLOCATION
  free(buf);
#endif /* OC_DYNAMIC_ALLOCATION */

  oc_uuid_t *deviceuuid = oc_core_get_device_id(device);
  oc_sec_doxm_t *doxm = oc_sec_get_doxm(device);
  memcpy(deviceuuid, &doxm->deviceuuid, sizeof(oc_uuid_t));
}

void
oc_sec_load_pstat(size_t device)
{
  long ret = 0;
  oc_rep_t *rep = 0;

#ifdef OC_DYNAMIC_ALLOCATION
  uint8_t *buf = malloc(OC_MAX_APP_DATA_SIZE);
  if (!buf) {
    oc_sec_pstat_default(device);
    return;
  }
#else  /* OC_DYNAMIC_ALLOCATION */
  uint8_t buf[OC_MAX_APP_DATA_SIZE];
#endif /* !OC_DYNAMIC_ALLOCATION */

  char svr_tag[SVR_TAG_MAX];
  gen_svr_tag("pstat", device, svr_tag);
  ret = oc_storage_read(svr_tag, buf, OC_MAX_APP_DATA_SIZE);
  if (ret > 0) {
#ifndef OC_DYNAMIC_ALLOCATION
    char rep_objects_alloc[OC_MAX_NUM_REP_OBJECTS];
    oc_rep_t rep_objects_pool[OC_MAX_NUM_REP_OBJECTS];
    memset(rep_objects_alloc, 0, OC_MAX_NUM_REP_OBJECTS * sizeof(char));
    memset(rep_objects_pool, 0, OC_MAX_NUM_REP_OBJECTS * sizeof(oc_rep_t));
    struct oc_memb rep_objects = { sizeof(oc_rep_t), OC_MAX_NUM_REP_OBJECTS,
                                   rep_objects_alloc, (void *)rep_objects_pool,
                                   0 };
#else  /* !OC_DYNAMIC_ALLOCATION */
    struct oc_memb rep_objects = { sizeof(oc_rep_t), 0, 0, 0, 0 };
#endif /* OC_DYNAMIC_ALLOCATION */
    oc_rep_set_pool(&rep_objects);
    oc_parse_rep(buf, (uint16_t)ret, &rep);
    oc_sec_decode_pstat(rep, true, device);
    oc_free_rep(rep);
  }

#ifdef OC_DYNAMIC_ALLOCATION
  free(buf);
#endif /* OC_DYNAMIC_ALLOCATION */

  if (ret <= 0) {
    oc_sec_pstat_default(device);
  }
}

void
oc_sec_load_sp(size_t device)
{
  long ret = 0;
  oc_rep_t *rep = 0;

#ifdef OC_DYNAMIC_ALLOCATION
  uint8_t *buf = malloc(OC_MAX_APP_DATA_SIZE);
  if (!buf) {
    oc_sec_sp_default(device);
    return;
  }
#else  /* OC_DYNAMIC_ALLOCATION */
  uint8_t buf[OC_MAX_APP_DATA_SIZE];
#endif /* !OC_DYNAMIC_ALLOCATION */

  char svr_tag[SVR_TAG_MAX];
  gen_svr_tag("sp", device, svr_tag);
  ret = oc_storage_read(svr_tag, buf, OC_MAX_APP_DATA_SIZE);
  if (ret > 0) {
#ifndef OC_DYNAMIC_ALLOCATION
    char rep_objects_alloc[OC_MAX_NUM_REP_OBJECTS];
    oc_rep_t rep_objects_pool[OC_MAX_NUM_REP_OBJECTS];
    memset(rep_objects_alloc, 0, OC_MAX_NUM_REP_OBJECTS * sizeof(char));
    memset(rep_objects_pool, 0, OC_MAX_NUM_REP_OBJECTS * sizeof(oc_rep_t));
    struct oc_memb rep_objects = { sizeof(oc_rep_t), OC_MAX_NUM_REP_OBJECTS,
                                   rep_objects_alloc, (void *)rep_objects_pool,
                                   0 };
#else  /* !OC_DYNAMIC_ALLOCATION */
    struct oc_memb rep_objects = { sizeof(oc_rep_t), 0, 0, 0, 0 };
#endif /* OC_DYNAMIC_ALLOCATION */
    oc_rep_set_pool(&rep_objects);
    oc_parse_rep(buf, (uint16_t)ret, &rep);
    oc_sec_decode_sp(rep, device);
    oc_free_rep(rep);
  }

#ifdef OC_DYNAMIC_ALLOCATION
  free(buf);
#endif /* OC_DYNAMIC_ALLOCATION */

  if (ret <= 0) {
    oc_sec_sp_default(device);
  }
}

void
oc_sec_dump_sp(size_t device)
{
#ifdef OC_DYNAMIC_ALLOCATION
  uint8_t *buf = malloc(OC_MAX_APP_DATA_SIZE);
  if (!buf)
    return;
#else  /* OC_DYNAMIC_ALLOCATION */
  uint8_t buf[OC_MAX_APP_DATA_SIZE];
#endif /* !OC_DYNAMIC_ALLOCATION */

  oc_rep_new(buf, OC_MAX_APP_DATA_SIZE);
  oc_sec_encode_sp(device, 0, true);
  int size = oc_rep_get_encoded_payload_size();
  if (size > 0) {
    OC_DBG("oc_store: encoded sp size %d", size);
    char svr_tag[SVR_TAG_MAX];
    gen_svr_tag("sp", device, svr_tag);
    oc_storage_write(svr_tag, buf, size);
  }

#ifdef OC_DYNAMIC_ALLOCATION
  free(buf);
#endif /* OC_DYNAMIC_ALLOCATION */
}

#ifdef OC_PKI
void
oc_sec_load_ecdsa_keypair(size_t device)
{
  long ret = 0;
  oc_rep_t *rep = 0;

#ifdef OC_DYNAMIC_ALLOCATION
  uint8_t *buf = malloc(OC_MAX_APP_DATA_SIZE);
  if (!buf) {
    oc_sec_sp_default(device);
    return;
  }
#else  /* OC_DYNAMIC_ALLOCATION */
  uint8_t buf[OC_MAX_APP_DATA_SIZE];
#endif /* !OC_DYNAMIC_ALLOCATION */

  char svr_tag[SVR_TAG_MAX];
  gen_svr_tag("keypair", device, svr_tag);
  ret = oc_storage_read(svr_tag, buf, OC_MAX_APP_DATA_SIZE);
  if (ret > 0) {
#ifndef OC_DYNAMIC_ALLOCATION
    char rep_objects_alloc[OC_MAX_NUM_REP_OBJECTS];
    oc_rep_t rep_objects_pool[OC_MAX_NUM_REP_OBJECTS];
    memset(rep_objects_alloc, 0, OC_MAX_NUM_REP_OBJECTS * sizeof(char));
    memset(rep_objects_pool, 0, OC_MAX_NUM_REP_OBJECTS * sizeof(oc_rep_t));
    struct oc_memb rep_objects = { sizeof(oc_rep_t), OC_MAX_NUM_REP_OBJECTS,
                                   rep_objects_alloc, (void *)rep_objects_pool,
                                   0 };
#else  /* !OC_DYNAMIC_ALLOCATION */
    struct oc_memb rep_objects = { sizeof(oc_rep_t), 0, 0, 0, 0 };
#endif /* OC_DYNAMIC_ALLOCATION */
    oc_rep_set_pool(&rep_objects);
    oc_parse_rep(buf, (uint16_t)ret, &rep);
    if (oc_sec_decode_ecdsa_keypair(rep, device)) {
      OC_DBG("successfully read ECDSA keypair for device %zd", device);
    }
    oc_free_rep(rep);
  }

#ifdef OC_DYNAMIC_ALLOCATION
  free(buf);
#endif /* OC_DYNAMIC_ALLOCATION */

  if (ret <= 0) {
    if (oc_generate_ecdsa_keypair_for_device(device) < 0) {
      OC_ERR("error generating ECDSA keypair for device %zd", device);
    }
    oc_sec_dump_ecdsa_keypair(device);
  }
}

void
oc_sec_dump_ecdsa_keypair(size_t device)
{
#ifdef OC_DYNAMIC_ALLOCATION
  uint8_t *buf = malloc(OC_MAX_APP_DATA_SIZE);
  if (!buf)
    return;
#else  /* OC_DYNAMIC_ALLOCATION */
  uint8_t buf[OC_MAX_APP_DATA_SIZE];
#endif /* !OC_DYNAMIC_ALLOCATION */

  oc_rep_new(buf, OC_MAX_APP_DATA_SIZE);
  oc_sec_encode_ecdsa_keypair(device);
  int size = oc_rep_get_encoded_payload_size();
  if (size > 0) {
    OC_DBG("oc_store: encoded sp size %d", size);
    char svr_tag[SVR_TAG_MAX];
    gen_svr_tag("keypair", device, svr_tag);
    oc_storage_write(svr_tag, buf, size);
  }

#ifdef OC_DYNAMIC_ALLOCATION
  free(buf);
#endif /* OC_DYNAMIC_ALLOCATION */
}
#endif /* OC_PKI */

void
oc_sec_load_cred(size_t device)
{
  long ret = 0;
  oc_rep_t *rep;

#ifdef OC_DYNAMIC_ALLOCATION
  uint8_t *buf = malloc(OC_MAX_APP_DATA_SIZE);
  if (!buf)
    return;
#else  /* OC_DYNAMIC_ALLOCATION */
  uint8_t buf[OC_MAX_APP_DATA_SIZE];
#endif /* !OC_DYNAMIC_ALLOCATION */

  char svr_tag[SVR_TAG_MAX];
  gen_svr_tag("cred", device, svr_tag);
  ret = oc_storage_read(svr_tag, buf, OC_MAX_APP_DATA_SIZE);

  if (ret > 0) {
#ifndef OC_DYNAMIC_ALLOCATION
    char rep_objects_alloc[OC_MAX_NUM_REP_OBJECTS];
    oc_rep_t rep_objects_pool[OC_MAX_NUM_REP_OBJECTS];
    memset(rep_objects_alloc, 0, OC_MAX_NUM_REP_OBJECTS * sizeof(char));
    memset(rep_objects_pool, 0, OC_MAX_NUM_REP_OBJECTS * sizeof(oc_rep_t));
    struct oc_memb rep_objects = { sizeof(oc_rep_t), OC_MAX_NUM_REP_OBJECTS,
                                   rep_objects_alloc, (void *)rep_objects_pool,
                                   0 };
#else  /* !OC_DYNAMIC_ALLOCATION */
    struct oc_memb rep_objects = { sizeof(oc_rep_t), 0, 0, 0, 0 };
#endif /* OC_DYNAMIC_ALLOCATION */
    oc_rep_set_pool(&rep_objects);
    oc_parse_rep(buf, (uint16_t)ret, &rep);
    oc_sec_decode_cred(rep, NULL, true, false, NULL, device);
    oc_free_rep(rep);
  }
#ifdef OC_DYNAMIC_ALLOCATION
  free(buf);
#endif /* OC_DYNAMIC_ALLOCATION */
}

void
oc_sec_load_acl(size_t device)
{
  long ret = 0;
  oc_rep_t *rep;

#ifdef OC_DYNAMIC_ALLOCATION
  uint8_t *buf = malloc(OC_MAX_APP_DATA_SIZE);
  if (!buf) {
    oc_sec_acl_default(device);
    return;
  }
#else  /* OC_DYNAMIC_ALLOCATION */
  uint8_t buf[OC_MAX_APP_DATA_SIZE];
#endif /* !OC_DYNAMIC_ALLOCATION */

  char svr_tag[SVR_TAG_MAX];
  gen_svr_tag("acl", device, svr_tag);
  ret = oc_storage_read(svr_tag, buf, OC_MAX_APP_DATA_SIZE);
  if (ret > 0) {
#ifndef OC_DYNAMIC_ALLOCATION
    char rep_objects_alloc[OC_MAX_NUM_REP_OBJECTS];
    oc_rep_t rep_objects_pool[OC_MAX_NUM_REP_OBJECTS];
    memset(rep_objects_alloc, 0, OC_MAX_NUM_REP_OBJECTS * sizeof(char));
    memset(rep_objects_pool, 0, OC_MAX_NUM_REP_OBJECTS * sizeof(oc_rep_t));
    struct oc_memb rep_objects = { sizeof(oc_rep_t), OC_MAX_NUM_REP_OBJECTS,
                                   rep_objects_alloc, (void *)rep_objects_pool,
                                   0 };
#else  /* !OC_DYNAMIC_ALLOCATION */
    struct oc_memb rep_objects = { sizeof(oc_rep_t), 0, 0, 0, 0 };
#endif /* OC_DYNAMIC_ALLOCATION */
    oc_rep_set_pool(&rep_objects);
    oc_parse_rep(buf, (uint16_t)ret, &rep);
    oc_sec_decode_acl(rep, true, device);
    oc_free_rep(rep);
  }
#ifdef OC_DYNAMIC_ALLOCATION
  free(buf);
#endif /* OC_DYNAMIC_ALLOCATION */
}

void
oc_sec_dump_pstat(size_t device)
{
#ifdef OC_DYNAMIC_ALLOCATION
  uint8_t *buf = malloc(OC_MAX_APP_DATA_SIZE);
  if (!buf)
    return;
#else  /* OC_DYNAMIC_ALLOCATION */
  uint8_t buf[OC_MAX_APP_DATA_SIZE];
#endif /* !OC_DYNAMIC_ALLOCATION */

  oc_rep_new(buf, OC_MAX_APP_DATA_SIZE);
  oc_sec_encode_pstat(device, 0, true);
  int size = oc_rep_get_encoded_payload_size();
  if (size > 0) {
    OC_DBG("oc_store: encoded pstat size %d", size);
    char svr_tag[SVR_TAG_MAX];
    gen_svr_tag("pstat", device, svr_tag);
    oc_storage_write(svr_tag, buf, size);
  }

#ifdef OC_DYNAMIC_ALLOCATION
  free(buf);
#endif /* OC_DYNAMIC_ALLOCATION */
}

void
oc_sec_dump_cred(size_t device)
{
#ifdef OC_DYNAMIC_ALLOCATION
  uint8_t *buf = malloc(OC_MAX_APP_DATA_SIZE);
  if (!buf)
    return;
#else  /* OC_DYNAMIC_ALLOCATION */
  uint8_t buf[OC_MAX_APP_DATA_SIZE];
#endif /* !OC_DYNAMIC_ALLOCATION */

  oc_rep_new(buf, OC_MAX_APP_DATA_SIZE);
  oc_sec_encode_cred(true, device, 0, true);
  int size = oc_rep_get_encoded_payload_size();
  if (size > 0) {
    OC_DBG("oc_store: encoded cred size %d", size);
    char svr_tag[SVR_TAG_MAX];
    gen_svr_tag("cred", device, svr_tag);
    oc_storage_write(svr_tag, buf, size);
  }

#ifdef OC_DYNAMIC_ALLOCATION
  free(buf);
#endif /* OC_DYNAMIC_ALLOCATION */
}

void
oc_sec_dump_doxm(size_t device)
{
#ifdef OC_DYNAMIC_ALLOCATION
  uint8_t *buf = malloc(OC_MAX_APP_DATA_SIZE);
  if (!buf)
    return;
#else  /* OC_DYNAMIC_ALLOCATION */
  uint8_t buf[OC_MAX_APP_DATA_SIZE];
#endif /* !OC_DYNAMIC_ALLOCATION */

  /* doxm */
  oc_rep_new(buf, OC_MAX_APP_DATA_SIZE);
  oc_sec_encode_doxm(device, 0, true);
  int size = oc_rep_get_encoded_payload_size();
  if (size > 0) {
    OC_DBG("oc_store: encoded doxm size %d", size);
    char svr_tag[SVR_TAG_MAX];
    gen_svr_tag("doxm", device, svr_tag);
    oc_storage_write(svr_tag, buf, size);
  }

#ifdef OC_DYNAMIC_ALLOCATION
  free(buf);
#endif /* OC_DYNAMIC_ALLOCATION */
}

void
oc_sec_dump_acl(size_t device)
{
#ifdef OC_DYNAMIC_ALLOCATION
  uint8_t *buf = malloc(OC_MAX_APP_DATA_SIZE);
  if (!buf)
    return;
#else  /* OC_DYNAMIC_ALLOCATION */
  uint8_t buf[OC_MAX_APP_DATA_SIZE];
#endif /* !OC_DYNAMIC_ALLOCATION */

  oc_rep_new(buf, OC_MAX_APP_DATA_SIZE);
  oc_sec_encode_acl(device, 0, true);
  int size = oc_rep_get_encoded_payload_size();
  if (size > 0) {
    OC_DBG("oc_store: encoded ACL size %d", size);
    char svr_tag[SVR_TAG_MAX];
    gen_svr_tag("acl", device, svr_tag);
    oc_storage_write(svr_tag, buf, size);
  }

#ifdef OC_DYNAMIC_ALLOCATION
  free(buf);
#endif /* OC_DYNAMIC_ALLOCATION */
}

void
oc_sec_load_unique_ids(size_t device)
{
  long ret = 0;
  oc_rep_t *rep;
  oc_platform_info_t *platform_info = oc_core_get_platform_info();
  oc_device_info_t *device_info = oc_core_get_device_info(device);

#ifdef OC_DYNAMIC_ALLOCATION
  uint8_t *buf = malloc(OC_MAX_APP_DATA_SIZE);
  if (!buf) {
    return;
  }
#else  /* OC_DYNAMIC_ALLOCATION */
  uint8_t buf[OC_MAX_APP_DATA_SIZE];
#endif /* !OC_DYNAMIC_ALLOCATION */
  char svr_tag[SVR_TAG_MAX];
  gen_svr_tag("u_ids", device, svr_tag);
  ret = oc_storage_read(svr_tag, buf, OC_MAX_APP_DATA_SIZE);
  if (ret > 0) {
#ifndef OC_DYNAMIC_ALLOCATION
    char rep_objects_alloc[OC_MAX_NUM_REP_OBJECTS];
    oc_rep_t rep_objects_pool[OC_MAX_NUM_REP_OBJECTS];
    memset(rep_objects_alloc, 0, OC_MAX_NUM_REP_OBJECTS * sizeof(char));
    memset(rep_objects_pool, 0, OC_MAX_NUM_REP_OBJECTS * sizeof(oc_rep_t));
    struct oc_memb rep_objects = { sizeof(oc_rep_t), OC_MAX_NUM_REP_OBJECTS,
                                   rep_objects_alloc, (void *)rep_objects_pool,
                                   0 };
#else  /* !OC_DYNAMIC_ALLOCATION */
    struct oc_memb rep_objects = { sizeof(oc_rep_t), 0, 0, 0, 0 };
#endif /* OC_DYNAMIC_ALLOCATION */
    oc_rep_set_pool(&rep_objects);
    int err = oc_parse_rep(buf, ret, &rep);
    oc_rep_t *p = rep;
    if (err == 0) {
      while (rep != NULL) {
        switch (rep->type) {
        case OC_REP_STRING:
          if (oc_string_len(rep->name) == 2 &&
              memcmp(oc_string(rep->name), "pi", 2) == 0) {
            oc_str_to_uuid(oc_string(rep->value.string), &platform_info->pi);
          } else if (oc_string_len(rep->name) == 4 &&
                     memcmp(oc_string(rep->name), "piid", 4) == 0) {
            oc_str_to_uuid(oc_string(rep->value.string), &device_info->piid);
          }
          break;
        default:
          break;
        }
        rep = rep->next;
      }
    }
    oc_free_rep(p);
  } else {
    oc_sec_dump_unique_ids(device);
  }

#ifdef OC_DYNAMIC_ALLOCATION
  free(buf);
#endif /* OC_DYNAMIC_ALLOCATION */
}

void
oc_sec_dump_unique_ids(size_t device)
{
#ifdef OC_DYNAMIC_ALLOCATION
  uint8_t *buf = malloc(OC_MAX_APP_DATA_SIZE);
  if (!buf)
    return;
#else  /* OC_DYNAMIC_ALLOCATION */
  uint8_t buf[OC_MAX_APP_DATA_SIZE];
#endif /* !OC_DYNAMIC_ALLOCATION */

  oc_device_info_t *device_info = oc_core_get_device_info(device);
  oc_platform_info_t *platform_info = oc_core_get_platform_info();

  char pi[OC_UUID_LEN], piid[OC_UUID_LEN];
  oc_uuid_to_str(&device_info->piid, piid, OC_UUID_LEN);
  oc_uuid_to_str(&platform_info->pi, pi, OC_UUID_LEN);

  oc_rep_new(buf, OC_MAX_APP_DATA_SIZE);
  oc_rep_start_root_object();
  oc_rep_set_text_string(root, pi, pi);
  oc_rep_set_text_string(root, piid, piid);
  oc_rep_end_root_object();

  int size = oc_rep_get_encoded_payload_size();
  if (size > 0) {
    OC_DBG("oc_store: encoded unique identifiers: size %d", size);
    char svr_tag[SVR_TAG_MAX];
    gen_svr_tag("u_ids", device, svr_tag);
    oc_storage_write(svr_tag, buf, size);
  }

#ifdef OC_DYNAMIC_ALLOCATION
  free(buf);
#endif /* OC_DYNAMIC_ALLOCATION */
}

<<<<<<< HEAD
void
oc_sec_dump_ael(size_t device)
{
#ifdef OC_DYNAMIC_ALLOCATION
  uint8_t *buf = malloc(OC_MAX_APP_DATA_SIZE);
  if (!buf)
    return;
#else  /* OC_DYNAMIC_ALLOCATION */
  uint8_t buf[OC_MAX_APP_DATA_SIZE];
#endif /* !OC_DYNAMIC_ALLOCATION */

  /* ael */
  oc_rep_new(buf, OC_MAX_APP_DATA_SIZE);
  oc_sec_ael_encode(device, 0, true);
  int size = oc_rep_get_encoded_payload_size();
  if (size > 0) {
    OC_DBG("oc_store: encoded ael size %d", size);
    char svr_tag[SVR_TAG_MAX];
    gen_svr_tag("ael", device, svr_tag);
    oc_storage_write(svr_tag, buf, size);
  }

#ifdef OC_DYNAMIC_ALLOCATION
  free(buf);
#endif /* OC_DYNAMIC_ALLOCATION */
}
void
oc_sec_load_ael(size_t device)
=======
void oc_sec_load_sdi(size_t device)
>>>>>>> ffee14bf
{
  long ret = 0;
  oc_rep_t *rep;

#ifdef OC_DYNAMIC_ALLOCATION
  uint8_t *buf = malloc(OC_MAX_APP_DATA_SIZE);
  if (!buf) {
<<<<<<< HEAD
    oc_sec_ael_default(device);
=======
    oc_sec_sdi_default(device);
>>>>>>> ffee14bf
    return;
  }
#else  /* OC_DYNAMIC_ALLOCATION */
  uint8_t buf[OC_MAX_APP_DATA_SIZE];
#endif /* !OC_DYNAMIC_ALLOCATION */
  char svr_tag[SVR_TAG_MAX];
<<<<<<< HEAD
  gen_svr_tag("ael", device, svr_tag);
=======
  gen_svr_tag("sdi", device, svr_tag);
>>>>>>> ffee14bf
  ret = oc_storage_read(svr_tag, buf, OC_MAX_APP_DATA_SIZE);
  if (ret > 0) {
#ifndef OC_DYNAMIC_ALLOCATION
    char rep_objects_alloc[OC_MAX_NUM_REP_OBJECTS];
    oc_rep_t rep_objects_pool[OC_MAX_NUM_REP_OBJECTS];
    memset(rep_objects_alloc, 0, OC_MAX_NUM_REP_OBJECTS * sizeof(char));
    memset(rep_objects_pool, 0, OC_MAX_NUM_REP_OBJECTS * sizeof(oc_rep_t));
    struct oc_memb rep_objects = { sizeof(oc_rep_t), OC_MAX_NUM_REP_OBJECTS,
                                   rep_objects_alloc, (void *)rep_objects_pool,
                                   0 };
#else  /* !OC_DYNAMIC_ALLOCATION */
    struct oc_memb rep_objects = { sizeof(oc_rep_t), 0, 0, 0, 0 };
#endif /* OC_DYNAMIC_ALLOCATION */
    oc_rep_set_pool(&rep_objects);
    oc_parse_rep(buf, (uint16_t)ret, &rep);
<<<<<<< HEAD
    oc_sec_ael_decode(device, rep, true);
    oc_free_rep(rep);
  }
=======
    oc_sec_decode_sdi(rep, true, device);
    oc_free_rep(rep);
  } else {
    oc_sec_sdi_default(device);
  }
#ifdef OC_DYNAMIC_ALLOCATION
  free(buf);
#endif /* OC_DYNAMIC_ALLOCATION */

}

void oc_sec_dump_sdi(size_t device)
{
#ifdef OC_DYNAMIC_ALLOCATION
  uint8_t *buf = malloc(OC_MAX_APP_DATA_SIZE);
  if (!buf)
    return;
#else  /* OC_DYNAMIC_ALLOCATION */
  uint8_t buf[OC_MAX_APP_DATA_SIZE];
#endif /* !OC_DYNAMIC_ALLOCATION */

  /* sdi */
  oc_rep_new(buf, OC_MAX_APP_DATA_SIZE);
  oc_sec_encode_sdi(device, true);
  int size = oc_rep_get_encoded_payload_size();
  if (size > 0) {
    OC_DBG("oc_store: encoded sdi size %d", size);
    char svr_tag[SVR_TAG_MAX];
    gen_svr_tag("sdi", device, svr_tag);
    oc_storage_write(svr_tag, buf, size);
  }

>>>>>>> ffee14bf
#ifdef OC_DYNAMIC_ALLOCATION
  free(buf);
#endif /* OC_DYNAMIC_ALLOCATION */
}

#endif /* OC_SECURITY */<|MERGE_RESOLUTION|>--- conflicted
+++ resolved
@@ -17,17 +17,17 @@
 #ifdef OC_SECURITY
 #include "oc_store.h"
 #include "oc_acl_internal.h"
+#include "oc_ael.h"
 #include "oc_core_res.h"
 #include "oc_cred_internal.h"
 #include "oc_doxm.h"
 #include "oc_keypair.h"
 #include "oc_pstat.h"
+#include "oc_sdi.h"
 #include "oc_sp.h"
-#include "oc_sdi.h"
 #include "oc_tls.h"
 #include "port/oc_storage.h"
 #include <oc_config.h>
-#include "oc_ael.h"
 
 #ifdef OC_DYNAMIC_ALLOCATION
 #include <stdlib.h>
@@ -570,7 +570,6 @@
 #endif /* OC_DYNAMIC_ALLOCATION */
 }
 
-<<<<<<< HEAD
 void
 oc_sec_dump_ael(size_t device)
 {
@@ -597,11 +596,9 @@
   free(buf);
 #endif /* OC_DYNAMIC_ALLOCATION */
 }
-void
-oc_sec_load_ael(size_t device)
-=======
-void oc_sec_load_sdi(size_t device)
->>>>>>> ffee14bf
+
+void
+oc_sec_load_sdi(size_t device)
 {
   long ret = 0;
   oc_rep_t *rep;
@@ -609,22 +606,14 @@
 #ifdef OC_DYNAMIC_ALLOCATION
   uint8_t *buf = malloc(OC_MAX_APP_DATA_SIZE);
   if (!buf) {
-<<<<<<< HEAD
-    oc_sec_ael_default(device);
-=======
     oc_sec_sdi_default(device);
->>>>>>> ffee14bf
-    return;
-  }
-#else  /* OC_DYNAMIC_ALLOCATION */
-  uint8_t buf[OC_MAX_APP_DATA_SIZE];
-#endif /* !OC_DYNAMIC_ALLOCATION */
-  char svr_tag[SVR_TAG_MAX];
-<<<<<<< HEAD
-  gen_svr_tag("ael", device, svr_tag);
-=======
+    return;
+  }
+#else  /* OC_DYNAMIC_ALLOCATION */
+  uint8_t buf[OC_MAX_APP_DATA_SIZE];
+#endif /* !OC_DYNAMIC_ALLOCATION */
+  char svr_tag[SVR_TAG_MAX];
   gen_svr_tag("sdi", device, svr_tag);
->>>>>>> ffee14bf
   ret = oc_storage_read(svr_tag, buf, OC_MAX_APP_DATA_SIZE);
   if (ret > 0) {
 #ifndef OC_DYNAMIC_ALLOCATION
@@ -640,11 +629,6 @@
 #endif /* OC_DYNAMIC_ALLOCATION */
     oc_rep_set_pool(&rep_objects);
     oc_parse_rep(buf, (uint16_t)ret, &rep);
-<<<<<<< HEAD
-    oc_sec_ael_decode(device, rep, true);
-    oc_free_rep(rep);
-  }
-=======
     oc_sec_decode_sdi(rep, true, device);
     oc_free_rep(rep);
   } else {
@@ -653,10 +637,50 @@
 #ifdef OC_DYNAMIC_ALLOCATION
   free(buf);
 #endif /* OC_DYNAMIC_ALLOCATION */
-
-}
-
-void oc_sec_dump_sdi(size_t device)
+}
+
+void
+oc_sec_load_ael(size_t device)
+{
+  long ret = 0;
+  oc_rep_t *rep;
+
+#ifdef OC_DYNAMIC_ALLOCATION
+  uint8_t *buf = malloc(OC_MAX_APP_DATA_SIZE);
+  if (!buf) {
+    oc_sec_ael_default(device);
+    return;
+  }
+#else  /* OC_DYNAMIC_ALLOCATION */
+  uint8_t buf[OC_MAX_APP_DATA_SIZE];
+#endif /* !OC_DYNAMIC_ALLOCATION */
+  char svr_tag[SVR_TAG_MAX];
+  gen_svr_tag("ael", device, svr_tag);
+  ret = oc_storage_read(svr_tag, buf, OC_MAX_APP_DATA_SIZE);
+  if (ret > 0) {
+#ifndef OC_DYNAMIC_ALLOCATION
+    char rep_objects_alloc[OC_MAX_NUM_REP_OBJECTS];
+    oc_rep_t rep_objects_pool[OC_MAX_NUM_REP_OBJECTS];
+    memset(rep_objects_alloc, 0, OC_MAX_NUM_REP_OBJECTS * sizeof(char));
+    memset(rep_objects_pool, 0, OC_MAX_NUM_REP_OBJECTS * sizeof(oc_rep_t));
+    struct oc_memb rep_objects = { sizeof(oc_rep_t), OC_MAX_NUM_REP_OBJECTS,
+                                   rep_objects_alloc, (void *)rep_objects_pool,
+                                   0 };
+#else  /* !OC_DYNAMIC_ALLOCATION */
+    struct oc_memb rep_objects = { sizeof(oc_rep_t), 0, 0, 0, 0 };
+#endif /* OC_DYNAMIC_ALLOCATION */
+    oc_rep_set_pool(&rep_objects);
+    oc_parse_rep(buf, (uint16_t)ret, &rep);
+    oc_sec_ael_decode(device, rep, true);
+    oc_free_rep(rep);
+  }
+#ifdef OC_DYNAMIC_ALLOCATION
+  free(buf);
+#endif /* OC_DYNAMIC_ALLOCATION */
+}
+
+void
+oc_sec_dump_sdi(size_t device)
 {
 #ifdef OC_DYNAMIC_ALLOCATION
   uint8_t *buf = malloc(OC_MAX_APP_DATA_SIZE);
@@ -676,8 +700,6 @@
     gen_svr_tag("sdi", device, svr_tag);
     oc_storage_write(svr_tag, buf, size);
   }
-
->>>>>>> ffee14bf
 #ifdef OC_DYNAMIC_ALLOCATION
   free(buf);
 #endif /* OC_DYNAMIC_ALLOCATION */
