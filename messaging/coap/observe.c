--- conflicted
+++ resolved
@@ -166,11 +166,7 @@
   coap_observer_t *obs = (coap_observer_t *)oc_list_head(observers_list), *next;
 
   OC_DBG("Unregistering observers for client at: ");
-<<<<<<< HEAD
-  LOGipaddr(*endpoint);
-=======
   OC_LOGipaddr(*endpoint);
->>>>>>> a557fd38
 
   while (obs) {
     next = obs->next;
