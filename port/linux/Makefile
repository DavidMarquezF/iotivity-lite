export CC = gcc
SED = sed
INSTALL = install
export OS = linux
ROOT_DIR = ../..
SWIG_DIR = ${ROOT_DIR}/swig
OUT_DIR = $(ROOT_DIR)/port/$(OS)
CHECK_SCRIPT = ../../tools/check.py
VERSION_MAJOR = 1
VERSION_MINOR = 0
VERSION = $(VERSION_MAJOR).$(VERSION_MINOR)
DYNAMIC ?= 1
SECURE ?= 1
PKI ?= 1
DESTDIR ?= /usr/local
install_bin_dir?=${DESTDIR}/opt/iotivity-constrained/bin/
prefix = $(DESTDIR)
exec_prefix = $(prefix)
bindir = $(exec_prefix)/bin
libdir = $(exec_prefix)/lib
includedir = $(prefix)/include
pkgconfigdir = $(libdir)/pkgconfig
EXTRA_CFLAGS =
<<<<<<< HEAD
# For some reason the -fsanitize=address causes build problems when building
# the Java shared object library.  For now when building Java do not use
# -fsanitize = address CFLAG.
ifeq ($(DEBUG),1)
  ifneq ($(JAVA), 1)
=======
ifeq ($(ASAN),1)
>>>>>>> 822ab4a2
	EXTRA_CFLAGS += -fsanitize=address
  endif
endif

MBEDTLS_DIR := $(ROOT_DIR)/deps/mbedtls
GTEST_DIR = $(ROOT_DIR)/deps/gtest
GTEST_HEADERS = $(GTEST_DIR)/include/gtest/*.h \
                $(GTEST_DIR)/include/gtest/internal/*.h
GTEST = gtest_build
GTEST_CPPFLAGS += -isystem $(GTEST_DIR)/include
TEST_CXXFLAGS += -g -Wall -Wextra -pthread -std=c++0x -fpermissive -DOC_SERVER -DOC_CLIENT -fprofile-arcs -ftest-coverage
HEADER_DIR = -I$(ROOT_DIR)/include \
             -I$(ROOT_DIR) \
             -I$(OUT_DIR)
SECURITY_HEADERS = -I$(ROOT_DIR)/security \
                   -I$(MBEDTLS_DIR)/include
MESSAGING_HEADERS = -I$(ROOT_DIR)/messaging/coap
API_TEST_DIR = $(ROOT_DIR)/api/unittest
API_TEST_OBJ_DIR = $(API_TEST_DIR)/obj
API_TEST_SRC_FILES := $(wildcard $(API_TEST_DIR)/*.cpp)
API_TEST_OBJ_FILES := $(patsubst $(API_TEST_DIR)/%.cpp,$(API_TEST_OBJ_DIR)/%.o,$(API_TEST_SRC_FILES))
SECURITY_TEST_DIR = $(ROOT_DIR)/security/unittest
SECURITY_TEST_OBJ_DIR = $(SECURITY_TEST_DIR)/obj
SECURITY_TEST_SRC_FILES := $(wildcard $(SECURITY_TEST_DIR)/*.cpp)
SECURITY_TEST_OBJ_FILES := $(patsubst $(SECURITY_TEST_DIR)/%.cpp,$(SECURITY_TEST_OBJ_DIR)/%.o,$(SECURITY_TEST_SRC_FILES))
PLATFORM_TEST_DIR = $(ROOT_DIR)/port/unittest
PLATFORM_TEST_OBJ_DIR = $(PLATFORM_TEST_DIR)/obj
PLATFORM_TEST_SRC_FILES := $(wildcard $(PLATFORM_TEST_DIR)/*.cpp)
PLATFORM_TEST_OBJ_FILES := $(patsubst $(PLATFORM_TEST_DIR)/%.cpp,$(PLATFORM_TEST_OBJ_DIR)/%.o,$(PLATFORM_TEST_SRC_FILES))
STORAGE_TEST_DIR = storage_test
$(shell mkdir -p $(STORAGE_TEST_DIR))
MESSAGING_TEST_DIR = $(ROOT_DIR)/messaging/coap/unittest
MESSAGING_TEST_OBJ_DIR = $(MESSAGING_TEST_DIR)/obj
MESSAGING_TEST_SRC_FILES := $(wildcard $(MESSAGING_TEST_DIR)/*.cpp)
MESSAGING_TEST_OBJ_FILES := $(patsubst $(MESSAGING_TEST_DIR)/%.cpp,$(MESSAGING_TEST_OBJ_DIR)/%.o,$(MESSAGING_TEST_SRC_FILES))

CLOUD_TEST_DIR = $(ROOT_DIR)/api/cloud/unittest
CLOUD_TEST_OBJ_DIR = $(CLOUD_TEST_DIR)/obj
CLOUD_TEST_SRC_FILES := $(wildcard $(CLOUD_TEST_DIR)/*.cpp)
CLOUD_TEST_OBJ_FILES := $(patsubst $(CLOUD_TEST_DIR)/%.cpp,$(CLOUD_TEST_OBJ_DIR)/%.o,$(CLOUD_TEST_SRC_FILES))

UNIT_TESTS = apitest platformtest securitytest messagingtest

DTLS= 	aes.c		aesni.c 	arc4.c  	asn1parse.c	asn1write.c	base64.c	\
	bignum.c	blowfish.c	camellia.c	ccm.c		cipher.c	cipher_wrap.c	\
	cmac.c		ctr_drbg.c	des.c		dhm.c		ecdh.c		ecdsa.c		\
	ecjpake.c	ecp.c		ecp_curves.c	entropy.c	entropy_poll.c	error.c		\
	gcm.c		havege.c	hmac_drbg.c	md.c		md2.c		md4.c		\
	md5.c		md_wrap.c	oid.c		padlock.c	\
	pem.c		pk.c		pk_wrap.c	pkcs12.c	pkcs5.c		pkparse.c	\
	pkwrite.c	platform.c	ripemd160.c	rsa.c		sha1.c		sha256.c	\
	sha512.c	threading.c	timing.c	version.c	version_features.c		\
	xtea.c  	pkcs11.c 	x509.c 		x509_crt.c	debug.c		net_sockets.c	\
	ssl_cache.c	ssl_ciphersuites.c		ssl_cli.c	ssl_cookie.c			\
	ssl_srv.c	ssl_ticket.c	ssl_tls.c	rsa_internal.c	x509write_csr.c\
	x509write_crt.c	x509_create.c
DTLSFLAGS=-I../../deps/mbedtls/include -D__OC_RANDOM

CBOR=../../deps/tinycbor/src/cborencoder.c ../../deps/tinycbor/src/cborencoder_close_container_checked.c ../../deps/tinycbor/src/cborparser.c# ../../deps/tinycbor/src/cbortojson.c ../../deps/tinycbor/src/cborpretty.c ../../deps/tinycbor/src/cborparser_dup_string.c

CTIMESTAMP=../../api/c-timestamp/timestamp_format.c ../../api/c-timestamp/timestamp_valid.c ../../api/c-timestamp/timestamp_parse.c

SRC_COMMON=$(wildcard ../../util/*.c) ${CBOR} ${CTIMESTAMP}
SRC=$(wildcard ../../messaging/coap/*.c ../../api/*.c ../../port/linux/*.c)
SRC_CLOUD=$(wildcard ../../api/cloud/*.c)

HEADERS = $(wildcard ../../include/*.h)
HEADERS += ../../port/linux/oc_config.h

HEADERS_COAP = $(wildcard ../../messaging/coap/*.h)
HEADERS_UTIL = $(wildcard ../../util/*.h)
HEADERS_UTIL_PT = $(wildcard ../../util/pt/*.h)
HEADERS_PORT = $(wildcard ../../port/*.h)
HEADERS_TINYCBOR = $(wildcard ../../deps/tinycbor/src/*.h)

CFLAGS_CLOUD=-I../../api/cloud
CFLAGS=-fPIC -fno-asynchronous-unwind-tables -fno-omit-frame-pointer -ffreestanding -Os -fno-stack-protector -ffunction-sections -fdata-sections -fno-reorder-functions -fno-defer-pop -fno-strict-overflow -I./ -I../../include/ -I../../ -std=gnu99 -Wall -Wextra -Werror -pedantic #-Wl,-Map,client.map
OBJ_COMMON=$(addprefix obj/,$(notdir $(SRC_COMMON:.c=.o)))
OBJ_CLIENT=$(addprefix obj/client/,$(notdir $(SRC:.c=.o)))
OBJ_SERVER=$(addprefix obj/server/,$(filter-out oc_obt.o oc_obt_otm_justworks.o oc_obt_otm_randompin.o,$(notdir $(SRC:.c=.o))))
OBJ_CLOUD=$(addprefix obj/cloud/,$(notdir $(SRC_CLOUD:.c=.o)))
OBJ_CLIENT_SERVER=$(addprefix obj/client_server/,$(notdir $(SRC:.c=.o)))
VPATH=../../messaging/coap/:../../util/:../../api/:../../deps/tinycbor/src/:../../deps/mbedtls/library:../../api/c-timestamp:../../service/cloud/src/:../../service/resource-directory/client/src/:
LIBS?= -lm -pthread -lrt

SAMPLES = server client temp_sensor simpleserver simpleserver_pki simpleclient client_collections_linux \
	  server_collections_linux server_block_linux client_block_linux smart_home_server_linux multi_device_server multi_device_client smart_lock server_multithread_linux client_multithread_linux
ifeq ($(CLOUD),1)
#	UNIT_TESTS += cloudtest
endif
ifeq ($(CLOUD),1)
	CFLAGS += -DOC_CLOUD
	TCP=1
	IPV4=1
	SAMPLES += cloud_linux cloud_tests
endif

OBT = onboarding_tool

ifeq ($(DEBUG),1)
	CFLAGS += -DOC_DEBUG -g -O0
ifeq ($(DEBUG_TLS),1)
	CFLAGS += -DOC_DEBUG_TLS
endif
else
	CFLAGS += -Wl,--gc-sections
endif

ifeq ($(PKI),1)
	EXTRA_CFLAGS += -DOC_PKI
endif

ifeq ($(DYNAMIC),1)
	EXTRA_CFLAGS += -DOC_DYNAMIC_ALLOCATION
endif

ifeq ($(IDD), 1)
	EXTRA_CFLAGS += -DOC_IDD_API
endif

ifneq ($(SECURE),0)
	SRC += $(addprefix ../../security/,oc_acl.c oc_cred.c oc_doxm.c oc_pstat.c oc_tls.c oc_svr.c oc_store.c oc_pki.c oc_certs.c oc_sp.c oc_keypair.c oc_csr.c oc_roles.c)
	SRC_COMMON += $(addprefix $(MBEDTLS_DIR)/library/,${DTLS})
	MBEDTLS_PATCH_FILE := $(MBEDTLS_DIR)/patched.txt
ifeq ($(DYNAMIC),1)
	SRC += ../../security/oc_obt.c ../../security/oc_obt_otm_justworks.c ../../security/oc_obt_otm_randompin.c
	SAMPLES += ${OBT}
else
	SRC_COMMON += $(MBEDTLS_DIR)/library/memory_buffer_alloc.c
endif
	CFLAGS += ${DTLSFLAGS}
	EXTRA_CFLAGS += -DOC_SECURITY
	VPATH += ../../security/:../../deps/mbedtls/library:
endif

ifeq ($(IPV4),1)
	EXTRA_CFLAGS += -DOC_IPV4
endif

ifeq ($(TCP),1)
	EXTRA_CFLAGS += -DOC_TCP
endif

ifeq ($(JAVA),1)
	SWIG = swig
endif

CFLAGS += $(EXTRA_CFLAGS)

ifeq ($(MEMTRACE),1)
	CFLAGS += -DOC_MEMORY_TRACE
endif

SAMPLES_CREDS = $(addsuffix _creds, ${SAMPLES} ${OBT})

CONSTRAINED_LIBS = libiotivity-constrained-server.a libiotivity-constrained-client.a \
		   libiotivity-constrained-server.so libiotivity-constrained-client.so \
		   libiotivity-constrained-client-server.so libiotivity-constrained-client-server.a

PC = iotivity-constrained-client.pc iotivity-constrained-server.pc \
     iotivity-constrained-client-server.pc

<<<<<<< HEAD
ifeq ($(CLOUD),1)
	CONSTRAINED_LIBS += libiotivity-constrained-cloud.a libiotivity-constrained-cloud.so \
			libiotivity-constrained-rd-client.a libiotivity-constrained-rd-client.so
	UNIT_TESTS += cloudtest rdclienttest
	PC += iotivity-constrained-rd-client.pc iotivity-constrained-cloud.pc
	SAMPLES += cloud_linux
endif

all: $(CONSTRAINED_LIBS) $(SAMPLES) $(PC) $(SWIG)
=======
all: $(CONSTRAINED_LIBS) $(SAMPLES) $(PC)
>>>>>>> 822ab4a2

test: $(UNIT_TESTS)
	for test in $^ ; do ./$${test} ; done

.PHONY: test clean

$(GTEST):
	$(MAKE) --directory=$(GTEST_DIR)/make

$(API_TEST_OBJ_DIR)/%.o: $(API_TEST_DIR)/%.cpp
	@mkdir -p ${@D}
	$(CXX) $(GTEST_CPPFLAGS) $(TEST_CXXFLAGS) $(EXTRA_CFLAGS) $(HEADER_DIR) -I$(ROOT_DIR)/deps/tinycbor/src -c $< -o $@

apitest: $(API_TEST_OBJ_FILES) libiotivity-constrained-client-server.a | $(GTEST)
	$(CXX) $^ -o $@ $(GTEST_CPPFLAGS) $(TEST_CXXFLAGS) $(EXTRA_CFLAGS) $(HEADER_DIR) -L$(OUT_DIR) -L$(GTEST_DIR)/make -l:gtest_main.a -liotivity-constrained-client-server -lpthread

$(SECURITY_TEST_OBJ_DIR)/%.o: $(SECURITY_TEST_DIR)/%.cpp
	@mkdir -p ${@D}
	$(CXX) $< -o $@ $(GTEST_CPPFLAGS) $(TEST_CXXFLAGS) $(EXTRA_CFLAGS) $(HEADER_DIR) $(SECURITY_HEADERS) -c

securitytest: $(SECURITY_TEST_OBJ_FILES) libiotivity-constrained-client-server.a | $(GTEST)
	$(CXX) $(GTEST_CPPFLAGS) $(TEST_CXXFLAGS) $(EXTRA_CFLAGS)  $(HEADER_DIR) -l:gtest_main.a -liotivity-constrained-client-server -L$(OUT_DIR) -L$(GTEST_DIR)/make -lpthread $^ -o $@

$(PLATFORM_TEST_OBJ_DIR)/%.o: $(PLATFORM_TEST_DIR)/%.cpp
	@mkdir -p ${@D}
	$(CXX) $< -o $@ $(GTEST_CPPFLAGS) $(TEST_CXXFLAGS) $(EXTRA_CFLAGS) $(HEADER_DIR) -I$(ROOT_DIR)/deps/tinycbor/src -c

platformtest: $(PLATFORM_TEST_OBJ_FILES) libiotivity-constrained-client-server.a | $(GTEST)
	$(CXX) $(GTEST_CPPFLAGS) $(TEST_CXXFLAGS) $(EXTRA_CFLAGS) $(HEADER_DIR) -l:gtest_main.a -liotivity-constrained-client-server -L$(OUT_DIR) -L$(GTEST_DIR)/make -lpthread $^ -o $@

$(CLOUD_TEST_OBJ_DIR)/%.o: $(CLOUD_TEST_DIR)/%.cpp
	@mkdir -p ${@D}
	$(CXX) $(GTEST_CPPFLAGS) $(TEST_CXXFLAGS) $(EXTRA_CFLAGS) $(HEADER_DIR) $(CFLAGS_CLOUD) -I$(ROOT_DIR)/service/cloud/src -I$(ROOT_DIR)/deps/tinycbor/src -c $< -o $@

cloudtest: $(CLOUD_TEST_OBJ_FILES) libiotivity-constrained-client-server.a | $(GTEST)
	$(CXX) $(GTEST_CPPFLAGS) $(TEST_CXXFLAGS) $(EXTRA_CFLAGS) $(HEADER_DIR) $(CFLAGS_CLOUD) -l:gtest_main.a -liotivity-constrained-client-server -L$(OUT_DIR) -L$(GTEST_DIR)/make -lpthread $^ -o $@

$(MESSAGING_TEST_OBJ_DIR)/%.o: $(MESSAGING_TEST_DIR)/%.cpp
	@mkdir -p ${@D}
	$(CXX) $(GTEST_CPPFLAGS) $(TEST_CXXFLAGS) $(EXTRA_CFLAGS) $(HEADER_DIR) $(MESSAGING_HEADERS) -c $< -o $@

messagingtest: $(MESSAGING_TEST_OBJ_FILES) libiotivity-constrained-client-server.a | $(GTEST)
	$(CXX) $(GTEST_CPPFLAGS) $(TEST_CXXFLAGS) $(EXTRA_CFLAGS)  $(HEADER_DIR) -l:gtest_main.a -liotivity-constrained-client-server -L$(OUT_DIR) -L$(GTEST_DIR)/make -lpthread $^ -o $@

${SRC} ${SRC_COMMON}: $(MBEDTLS_PATCH_FILE)

obj/%.o: %.c
	@mkdir -p ${@D}
	${CC} -c -o $@ $< ${CFLAGS}

obj/server/%.o: %.c
	@mkdir -p ${@D}
	${CC} -c -o $@ $< ${CFLAGS} -DOC_SERVER

obj/client/%.o: %.c
	@mkdir -p ${@D}
	${CC} -c -o $@ $< ${CFLAGS} -DOC_CLIENT

obj/client_server/%.o: %.c
	@mkdir -p ${@D}
	${CC} -c -o $@ $< ${CFLAGS} -DOC_CLIENT -DOC_SERVER

obj/cloud/%.o: %.c
	@mkdir -p ${@D}
	${CC} -c -o $@ $< ${CFLAGS} ${CFLAGS_CLOUD}

obj/server/oc_introspection.o: ../../include/server_introspection.dat.h
obj/client/oc_introspection.o: ../../include/server_introspection.dat.h
obj/client_server/oc_introspection.o: ../../include/server_introspection.dat.h

libiotivity-constrained-server.a: $(OBJ_COMMON) $(OBJ_SERVER)
	$(AR) -rcs $@ $(OBJ_COMMON) $(OBJ_SERVER)

libiotivity-constrained-server.so: $(OBJ_COMMON) $(OBJ_SERVER)
	$(CC) -shared -o $@ $(OBJ_COMMON) $(OBJ_SERVER) $(LIBS)

libiotivity-constrained-client.a: $(OBJ_COMMON) $(OBJ_CLIENT)
	$(AR) -rcs $@ $(OBJ_COMMON) $(OBJ_CLIENT)

libiotivity-constrained-client.so: $(OBJ_COMMON) $(OBJ_CLIENT)
	$(CC) -shared -o $@ $(OBJ_COMMON) $(OBJ_CLIENT) $(LIBS)

libiotivity-constrained-client-server.a: $(OBJ_COMMON) $(OBJ_CLIENT_SERVER) $(OBJ_CLOUD)
	$(AR) -rcs $@ $(OBJ_COMMON) $(OBJ_CLIENT_SERVER) $(OBJ_CLOUD)

libiotivity-constrained-client-server.so: $(OBJ_COMMON) $(OBJ_CLIENT_SERVER) $(OBJ_CLOUD)
	$(CC) -shared -o $@ $(OBJ_COMMON) $(OBJ_CLIENT_SERVER) $(OBJ_CLOUD) $(LIBS)

server: libiotivity-constrained-server.a $(ROOT_DIR)/apps/server_linux.c
	@mkdir -p $@_creds
	${CC} -o $@ ../../apps/server_linux.c libiotivity-constrained-server.a -DOC_SERVER ${CFLAGS} ${LIBS}

client: libiotivity-constrained-client.a $(ROOT_DIR)/apps/client_linux.c
	@mkdir -p $@_creds
	${CC} -o $@ ../../apps/client_linux.c libiotivity-constrained-client.a -DOC_CLIENT ${CFLAGS} ${LIBS}

smart_lock: libiotivity-constrained-client.a $(ROOT_DIR)/apps/smart_lock_linux.c
	@mkdir -p $@_creds
	${CC} -o $@ ../../apps/smart_lock_linux.c libiotivity-constrained-client.a -DOC_CLIENT ${CFLAGS} ${LIBS}

temp_sensor: libiotivity-constrained-client.a $(ROOT_DIR)/apps/temp_sensor_client_linux.c
	@mkdir -p $@_creds
	${CC} -o $@ ../../apps/temp_sensor_client_linux.c libiotivity-constrained-client.a -DOC_CLIENT ${CFLAGS} ${LIBS}

simpleserver: libiotivity-constrained-server.a $(ROOT_DIR)/apps/simpleserver.c
	@mkdir -p $@_creds
	${CC} -o $@ ../../apps/simpleserver.c libiotivity-constrained-server.a -DOC_SERVER ${CFLAGS}  ${LIBS}

simpleserver_pki: libiotivity-constrained-server.a $(ROOT_DIR)/apps/simpleserver_pki.c
	@mkdir -p $@_creds
	${CC} -o $@ ../../apps/simpleserver_pki.c libiotivity-constrained-server.a -DOC_SERVER ${CFLAGS}  ${LIBS}

simpleclient: libiotivity-constrained-client.a $(ROOT_DIR)/apps/simpleclient.c
	@mkdir -p $@_creds
	${CC} -o $@ ../../apps/simpleclient.c libiotivity-constrained-client.a -DOC_CLIENT ${CFLAGS}  ${LIBS}

client_collections_linux: libiotivity-constrained-client.a $(ROOT_DIR)/apps/client_collections_linux.c
	@mkdir -p $@_creds
	${CC} -o $@ ../../apps/client_collections_linux.c libiotivity-constrained-client.a -DOC_CLIENT ${CFLAGS}  ${LIBS}

server_collections_linux: libiotivity-constrained-server.a $(ROOT_DIR)/apps/server_collections_linux.c
	@mkdir -p $@_creds
	${CC} -o $@ ../../apps/server_collections_linux.c libiotivity-constrained-server.a -DOC_SERVER ${CFLAGS} ${LIBS}

client_block_linux: libiotivity-constrained-client.a $(ROOT_DIR)/apps/client_block_linux.c
	${CC} -o $@ ../../apps/client_block_linux.c libiotivity-constrained-client.a -DOC_CLIENT ${CFLAGS}  ${LIBS}

server_block_linux: libiotivity-constrained-server.a $(ROOT_DIR)/apps/server_block_linux.c
	${CC} -o $@ ../../apps/server_block_linux.c libiotivity-constrained-server.a -DOC_SERVER ${CFLAGS} ${LIBS}

smart_home_server_linux: libiotivity-constrained-server.a $(ROOT_DIR)/apps/smart_home_server_linux.c
	@mkdir -p $@_creds
	${CC} -o $@ ../../apps/smart_home_server_linux.c libiotivity-constrained-server.a -DOC_SERVER ${CFLAGS} ${LIBS}

multi_device_server: libiotivity-constrained-server.a $(ROOT_DIR)/apps/multi_device_server_linux.c
	@mkdir -p $@_creds
	${CC} -o $@ ../../apps/multi_device_server_linux.c libiotivity-constrained-server.a -DOC_SERVER ${CFLAGS} ${LIBS}

multi_device_client: libiotivity-constrained-client.a $(ROOT_DIR)/apps/multi_device_client_linux.c
	@mkdir -p $@_creds
	${CC} -o $@ ../../apps/multi_device_client_linux.c libiotivity-constrained-client.a -DOC_CLIENT ${CFLAGS}  ${LIBS}

cloud_linux: libiotivity-constrained-client-server.a $(ROOT_DIR)/apps/cloud_linux.c
	@mkdir -p $@_creds
	${CC} -o $@ ../../apps/cloud_linux.c libiotivity-constrained-client-server.a -DOC_CLIENT -DOC_SERVER ${CFLAGS} ${CFLAGS_CLOUD}  ${LIBS}

cloud_tests: libiotivity-constrained-client-server.a $(ROOT_DIR)/apps/cloud_certification_tests.c
	@mkdir -p $@_creds
	${CC} -o $@ ../../apps/cloud_certification_tests.c libiotivity-constrained-client-server.a -DOC_CLIENT -DOC_SERVER ${CFLAGS} ${CFLAGS_CLOUD} ${LIBS}

${OBT}: libiotivity-constrained-client.a $(ROOT_DIR)/onboarding_tool/obtmain.c
	@mkdir -p $@_creds
	${CC} -o $@ ../../onboarding_tool/obtmain.c libiotivity-constrained-client.a -DOC_CLIENT ${CFLAGS}  ${LIBS}

server_multithread_linux: libiotivity-constrained-server.a $(ROOT_DIR)/apps/server_multithread_linux.c
	@mkdir -p $@_creds
	${CC} -o $@ ../../apps/server_multithread_linux.c libiotivity-constrained-server.a -DOC_SERVER ${CFLAGS} ${LIBS}

client_multithread_linux: libiotivity-constrained-client.a $(ROOT_DIR)/apps/client_multithread_linux.c
	@mkdir -p $@_creds
	${CC} -o $@ ../../apps/client_multithread_linux.c libiotivity-constrained-client.a -DOC_CLIENT ${CFLAGS}  ${LIBS}

iotivity-constrained-server.pc: iotivity-constrained-server.pc.in
	$(SED) > $@ < $< \
		-e 's,@prefix@,$(prefix),' \
		-e 's,@exec_prefix@,$(exec_prefix),' \
		-e 's,@libdir@,$(libdir),' \
		-e 's,@includedir@,$(includedir),' \
		-e 's,@version@,$(VERSION),' \
		-e 's,@extra_cflags@,$(EXTRA_CFLAGS),'

iotivity-constrained-client.pc: iotivity-constrained-client.pc.in
	$(SED) > $@ < $< \
		-e 's,@prefix@,$(prefix),' \
		-e 's,@exec_prefix@,$(exec_prefix),' \
		-e 's,@libdir@,$(libdir),' \
		-e 's,@includedir@,$(includedir),' \
		-e 's,@version@,$(VERSION),' \
		-e 's,@extra_cflags@,$(EXTRA_CFLAGS),'

iotivity-constrained-client-server.pc: iotivity-constrained-client-server.pc.in
	$(SED) > $@ < $< \
		-e 's,@prefix@,$(prefix),' \
		-e 's,@exec_prefix@,$(exec_prefix),' \
		-e 's,@libdir@,$(libdir),' \
		-e 's,@includedir@,$(includedir),' \
		-e 's,@version@,$(VERSION),' \
		-e 's,@extra_cflags@,$(EXTRA_CFLAGS),'

iotivity-constrained-rd-client.pc: iotivity-constrained-rd-client.pc.in
	$(SED) > $@ < $< \
		-e 's,@prefix@,$(prefix),' \
		-e 's,@exec_prefix@,$(exec_prefix),' \
		-e 's,@libdir@,$(libdir),' \
		-e 's,@includedir@,$(includedir),' \
		-e 's,@version@,$(VERSION),' \
		-e 's,@extra_cflags@,$(EXTRA_CFLAGS),'

iotivity-constrained-cloud.pc: iotivity-constrained-cloud.pc.in
	$(SED) > $@ < $< \
		-e 's,@prefix@,$(prefix),' \
		-e 's,@exec_prefix@,$(exec_prefix),' \
		-e 's,@libdir@,$(libdir),' \
		-e 's,@includedir@,$(includedir),' \
		-e 's,@version@,$(VERSION),' \
		-e 's,@extra_cflags@,$(EXTRA_CFLAGS),'

swig: $(CONSTRAINED_LIBS)
	${MAKE} -C ${SWIG_DIR}

ifneq ($(SECURE),0)
MBEDTLS_PATCHES ?= $(sort $(wildcard ../../patches/*.patch))
${MBEDTLS_DIR}/.git:
	git submodule update --init ${@D}

$(MBEDTLS_PATCH_FILE): ${MBEDTLS_DIR}/.git ${MBEDTLS_PATCHES}
	if [ -d ${MBEDTLS_DIR} ]; then \
	cd ${MBEDTLS_DIR} && \
	git clean -fdx . && \
	git reset --hard && \
	cd -; \
	fi && \
	git submodule update --init && \
	cd ${MBEDTLS_DIR} && \
	for patch in $(MBEDTLS_PATCHES); do patch -r - -s -N -p1 < $${patch} ; done && \
	echo "Patches applied in $^" > ${@F}
endif

clean:
	rm -rf obj $(PC) $(CONSTRAINED_LIBS) $(API_TEST_OBJ_FILES) $(SECURITY_TEST_OBJ_FILES) $(PLATFORM_TEST_OBJ_FILES) $(MESSAGING_TEST_OBJ_FILES) $(UNIT_TESTS) $(STORAGE_TEST_DIR) $(CLOUD_TEST_OBJ_FILES) $(RD_CLIENT_TEST_OBJ_FILES)

cleanall: clean
	rm -rf ${all} $(SAMPLES) $(TESTS) ${OBT} ${SAMPLES_CREDS} $(MBEDTLS_PATCH_FILE)
	${MAKE} -C ${GTEST_DIR}/make clean
	${MAKE} -C ${SWIG_DIR} clean

distclean: cleanall

install: $(SAMPLES) $(PC) $(CONSTRAINED_LIBS)
	$(INSTALL) -d $(bindir)
	$(INSTALL) -d $(libdir)
	$(INSTALL) -d $(includedir)/iotivity-constrained
	$(INSTALL) -d $(includedir)/iotivity-constrained/port
	$(INSTALL) -d $(includedir)/iotivity-constrained/util
	$(INSTALL) -d $(includedir)/iotivity-constrained/util/pt
	$(INSTALL) -d $(includedir)/iotivity-constrained/messaging/coap
	$(INSTALL) -d $(includedir)/iotivity-constrained/deps/tinycbor/src/
	$(INSTALL) -d $(pkgconfigdir)
	$(INSTALL) -m 644 $(HEADERS) $(includedir)/iotivity-constrained/
	$(INSTALL) -m 644 $(HEADERS_PORT) $(includedir)/iotivity-constrained/port
	$(INSTALL) -m 644 $(HEADERS_UTIL) $(includedir)/iotivity-constrained/util
	$(INSTALL) -m 644 $(HEADERS_UTIL_PT) $(includedir)/iotivity-constrained/util/pt
	$(INSTALL) -m 644 $(HEADERS_COAP) $(includedir)/iotivity-constrained/messaging/coap
	$(INSTALL) -m 644 $(HEADERS_TINYCBOR) $(includedir)/iotivity-constrained/deps/tinycbor/src
	$(INSTALL) -m 644 $(PC) $(pkgconfigdir)
	$(INSTALL) -m 644 $(CONSTRAINED_LIBS) $(libdir)
# Installing the samples
	$(INSTALL) -d ${install_bin_dir}
	$(INSTALL) $(SAMPLES) ${install_bin_dir}

############# TESTS ##########################
TESTS = \
	tests/client_init_linux_test \
	tests/server_init_linux_test \
	tests/client_get_linux_test

tests/client_init_linux_test: libiotivity-constrained-client.a
	@mkdir -p $(@D)
	$(CC) -o $@ ../../tests/client_init_linux.c \
		libiotivity-constrained-client.a \
		-DOC_CLIENT $(CFLAGS) $(LIBS)

tests/server_init_linux_test: libiotivity-constrained-server.a
	@mkdir -p $(@D)
	$(CC) -o $@ ../../tests/server_init_linux.c \
		libiotivity-constrained-server.a \
		-DOC_SERVER $(CFLAGS) $(LIBS)

tests/client_get_linux_test: libiotivity-constrained-client-server.a
	@mkdir -p $(@D)
	$(CC) -o $@ ../../tests/client_get_linux.c \
		libiotivity-constrained-client-server.a -DOC_SERVER \
		-DOC_CLIENT $(CFLAGS) $(LIBS)

check: $(TESTS)
	$(Q)$(PYTHON) $(CHECK_SCRIPT) --tests="$(TESTS)"<|MERGE_RESOLUTION|>--- conflicted
+++ resolved
@@ -21,17 +21,8 @@
 includedir = $(prefix)/include
 pkgconfigdir = $(libdir)/pkgconfig
 EXTRA_CFLAGS =
-<<<<<<< HEAD
-# For some reason the -fsanitize=address causes build problems when building
-# the Java shared object library.  For now when building Java do not use
-# -fsanitize = address CFLAG.
-ifeq ($(DEBUG),1)
-  ifneq ($(JAVA), 1)
-=======
 ifeq ($(ASAN),1)
->>>>>>> 822ab4a2
 	EXTRA_CFLAGS += -fsanitize=address
-  endif
 endif
 
 MBEDTLS_DIR := $(ROOT_DIR)/deps/mbedtls
@@ -192,19 +183,7 @@
 PC = iotivity-constrained-client.pc iotivity-constrained-server.pc \
      iotivity-constrained-client-server.pc
 
-<<<<<<< HEAD
-ifeq ($(CLOUD),1)
-	CONSTRAINED_LIBS += libiotivity-constrained-cloud.a libiotivity-constrained-cloud.so \
-			libiotivity-constrained-rd-client.a libiotivity-constrained-rd-client.so
-	UNIT_TESTS += cloudtest rdclienttest
-	PC += iotivity-constrained-rd-client.pc iotivity-constrained-cloud.pc
-	SAMPLES += cloud_linux
-endif
-
 all: $(CONSTRAINED_LIBS) $(SAMPLES) $(PC) $(SWIG)
-=======
-all: $(CONSTRAINED_LIBS) $(SAMPLES) $(PC)
->>>>>>> 822ab4a2
 
 test: $(UNIT_TESTS)
 	for test in $^ ; do ./$${test} ; done
