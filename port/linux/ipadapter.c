/*
// Copyright (c) 2016 Intel Corporation
//
// Licensed under the Apache License, Version 2.0 (the "License");
// you may not use this file except in compliance with the License.
// You may obtain a copy of the License at
//
//      http://www.apache.org/licenses/LICENSE-2.0
//
// Unless required by applicable law or agreed to in writing, software
// distributed under the License is distributed on an "AS IS" BASIS,
// WITHOUT WARRANTIES OR CONDITIONS OF ANY KIND, either express or implied.
// See the License for the specific language governing permissions and
// limitations under the License.
*/

#include <arpa/inet.h>
#include <assert.h>
#include <errno.h>
#include <ifaddrs.h>
#include <net/if.h>
#include <pthread.h>
#include <signal.h>
#include <stdint.h>
#include <stdio.h>
#include <string.h>
#include <sys/select.h>
#include <sys/socket.h>
#include <sys/un.h>
#include <unistd.h>

#include "oc_buffer.h"
#include "port/oc_connectivity.h"

#define OCF_PORT_UNSECURED (5683)
static const uint8_t ALL_OCF_NODES_LL[] = {
  0xff, 0x02, 0, 0, 0, 0, 0, 0, 0, 0, 0, 0, 0, 0, 0x01, 0x58
};
static const uint8_t ALL_OCF_NODES_RL[] = {
  0xff, 0x03, 0, 0, 0, 0, 0, 0, 0, 0, 0, 0, 0, 0, 0x01, 0x58
};
static const uint8_t ALL_OCF_NODES_SL[] = {
  0xff, 0x05, 0, 0, 0, 0, 0, 0, 0, 0, 0, 0, 0, 0, 0x01, 0x58
};
#define ALL_COAP_NODES_V4 0xe00001bb
static pthread_t event_thread;
static pthread_mutex_t mutex;

static struct sockaddr_storage mcast, server, client;
static int server_sock = -1, mcast_sock = -1, terminate;
#ifdef OC_IPV4
static struct sockaddr_storage mcast4, server4;
static int server4_sock = -1, mcast4_sock = -1;
#endif

#ifdef OC_SECURITY
static struct sockaddr_storage secure;
static int secure_sock = -1;
#ifdef OC_IPV4
static struct sockaddr_storage secure4;
static int secure4_sock = -1;
#endif
static uint16_t dtls_port = 0;

uint16_t
oc_connectivity_get_dtls_port(void)
{
  return dtls_port;
}
#endif /* OC_SECURITY */

void
oc_network_event_handler_mutex_init(void)
{
  if (pthread_mutex_init(&mutex, NULL) != 0) {
    OC_ERR("initializing network event handler mutex\n");
  }
}

void
oc_network_event_handler_mutex_lock(void)
{
  pthread_mutex_lock(&mutex);
}

void
oc_network_event_handler_mutex_unlock(void)
{
  pthread_mutex_unlock(&mutex);
}

static void *
network_event_thread(void *data)
{
  (void)data;
  struct sockaddr_in6 *c = (struct sockaddr_in6 *)&client;
  socklen_t len = sizeof(client);

#ifdef OC_IPV4
  struct sockaddr_in *c4 = (struct sockaddr_in *)&client;
#endif

  fd_set rfds, setfds;

  FD_ZERO(&rfds);
  FD_SET(server_sock, &rfds);
  FD_SET(mcast_sock, &rfds);

#ifdef OC_SECURITY
  FD_SET(secure_sock, &rfds);
#endif

#ifdef OC_IPV4
  FD_SET(server4_sock, &rfds);
  FD_SET(mcast4_sock, &rfds);
#ifdef OC_SECURITY
  FD_SET(secure4_sock, &rfds);
#endif
#endif

  int i, n;

  while (!terminate) {
    setfds = rfds;
    n = select(FD_SETSIZE, &setfds, NULL, NULL, NULL);

    for (i = 0; i < n; i++) {
      oc_message_t *message = oc_allocate_message();

      if (!message) {
        break;
      }

      if (FD_ISSET(server_sock, &setfds)) {
        message->length = recvfrom(server_sock, message->data, OC_PDU_SIZE, 0,
                                   (struct sockaddr *)&client, &len);
        message->endpoint.flags = IPV6;
        FD_CLR(server_sock, &setfds);
        goto common;
      }

      if (FD_ISSET(mcast_sock, &setfds)) {
        message->length = recvfrom(mcast_sock, message->data, OC_PDU_SIZE, 0,
                                   (struct sockaddr *)&client, &len);
        message->endpoint.flags = IPV6;
        FD_CLR(mcast_sock, &setfds);
        goto common;
      }

#ifdef OC_IPV4
      if (FD_ISSET(server4_sock, &setfds)) {
        message->length = recvfrom(server4_sock, message->data, OC_PDU_SIZE, 0,
                                   (struct sockaddr *)&client, &len);
        message->endpoint.flags = IPV4;
        FD_CLR(server4_sock, &setfds);
        goto common;
      }

      if (FD_ISSET(mcast4_sock, &setfds)) {
        message->length = recvfrom(mcast4_sock, message->data, OC_PDU_SIZE, 0,
                                   (struct sockaddr *)&client, &len);
        message->endpoint.flags = IPV4;
        FD_CLR(mcast4_sock, &setfds);
        goto common;
      }
#endif

#ifdef OC_SECURITY
      if (FD_ISSET(secure_sock, &setfds)) {
        message->length = recvfrom(secure_sock, message->data, OC_PDU_SIZE, 0,
                                   (struct sockaddr *)&client, &len);
        message->endpoint.flags = IPV6 | SECURED;
      }
#ifdef OC_IPV4
      if (FD_ISSET(secure4_sock, &setfds)) {
        message->length = recvfrom(secure4_sock, message->data, OC_PDU_SIZE, 0,
                                   (struct sockaddr *)&client, &len);
        message->endpoint.flags = IPV4 | SECURED;
      }
#endif
#endif /* OC_SECURITY */

    common:
#ifdef OC_IPV4
      if (message->endpoint.flags & IPV4) {
        memcpy(message->endpoint.addr.ipv4.address, &c4->sin_addr.s_addr,
               sizeof(c4->sin_addr.s_addr));
        message->endpoint.addr.ipv4.port = ntohs(c4->sin_port);
      } else if (message->endpoint.flags & IPV6) {
#else
      if (message->endpoint.flags & IPV6) {
#endif
        memcpy(message->endpoint.addr.ipv6.address, c->sin6_addr.s6_addr,
               sizeof(c->sin6_addr.s6_addr));
        message->endpoint.addr.ipv6.scope = c->sin6_scope_id;
        message->endpoint.addr.ipv6.port = ntohs(c->sin6_port);
      }

      OC_DBG("Incoming message from ");
      OC_LOGipaddr(message->endpoint);
      OC_DBG("\n");

      oc_network_event(message);
    }
  }

  pthread_exit(NULL);
}

void
oc_send_buffer(oc_message_t *message)
{
  OC_DBG("Outgoing message to ");
  OC_LOGipaddr(message->endpoint);
  OC_DBG("\n");

  struct sockaddr_storage receiver;
#ifdef OC_IPV4
  if (message->endpoint.flags & IPV4) {
    struct sockaddr_in *r = (struct sockaddr_in *)&receiver;
    memcpy(&r->sin_addr.s_addr, message->endpoint.addr.ipv4.address,
           sizeof(r->sin_addr.s_addr));
    r->sin_family = AF_INET;
    r->sin_port = htons(message->endpoint.addr.ipv4.port);
  } else {
#else
  {
#endif
    struct sockaddr_in6 *r = (struct sockaddr_in6 *)&receiver;
    memcpy(r->sin6_addr.s6_addr, message->endpoint.addr.ipv6.address,
           sizeof(r->sin6_addr.s6_addr));
    r->sin6_family = AF_INET6;
    r->sin6_port = htons(message->endpoint.addr.ipv6.port);
    r->sin6_scope_id = message->endpoint.addr.ipv6.scope;
  }
  int send_sock = -1;

#ifdef OC_SECURITY
  if (message->endpoint.flags & SECURED) {
#ifdef OC_IPV4
    if (message->endpoint.flags & IPV4) {
      send_sock = secure4_sock;
    } else {
      send_sock = secure_sock;
    }
#else
    send_sock = secure_sock;
#endif
  } else
#endif /* OC_SECURITY */
#ifdef OC_IPV4
    if (message->endpoint.flags & IPV4) {
    send_sock = server4_sock;
  } else {
    send_sock = server_sock;
  }
#else  /* OC_IPV4 */
  {
    send_sock = server_sock;
  }
#endif /* !OC_IPV4 */

  int bytes_sent = 0, x;
  while (bytes_sent < (int)message->length) {
    x = sendto(send_sock, message->data + bytes_sent,
        message->length - bytes_sent, 0, (struct sockaddr *)&receiver,
        sizeof(receiver));
    if (x < 0) {
<<<<<<< HEAD
      PRINT("sendto() returned errno %d\n", errno);
=======
      OC_WRN("sendto() returned errno %d\n", errno);
>>>>>>> a557fd38
      return;
    }
    bytes_sent += x;
  }
<<<<<<< HEAD
  PRINT("Sent %d bytes\n", bytes_sent);
=======
  OC_DBG("Sent %d bytes\n", bytes_sent);
>>>>>>> a557fd38
}

#ifdef OC_CLIENT

void
oc_send_discovery_request(oc_message_t *message)
{
  struct ifaddrs *ifs = NULL, *interface = NULL;
  if (getifaddrs(&ifs) < 0) {
    OC_ERR("querying interfaces: %d\n", errno);
    goto done;
  }
  for (interface = ifs; interface != NULL; interface = interface->ifa_next) {
    if (!interface->ifa_flags & IFF_UP || interface->ifa_flags & IFF_LOOPBACK)
      continue;
    if (message->endpoint.flags & IPV6 && interface->ifa_addr &&
        interface->ifa_addr->sa_family == AF_INET6) {
      struct sockaddr_in6 *addr = (struct sockaddr_in6 *)interface->ifa_addr;
      if (IN6_IS_ADDR_LINKLOCAL(&addr->sin6_addr)) {
        int mif = addr->sin6_scope_id;
        if (setsockopt(server_sock, IPPROTO_IPV6, IPV6_MULTICAST_IF, &mif,
                       sizeof(mif)) == -1) {
          OC_ERR("setting socket option for default IPV6_MULTICAST_IF: %d\n",
                 errno);
          goto done;
        }
        oc_send_buffer(message);
      }
#ifdef OC_IPV4
    } else if (message->endpoint.flags & IPV4 && interface->ifa_addr &&
               interface->ifa_addr->sa_family == AF_INET) {
      struct sockaddr_in *addr = (struct sockaddr_in *)interface->ifa_addr;
      if (setsockopt(server_sock, IPPROTO_IP, IP_MULTICAST_IF, &addr->sin_addr,
                     sizeof(addr->sin_addr)) == -1) {
        OC_ERR("setting socket option for default IP_MULTICAST_IF: %d\n",
               errno);
        goto done;
      }
      oc_send_buffer(message);
    }
#else
    }
#endif
  }
done:
  freeifaddrs(ifs);
}
#endif /* OC_CLIENT */

#ifdef OC_IPV4
static int
connectivity_ipv4_init(void)
{
  memset(&mcast4, 0, sizeof(struct sockaddr_storage));
  memset(&server4, 0, sizeof(struct sockaddr_storage));

  struct sockaddr_in *m = (struct sockaddr_in *)&mcast4;
  m->sin_family = AF_INET;
  m->sin_port = htons(OCF_PORT_UNSECURED);
  m->sin_addr.s_addr = INADDR_ANY;

  struct sockaddr_in *l = (struct sockaddr_in *)&server4;
  l->sin_family = AF_INET;
  l->sin_addr.s_addr = INADDR_ANY;
  l->sin_port = 0;

#ifdef OC_SECURITY
  memset(&secure4, 0, sizeof(struct sockaddr_storage));
  struct sockaddr_in *sm = (struct sockaddr_in *)&secure4;
  sm->sin_family = AF_INET;
  sm->sin_port = dtls_port;
  sm->sin_addr.s_addr = INADDR_ANY;

  secure4_sock = socket(AF_INET, SOCK_DGRAM, IPPROTO_UDP);
  if (secure4_sock < 0) {
    OC_ERR("creating secure IPv4 socket\n");
    return -1;
  }
#endif /* OC_SECURITY */

  server4_sock = socket(AF_INET, SOCK_DGRAM, IPPROTO_UDP);
  mcast4_sock = socket(AF_INET, SOCK_DGRAM, IPPROTO_UDP);

  if (server4_sock < 0 || mcast4_sock < 0) {
    OC_ERR("creating IPv4 server sockets\n");
    return -1;
  }

  if (bind(server4_sock, (struct sockaddr *)&server4, sizeof(server4)) == -1) {
    OC_ERR("binding server4 socket %d\n", errno);
    return -1;
  }

  struct ip_mreq mreq;
  memset(&mreq, 0, sizeof(mreq));
  mreq.imr_multiaddr.s_addr = htonl(ALL_COAP_NODES_V4);
  if (setsockopt(mcast4_sock, IPPROTO_IP, IP_ADD_MEMBERSHIP, &mreq,
                 sizeof(mreq)) == -1) {
    OC_ERR("joining IPv4 multicast group %d\n", errno);
    return -1;
  }

  int reuse = 1;
  if (setsockopt(mcast4_sock, SOL_SOCKET, SO_REUSEADDR, &reuse,
                 sizeof(reuse)) == -1) {
    OC_ERR("setting reuseaddr IPv4 option %d\n", errno);
    return -1;
  }
  if (bind(mcast4_sock, (struct sockaddr *)&mcast4, sizeof(mcast4)) == -1) {
    OC_ERR("binding mcast IPv4 socket %d\n", errno);
    return -1;
  }

#ifdef OC_SECURITY
  if (setsockopt(secure4_sock, SOL_SOCKET, SO_REUSEADDR, &reuse,
                 sizeof(reuse)) == -1) {
    OC_ERR("setting reuseaddr IPv4 option %d\n", errno);
    return -1;
  }

  if (bind(secure4_sock, (struct sockaddr *)&secure4, sizeof(secure4)) == -1) {
    OC_ERR("binding IPv4 secure socket %d\n", errno);
    return -1;
  }
#endif /* OC_SECURITY */

  OC_DBG("Successfully initialized IPv4 connectivity\n");

  return 0;
}
#endif

static int
add_mcast_sock_to_ipv6_multicast_group(const uint8_t *addr)
{
  struct ipv6_mreq mreq;
  memset(&mreq, 0, sizeof(mreq));
  memcpy(mreq.ipv6mr_multiaddr.s6_addr, addr, 16);
  if (setsockopt(mcast_sock, IPPROTO_IPV6, IPV6_ADD_MEMBERSHIP, &mreq,
                 sizeof(mreq)) == -1) {
    OC_ERR("joining IPv6 multicast group %d\n", errno);
    return -1;
  }
  return 0;
}

int
oc_connectivity_init(void)
{
  memset(&mcast, 0, sizeof(struct sockaddr_storage));
  memset(&server, 0, sizeof(struct sockaddr_storage));

  struct sockaddr_in6 *m = (struct sockaddr_in6 *)&mcast;
  m->sin6_family = AF_INET6;
  m->sin6_port = htons(OCF_PORT_UNSECURED);
  m->sin6_addr = in6addr_any;

  struct sockaddr_in6 *l = (struct sockaddr_in6 *)&server;
  l->sin6_family = AF_INET6;
  l->sin6_addr = in6addr_any;
  l->sin6_port = 0;

#ifdef OC_SECURITY
  memset(&secure, 0, sizeof(struct sockaddr_storage));
  struct sockaddr_in6 *sm = (struct sockaddr_in6 *)&secure;
  sm->sin6_family = AF_INET6;
  sm->sin6_port = 0;
  sm->sin6_addr = in6addr_any;
#endif /* OC_SECURITY */

  server_sock = socket(AF_INET6, SOCK_DGRAM, IPPROTO_UDP);
  mcast_sock = socket(AF_INET6, SOCK_DGRAM, IPPROTO_UDP);

  if (server_sock < 0 || mcast_sock < 0) {
    OC_ERR("creating server sockets\n");
    return -1;
  }

#ifdef OC_SECURITY
  secure_sock = socket(AF_INET6, SOCK_DGRAM, IPPROTO_UDP);
  if (secure_sock < 0) {
    OC_ERR("creating secure socket\n");
    return -1;
  }
#endif /* OC_SECURITY */

  if (bind(server_sock, (struct sockaddr *)&server, sizeof(server)) == -1) {
    OC_ERR("binding server socket %d\n", errno);
    return -1;
  }

  if (add_mcast_sock_to_ipv6_multicast_group(ALL_OCF_NODES_LL) < 0) {
    return -1;
  }
  if (add_mcast_sock_to_ipv6_multicast_group(ALL_OCF_NODES_RL) < 0) {
    return -1;
  }
  if (add_mcast_sock_to_ipv6_multicast_group(ALL_OCF_NODES_SL) < 0) {
    return -1;
  }

  int reuse = 1;
  if (setsockopt(mcast_sock, SOL_SOCKET, SO_REUSEADDR, &reuse, sizeof(reuse)) ==
      -1) {
    OC_ERR("setting reuseaddr option %d\n", errno);
    return -1;
  }
  if (bind(mcast_sock, (struct sockaddr *)&mcast, sizeof(mcast)) == -1) {
    OC_ERR("binding mcast socket %d\n", errno);
    return -1;
  }

#ifdef OC_SECURITY
  if (setsockopt(secure_sock, SOL_SOCKET, SO_REUSEADDR, &reuse,
                 sizeof(reuse)) == -1) {
    OC_ERR("setting reuseaddr option %d\n", errno);
    return -1;
  }
  if (bind(secure_sock, (struct sockaddr *)&secure, sizeof(secure)) == -1) {
    OC_ERR("binding IPv6 secure socket %d\n", errno);
    return -1;
  }

  socklen_t socklen = sizeof(secure);
  if (getsockname(secure_sock, (struct sockaddr *)&secure, &socklen) == -1) {
    OC_ERR("obtaining secure socket information %d\n", errno);
    return -1;
  }

  dtls_port = ntohs(sm->sin6_port);
#endif /* OC_SECURITY */

#ifdef OC_IPV4
  if (connectivity_ipv4_init() != 0)
    PRINT("Could not initialize IPv4\n");
#endif

  if (pthread_create(&event_thread, NULL, &network_event_thread, NULL) != 0) {
    OC_ERR("creating network polling thread\n");
    return -1;
  }

  OC_DBG("Successfully initialized connectivity\n");

  return 0;
}

void
oc_connectivity_shutdown(void)
{
  terminate = 1;

  close(server_sock);
  close(mcast_sock);

#ifdef OC_IPV4
  close(server4_sock);
  close(mcast4_sock);
#endif /* OC_IPV4 */

#ifdef OC_SECURITY
  close(secure_sock);
#ifdef OC_IPV4
  close(secure4_sock);
#endif /* OC_IPV4 */
#endif /* OC_SECURITY */

  pthread_cancel(event_thread);
  pthread_join(event_thread, NULL);

  OC_DBG("oc_connectivity_shutdown\n");
}<|MERGE_RESOLUTION|>--- conflicted
+++ resolved
@@ -266,20 +266,12 @@
         message->length - bytes_sent, 0, (struct sockaddr *)&receiver,
         sizeof(receiver));
     if (x < 0) {
-<<<<<<< HEAD
-      PRINT("sendto() returned errno %d\n", errno);
-=======
       OC_WRN("sendto() returned errno %d\n", errno);
->>>>>>> a557fd38
       return;
     }
     bytes_sent += x;
   }
-<<<<<<< HEAD
-  PRINT("Sent %d bytes\n", bytes_sent);
-=======
   OC_DBG("Sent %d bytes\n", bytes_sent);
->>>>>>> a557fd38
 }
 
 #ifdef OC_CLIENT
