--- conflicted
+++ resolved
@@ -16,9 +16,9 @@
 */
 
 #define WIN32_LEAN_AND_MEAN
+#include <Mswsock.h>
+#include <iphlpapi.h>
 #include <ws2tcpip.h>
-#include <iphlpapi.h>
-#include <Mswsock.h>
 #ifdef OC_DYNAMIC_ALLOCATION
 #include "util/oc_mem.h"
 #include <malloc.h>
@@ -165,11 +165,10 @@
       OC_ERR("not enough memory to run GetAdaptersAddresses");
       return NULL;
     }
-    dwRetVal =
-      GetAdaptersAddresses(family,
-                           GAA_FLAG_INCLUDE_PREFIX | GAA_FLAG_SKIP_ANYCAST |
-                             GAA_FLAG_SKIP_MULTICAST | GAA_FLAG_SKIP_DNS_SERVER,
-                           NULL, interface_list, &out_buf_len);
+    dwRetVal = GetAdaptersAddresses(
+      family, GAA_FLAG_INCLUDE_PREFIX | GAA_FLAG_SKIP_ANYCAST |
+                GAA_FLAG_SKIP_MULTICAST | GAA_FLAG_SKIP_DNS_SERVER,
+      NULL, interface_list, &out_buf_len);
     if (dwRetVal == ERROR_BUFFER_OVERFLOW) {
       OC_ERR("retry GetAdaptersAddresses with out_buf_len=%d", out_buf_len);
       oc_mem_free(interface_list);
@@ -267,20 +266,6 @@
 #endif /* OC_DEBUG */
           continue;
         }
-<<<<<<< HEAD
-        ifaddr = oc_mem_calloc(1, sizeof(ifaddr_t));
-        if (ifaddr == NULL) {
-          OC_ERR("no memory for ifaddr");
-          goto cleanup;
-        }
-        memcpy(&ifaddr->addr, addr, sizeof(struct sockaddr_in6));
-        ifaddr->if_index = interface->Ipv6IfIndex;
-      }
-      if (ifaddr) {
-        ifaddr->next = ifaddr_list;
-        ifaddr_list = ifaddr;
-=======
->>>>>>> 802e0390
       }
     }
     if (!v6addr) {
