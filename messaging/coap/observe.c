--- conflicted
+++ resolved
@@ -466,18 +466,12 @@
           obs->last_mid = transaction->mid;
           notification->mid = transaction->mid;
           transaction->message->length =
-<<<<<<< HEAD
             coap_serialize_message(notification, transaction->message);
-
-          coap_send_transaction(transaction);
-=======
-            coap_serialize_message(notification, transaction->message->data);
           if (transaction->message->length > 0) {
             coap_send_transaction(transaction);
           } else {
             coap_clear_transaction(transaction);
           }
->>>>>>> 86b10a32
         }
       }
     }
