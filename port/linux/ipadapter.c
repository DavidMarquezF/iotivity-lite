/*
// Copyright (c) 2016 Intel Corporation
//
// Licensed under the Apache License, Version 2.0 (the "License");
// you may not use this file except in compliance with the License.
// You may obtain a copy of the License at
//
//      http://www.apache.org/licenses/LICENSE-2.0
//
// Unless required by applicable law or agreed to in writing, software
// distributed under the License is distributed on an "AS IS" BASIS,
// WITHOUT WARRANTIES OR CONDITIONS OF ANY KIND, either express or implied.
// See the License for the specific language governing permissions and
// limitations under the License.
*/

#include <arpa/inet.h>
#include <assert.h>
#include <errno.h>
#include <ifaddrs.h>
#include <net/if.h>
#include <pthread.h>
#include <signal.h>
#include <stdint.h>
#include <stdio.h>
#include <string.h>
#include <sys/select.h>
#include <sys/socket.h>
#include <sys/un.h>
#include <unistd.h>

#include "oc_buffer.h"
#include "port/oc_connectivity.h"

#define OCF_PORT_UNSECURED (5683)
<<<<<<< HEAD
#define ALL_OCF_NODES "FF02::158"
#define ALL_COAP_NODES_V4 "224.0.1.187"

=======
static const uint8_t ALL_OCF_NODES_LL[] = {
  0xff, 0x02, 0, 0, 0, 0, 0, 0, 0, 0, 0, 0, 0, 0, 0x01, 0x58
};
static const uint8_t ALL_OCF_NODES_RL[] = {
  0xff, 0x03, 0, 0, 0, 0, 0, 0, 0, 0, 0, 0, 0, 0, 0x01, 0x58
};
static const uint8_t ALL_OCF_NODES_SL[] = {
  0xff, 0x05, 0, 0, 0, 0, 0, 0, 0, 0, 0, 0, 0, 0, 0x01, 0x58
};
#define ALL_COAP_NODES_V4 0xe00001bb
>>>>>>> 057b083a
static pthread_t event_thread;
static pthread_mutex_t mutex;

static struct sockaddr_storage mcast, server, client;
static int server_sock = -1, mcast_sock = -1, terminate;
#ifdef OC_IPV4
static struct sockaddr_storage mcast4, server4;
static int server4_sock = -1, mcast4_sock = -1;
#endif

#ifdef OC_SECURITY
static struct sockaddr_storage secure;
static int secure_sock = -1;
#ifdef OC_IPV4
static struct sockaddr_storage secure4;
static int secure4_sock = -1;
#endif
static uint16_t dtls_port = 0;

uint16_t
oc_connectivity_get_dtls_port(void)
{
  return dtls_port;
}
#endif /* OC_SECURITY */

void
oc_network_event_handler_mutex_init(void)
{
  if (pthread_mutex_init(&mutex, NULL) != 0) {
    LOG("ERROR initializing network event handler mutex\n");
  }
}

void
oc_network_event_handler_mutex_lock(void)
{
  pthread_mutex_lock(&mutex);
}

void
oc_network_event_handler_mutex_unlock(void)
{
  pthread_mutex_unlock(&mutex);
}

static void *
network_event_thread(void *data)
{
  (void)data;
  struct sockaddr_in6 *c = (struct sockaddr_in6 *)&client;
  socklen_t len = sizeof(client);

#ifdef OC_IPV4
  struct sockaddr_in *c4 = (struct sockaddr_in *)&client;
#endif

  fd_set rfds, setfds;

  FD_ZERO(&rfds);
  FD_SET(server_sock, &rfds);
  FD_SET(mcast_sock, &rfds);

#ifdef OC_SECURITY
  FD_SET(secure_sock, &rfds);
#endif

#ifdef OC_IPV4
  FD_SET(server4_sock, &rfds);
  FD_SET(mcast4_sock, &rfds);
#ifdef OC_SECURITY
  FD_SET(secure4_sock, &rfds);
#endif
#endif

  int i, n;

  while (!terminate) {
    setfds = rfds;
    n = select(FD_SETSIZE, &setfds, NULL, NULL, NULL);

    for (i = 0; i < n; i++) {
      oc_message_t *message = oc_allocate_message();

      if (!message) {
        break;
      }

      if (FD_ISSET(server_sock, &setfds)) {
        message->length = recvfrom(server_sock, message->data, OC_PDU_SIZE, 0,
                                   (struct sockaddr *)&client, &len);
        message->endpoint.flags = IPV6;
        FD_CLR(server_sock, &setfds);
        goto common;
      }

      if (FD_ISSET(mcast_sock, &setfds)) {
        message->length = recvfrom(mcast_sock, message->data, OC_PDU_SIZE, 0,
                                   (struct sockaddr *)&client, &len);
        message->endpoint.flags = IPV6;
        FD_CLR(mcast_sock, &setfds);
        goto common;
      }

#ifdef OC_IPV4
      if (FD_ISSET(server4_sock, &setfds)) {
        message->length = recvfrom(server4_sock, message->data, OC_PDU_SIZE, 0,
                                   (struct sockaddr *)&client, &len);
        message->endpoint.flags = IPV4;
        FD_CLR(server4_sock, &setfds);
        goto common;
      }

      if (FD_ISSET(mcast4_sock, &setfds)) {
        message->length = recvfrom(mcast4_sock, message->data, OC_PDU_SIZE, 0,
                                   (struct sockaddr *)&client, &len);
        message->endpoint.flags = IPV4;
        FD_CLR(mcast4_sock, &setfds);
        goto common;
      }
#endif

#ifdef OC_SECURITY
      if (FD_ISSET(secure_sock, &setfds)) {
        message->length = recvfrom(secure_sock, message->data, OC_PDU_SIZE, 0,
                                   (struct sockaddr *)&client, &len);
        message->endpoint.flags = IPV6 | SECURED;
      }
#ifdef OC_IPV4
      if (FD_ISSET(secure4_sock, &setfds)) {
        message->length = recvfrom(secure4_sock, message->data, OC_PDU_SIZE, 0,
                                   (struct sockaddr *)&client, &len);
        message->endpoint.flags = IPV4 | SECURED;
      }
#endif
#endif /* OC_SECURITY */

    common:
#ifdef OC_IPV4
      if (message->endpoint.flags & IPV4) {
        memcpy(message->endpoint.addr.ipv4.address, &c4->sin_addr.s_addr,
               sizeof(c4->sin_addr.s_addr));
        message->endpoint.addr.ipv4.port = ntohs(c4->sin_port);
      } else if (message->endpoint.flags & IPV6) {
#else
      if (message->endpoint.flags & IPV6) {
#endif
        memcpy(message->endpoint.addr.ipv6.address, c->sin6_addr.s6_addr,
               sizeof(c->sin6_addr.s6_addr));
        message->endpoint.addr.ipv6.scope = c->sin6_scope_id;
        message->endpoint.addr.ipv6.port = ntohs(c->sin6_port);
      }

      PRINT("Incoming message from ");
      PRINTipaddr(message->endpoint);
      PRINT("\n");

      oc_network_event(message);
    }
  }

  pthread_exit(NULL);
}

void
oc_send_buffer(oc_message_t *message)
{
  PRINT("Outgoing message to ");
  PRINTipaddr(message->endpoint);
  PRINT("\n");

  struct sockaddr_storage receiver;
#ifdef OC_IPV4
  if (message->endpoint.flags & IPV4) {
    struct sockaddr_in *r = (struct sockaddr_in *)&receiver;
    memcpy(&r->sin_addr.s_addr, message->endpoint.addr.ipv4.address,
           sizeof(r->sin_addr.s_addr));
    r->sin_family = AF_INET;
    r->sin_port = htons(message->endpoint.addr.ipv4.port);
  } else {
#else
  {
#endif
    struct sockaddr_in6 *r = (struct sockaddr_in6 *)&receiver;
    memcpy(r->sin6_addr.s6_addr, message->endpoint.addr.ipv6.address,
           sizeof(r->sin6_addr.s6_addr));
    r->sin6_family = AF_INET6;
    r->sin6_port = htons(message->endpoint.addr.ipv6.port);
    r->sin6_scope_id = message->endpoint.addr.ipv6.scope;
  }
  int send_sock = -1;

#ifdef OC_SECURITY
<<<<<<< HEAD
  if (message->endpoint.flags & SECURED)
#ifdef OC_IPV4
    if (message->endpoint.flags & IPV4)
      send_sock = secure4_sock;
    else
      send_sock = secure_sock;
#else
    send_sock = secure_sock;
#endif
  else
#endif /* OC_SECURITY */
#ifdef OC_IPV4
    if (message->endpoint.flags & IPV4)
      send_sock = server4_sock;
    else
      send_sock = server_sock;
#else
  send_sock = server_sock;
#endif

    fd_set wfds;
    FD_ZERO(&wfds);
    FD_SET(send_sock, &wfds);

    int n = select(FD_SETSIZE, NULL, &wfds, NULL, NULL);
    if (n > 0) {
      int bytes_sent = 0, x;
      while (bytes_sent < (int)message->length) {
        x = sendto(send_sock, message->data + bytes_sent,
                   message->length - bytes_sent, 0,
                   (struct sockaddr *)&receiver, sizeof(receiver));
        bytes_sent += x;
      }
      PRINT("Sent %d bytes\n", bytes_sent);
=======
  if (message->endpoint.flags & SECURED) {
#ifdef OC_IPV4
    if (message->endpoint.flags & IPV4) {
      send_sock = secure4_sock;
    } else {
      send_sock = secure_sock;
    }
#else
    send_sock = secure_sock;
#endif
  } else
#endif /* OC_SECURITY */
#ifdef OC_IPV4
    if (message->endpoint.flags & IPV4) {
    send_sock = server4_sock;
  } else {
    send_sock = server_sock;
  }
#else  /* OC_IPV4 */
  {
    send_sock = server_sock;
  }
#endif /* !OC_IPV4 */

  fd_set wfds;
  FD_ZERO(&wfds);
  FD_SET(send_sock, &wfds);

  int n = select(FD_SETSIZE, NULL, &wfds, NULL, NULL);
  if (n > 0) {
    int bytes_sent = 0, x;
    while (bytes_sent < (int)message->length) {
      x = sendto(send_sock, message->data + bytes_sent,
                 message->length - bytes_sent, 0, (struct sockaddr *)&receiver,
                 sizeof(receiver));
      if (x < 0) {
        PRINT("sendto() returned errno %d\n", errno);
        return;
      }
      bytes_sent += x;
>>>>>>> 057b083a
    }
}

#ifdef OC_CLIENT

void
oc_send_discovery_request(oc_message_t *message)
{
  struct ifaddrs *ifs = NULL, *interface = NULL;
  if (getifaddrs(&ifs) < 0) {
    LOG("error querying interfaces: %d\n", errno);
    goto done;
  }
  for (interface = ifs; interface != NULL; interface = interface->ifa_next) {
    if (!interface->ifa_flags & IFF_UP || interface->ifa_flags & IFF_LOOPBACK)
      continue;
    if (message->endpoint.flags & IPV6 && interface->ifa_addr &&
        interface->ifa_addr->sa_family == AF_INET6) {
      struct sockaddr_in6 *addr = (struct sockaddr_in6 *)interface->ifa_addr;
      if (IN6_IS_ADDR_LINKLOCAL(&addr->sin6_addr)) {
        int mif = addr->sin6_scope_id;
        if (setsockopt(server_sock, IPPROTO_IPV6, IPV6_MULTICAST_IF, &mif,
                       sizeof(mif)) == -1) {
          LOG("ERROR setting socket option for default IPV6_MULTICAST_IF: %d\n",
              errno);
          goto done;
        }
        oc_send_buffer(message);
      }
#ifdef OC_IPV4
    } else if (message->endpoint.flags & IPV4 && interface->ifa_addr &&
               interface->ifa_addr->sa_family == AF_INET) {
      struct sockaddr_in *addr = (struct sockaddr_in *)interface->ifa_addr;
      if (setsockopt(server_sock, IPPROTO_IP, IP_MULTICAST_IF, &addr->sin_addr,
                     sizeof(addr->sin_addr)) == -1) {
        LOG("ERROR setting socket option for default IP_MULTICAST_IF: %d\n",
            errno);
        goto done;
      }
      oc_send_buffer(message);
    }
#else
    }
#endif
  }
done:
  freeifaddrs(ifs);
}
#endif /* OC_CLIENT */

#ifdef OC_IPV4
static int
connectivity_ipv4_init(void)
{
  memset(&mcast4, 0, sizeof(struct sockaddr_storage));
  memset(&server4, 0, sizeof(struct sockaddr_storage));

  struct sockaddr_in *m = (struct sockaddr_in *)&mcast4;
  m->sin_family = AF_INET;
  m->sin_port = htons(OCF_PORT_UNSECURED);
  m->sin_addr.s_addr = INADDR_ANY;

  struct sockaddr_in *l = (struct sockaddr_in *)&server4;
  l->sin_family = AF_INET;
  l->sin_addr.s_addr = INADDR_ANY;
  l->sin_port = 0;

#ifdef OC_SECURITY
  memset(&secure4, 0, sizeof(struct sockaddr_storage));
  struct sockaddr_in *sm = (struct sockaddr_in *)&secure4;
  sm->sin_family = AF_INET;
  sm->sin_port = dtls_port;
  sm->sin_addr.s_addr = INADDR_ANY;

  secure4_sock = socket(AF_INET, SOCK_DGRAM, IPPROTO_UDP);
  if (secure4_sock < 0) {
    LOG("ERROR creating secure IPv4 socket\n");
    return -1;
  }
#endif /* OC_SECURITY */

  server4_sock = socket(AF_INET, SOCK_DGRAM, IPPROTO_UDP);
  mcast4_sock = socket(AF_INET, SOCK_DGRAM, IPPROTO_UDP);

  if (server4_sock < 0 || mcast4_sock < 0) {
    LOG("ERROR creating IPv4 server sockets\n");
    return -1;
  }

  if (bind(server4_sock, (struct sockaddr *)&server4, sizeof(server4)) == -1) {
    LOG("ERROR binding server4 socket %d\n", errno);
    return -1;
  }

  struct ip_mreq mreq;
  memset(&mreq, 0, sizeof(mreq));
<<<<<<< HEAD
  if (inet_pton(AF_INET, ALL_COAP_NODES_V4, (void *)&mreq.imr_multiaddr) != 1) {
    LOG("ERROR setting mcast IPv4 addr\n");
    return -1;
  }
  if (setsockopt(mcast4_sock, IPPROTO_IP, IP_ADD_MEMBERSHIP, &mreq,
                 sizeof(mreq)) == -1) {
    LOG("ERROR setting mcast IPv4 join option %d\n", errno);
=======
  mreq.imr_multiaddr.s_addr = htonl(ALL_COAP_NODES_V4);
  if (setsockopt(mcast4_sock, IPPROTO_IP, IP_ADD_MEMBERSHIP, &mreq,
                 sizeof(mreq)) == -1) {
    LOG("ERROR joining IPv4 multicast group %d\n", errno);
>>>>>>> 057b083a
    return -1;
  }

  int reuse = 1;
  if (setsockopt(mcast4_sock, SOL_SOCKET, SO_REUSEADDR, &reuse, sizeof(reuse)) ==
      -1) {
    LOG("ERROR setting reuseaddr IPv4 option %d\n", errno);
    return -1;
  }
  if (bind(mcast4_sock, (struct sockaddr *)&mcast4, sizeof(mcast4)) == -1) {
    LOG("ERROR binding mcast IPv4 socket %d\n", errno);
    return -1;
  }

#ifdef OC_SECURITY
  if (setsockopt(secure4_sock, SOL_SOCKET, SO_REUSEADDR, &reuse,
                 sizeof(reuse)) == -1) {
    LOG("ERROR setting reuseaddr IPv4 option %d\n", errno);
    return -1;
  }

  if (bind(secure4_sock, (struct sockaddr *)&secure4, sizeof(secure4)) == -1) {
<<<<<<< HEAD
    LOG("ERROR binding smcast IPv4 socket %d\n", errno);
=======
    LOG("ERROR binding IPv4 secure socket %d\n", errno);
>>>>>>> 057b083a
    return -1;
  }
#endif /* OC_SECURITY */

  LOG("Successfully initialized IPv4 connectivity\n");

  return 0;
}
#endif

<<<<<<< HEAD
=======
static int
add_mcast_sock_to_ipv6_multicast_group(const uint8_t *addr)
{
  struct ipv6_mreq mreq;
  memset(&mreq, 0, sizeof(mreq));
  memcpy(mreq.ipv6mr_multiaddr.s6_addr, addr, 16);
  if (setsockopt(mcast_sock, IPPROTO_IPV6, IPV6_ADD_MEMBERSHIP, &mreq,
                 sizeof(mreq)) == -1) {
    LOG("ERROR joining IPv6 multicast group %d\n", errno);
    return -1;
  }
  return 0;
}

>>>>>>> 057b083a
int
oc_connectivity_init(void)
{
  memset(&mcast, 0, sizeof(struct sockaddr_storage));
  memset(&server, 0, sizeof(struct sockaddr_storage));

  struct sockaddr_in6 *m = (struct sockaddr_in6 *)&mcast;
  m->sin6_family = AF_INET6;
  m->sin6_port = htons(OCF_PORT_UNSECURED);
  m->sin6_addr = in6addr_any;

  struct sockaddr_in6 *l = (struct sockaddr_in6 *)&server;
  l->sin6_family = AF_INET6;
  l->sin6_addr = in6addr_any;
  l->sin6_port = 0;

#ifdef OC_SECURITY
  memset(&secure, 0, sizeof(struct sockaddr_storage));
  struct sockaddr_in6 *sm = (struct sockaddr_in6 *)&secure;
  sm->sin6_family = AF_INET6;
  sm->sin6_port = 0;
  sm->sin6_addr = in6addr_any;
#endif /* OC_SECURITY */

  server_sock = socket(AF_INET6, SOCK_DGRAM, IPPROTO_UDP);
  mcast_sock = socket(AF_INET6, SOCK_DGRAM, IPPROTO_UDP);

  if (server_sock < 0 || mcast_sock < 0) {
    LOG("ERROR creating server sockets\n");
    return -1;
  }

#ifdef OC_SECURITY
  secure_sock = socket(AF_INET6, SOCK_DGRAM, IPPROTO_UDP);
  if (secure_sock < 0) {
    LOG("ERROR creating secure socket\n");
    return -1;
  }
#endif /* OC_SECURITY */

  if (bind(server_sock, (struct sockaddr *)&server, sizeof(server)) == -1) {
    LOG("ERROR binding server socket %d\n", errno);
    return -1;
  }

  if (add_mcast_sock_to_ipv6_multicast_group(ALL_OCF_NODES_LL) < 0) {
    return -1;
  }
  if (add_mcast_sock_to_ipv6_multicast_group(ALL_OCF_NODES_RL) < 0) {
    return -1;
  }
  if (add_mcast_sock_to_ipv6_multicast_group(ALL_OCF_NODES_SL) < 0) {
    return -1;
  }

  int reuse = 1;
  if (setsockopt(mcast_sock, SOL_SOCKET, SO_REUSEADDR, &reuse, sizeof(reuse)) ==
      -1) {
    LOG("ERROR setting reuseaddr option %d\n", errno);
    return -1;
  }
  if (bind(mcast_sock, (struct sockaddr *)&mcast, sizeof(mcast)) == -1) {
    LOG("ERROR binding mcast socket %d\n", errno);
    return -1;
  }

#ifdef OC_SECURITY
  if (setsockopt(secure_sock, SOL_SOCKET, SO_REUSEADDR, &reuse,
                 sizeof(reuse)) == -1) {
    LOG("ERROR setting reuseaddr option %d\n", errno);
    return -1;
  }
  if (bind(secure_sock, (struct sockaddr *)&secure, sizeof(secure)) == -1) {
    LOG("ERROR binding IPv6 secure socket %d\n", errno);
    return -1;
  }

  socklen_t socklen = sizeof(secure);
  if (getsockname(secure_sock, (struct sockaddr *)&secure, &socklen) == -1) {
    LOG("ERROR obtaining secure socket information %d\n", errno);
    return -1;
  }

  dtls_port = ntohs(sm->sin6_port);
#endif /* OC_SECURITY */

#ifdef OC_IPV4
  if (connectivity_ipv4_init() != 0)
    PRINT("Could not initialize IPv4\n");
#endif

  if (pthread_create(&event_thread, NULL, &network_event_thread, NULL) != 0) {
    LOG("ERROR creating network polling thread\n");
    return -1;
  }

  LOG("Successfully initialized connectivity\n");

  return 0;
}

void
oc_connectivity_shutdown(void)
{
  terminate = 1;

  close(server_sock);
  close(mcast_sock);

#ifdef OC_IPV4
  close(server4_sock);
  close(mcast4_sock);
#endif /* OC_IPV4 */

#ifdef OC_SECURITY
  close(secure_sock);
#ifdef OC_IPV4
  close(secure4_sock);
#endif /* OC_IPV4 */
#endif /* OC_SECURITY */

#ifdef OC_IPV4
  close(server4_sock);
  close(mcast4_sock);

#ifdef OC_SECURITY
  close(secure4_sock);
#endif /* OC_SECURITY */
#endif

  pthread_cancel(event_thread);
  pthread_join(event_thread, NULL);

  LOG("oc_connectivity_shutdown\n");
}<|MERGE_RESOLUTION|>--- conflicted
+++ resolved
@@ -33,11 +33,6 @@
 #include "port/oc_connectivity.h"
 
 #define OCF_PORT_UNSECURED (5683)
-<<<<<<< HEAD
-#define ALL_OCF_NODES "FF02::158"
-#define ALL_COAP_NODES_V4 "224.0.1.187"
-
-=======
 static const uint8_t ALL_OCF_NODES_LL[] = {
   0xff, 0x02, 0, 0, 0, 0, 0, 0, 0, 0, 0, 0, 0, 0, 0x01, 0x58
 };
@@ -48,7 +43,6 @@
   0xff, 0x05, 0, 0, 0, 0, 0, 0, 0, 0, 0, 0, 0, 0, 0x01, 0x58
 };
 #define ALL_COAP_NODES_V4 0xe00001bb
->>>>>>> 057b083a
 static pthread_t event_thread;
 static pthread_mutex_t mutex;
 
@@ -242,42 +236,6 @@
   int send_sock = -1;
 
 #ifdef OC_SECURITY
-<<<<<<< HEAD
-  if (message->endpoint.flags & SECURED)
-#ifdef OC_IPV4
-    if (message->endpoint.flags & IPV4)
-      send_sock = secure4_sock;
-    else
-      send_sock = secure_sock;
-#else
-    send_sock = secure_sock;
-#endif
-  else
-#endif /* OC_SECURITY */
-#ifdef OC_IPV4
-    if (message->endpoint.flags & IPV4)
-      send_sock = server4_sock;
-    else
-      send_sock = server_sock;
-#else
-  send_sock = server_sock;
-#endif
-
-    fd_set wfds;
-    FD_ZERO(&wfds);
-    FD_SET(send_sock, &wfds);
-
-    int n = select(FD_SETSIZE, NULL, &wfds, NULL, NULL);
-    if (n > 0) {
-      int bytes_sent = 0, x;
-      while (bytes_sent < (int)message->length) {
-        x = sendto(send_sock, message->data + bytes_sent,
-                   message->length - bytes_sent, 0,
-                   (struct sockaddr *)&receiver, sizeof(receiver));
-        bytes_sent += x;
-      }
-      PRINT("Sent %d bytes\n", bytes_sent);
-=======
   if (message->endpoint.flags & SECURED) {
 #ifdef OC_IPV4
     if (message->endpoint.flags & IPV4) {
@@ -318,8 +276,9 @@
         return;
       }
       bytes_sent += x;
->>>>>>> 057b083a
     }
+    PRINT("Sent %d bytes\n", bytes_sent);
+  }
 }
 
 #ifdef OC_CLIENT
@@ -415,20 +374,10 @@
 
   struct ip_mreq mreq;
   memset(&mreq, 0, sizeof(mreq));
-<<<<<<< HEAD
-  if (inet_pton(AF_INET, ALL_COAP_NODES_V4, (void *)&mreq.imr_multiaddr) != 1) {
-    LOG("ERROR setting mcast IPv4 addr\n");
-    return -1;
-  }
-  if (setsockopt(mcast4_sock, IPPROTO_IP, IP_ADD_MEMBERSHIP, &mreq,
-                 sizeof(mreq)) == -1) {
-    LOG("ERROR setting mcast IPv4 join option %d\n", errno);
-=======
   mreq.imr_multiaddr.s_addr = htonl(ALL_COAP_NODES_V4);
   if (setsockopt(mcast4_sock, IPPROTO_IP, IP_ADD_MEMBERSHIP, &mreq,
                  sizeof(mreq)) == -1) {
     LOG("ERROR joining IPv4 multicast group %d\n", errno);
->>>>>>> 057b083a
     return -1;
   }
 
@@ -451,11 +400,7 @@
   }
 
   if (bind(secure4_sock, (struct sockaddr *)&secure4, sizeof(secure4)) == -1) {
-<<<<<<< HEAD
-    LOG("ERROR binding smcast IPv4 socket %d\n", errno);
-=======
     LOG("ERROR binding IPv4 secure socket %d\n", errno);
->>>>>>> 057b083a
     return -1;
   }
 #endif /* OC_SECURITY */
@@ -466,8 +411,6 @@
 }
 #endif
 
-<<<<<<< HEAD
-=======
 static int
 add_mcast_sock_to_ipv6_multicast_group(const uint8_t *addr)
 {
@@ -482,7 +425,6 @@
   return 0;
 }
 
->>>>>>> 057b083a
 int
 oc_connectivity_init(void)
 {
@@ -604,15 +546,6 @@
 #endif /* OC_IPV4 */
 #endif /* OC_SECURITY */
 
-#ifdef OC_IPV4
-  close(server4_sock);
-  close(mcast4_sock);
-
-#ifdef OC_SECURITY
-  close(secure4_sock);
-#endif /* OC_SECURITY */
-#endif
-
   pthread_cancel(event_thread);
   pthread_join(event_thread, NULL);
 
