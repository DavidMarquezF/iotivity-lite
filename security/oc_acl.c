/*
// Copyright (c) 2017 Intel Corporation
//
// Licensed under the Apache License, Version 2.0 (the "License");
// you may not use this file except in compliance with the License.
// You may obtain a copy of the License at
//
//      http://www.apache.org/licenses/LICENSE-2.0
//
// Unless required by applicable law or agreed to in writing, software
// distributed under the License is distributed on an "AS IS" BASIS,
// WITHOUT WARRANTIES OR CONDITIONS OF ANY KIND, either express or implied.
// See the License for the specific language governing permissions and
// limitations under the License.
*/

#ifdef OC_SECURITY

#include "oc_acl.h"
#include "config.h"
#include "oc_api.h"
#include "oc_core_res.h"
#include "oc_cred.h"
#include "oc_doxm.h"
#include "oc_pstat.h"
#include "oc_rep.h"
#include "oc_store.h"
#include "oc_tls.h"
#include "oc_otm_state.h"
#include <stddef.h>
#include <stdlib.h>
#include <string.h>

#ifdef OC_DYNAMIC_ALLOCATION

#include "port/oc_assert.h"
#include "util/oc_mem.h"

static oc_sec_acl_t *aclist;
#else /* OC_DYNAMIC_ALLOCATION */
static oc_sec_acl_t aclist[OC_MAX_NUM_DEVICES];
#endif /* !OC_DYNAMIC_ALLOCATION */

static const char *auth_crypt = "auth-crypt";
static const char *anon_clear = "anon-clear";
static const char *wc_all = "*";
static const char *wc_discoverable = "+";
static const char *wc_non_discoverable = "-";

#define MAX_NUM_RES_PERM_PAIRS                                                 \
  ((OC_MAX_NUM_SUBJECTS + 2) *                                                 \
   (OC_MAX_APP_RESOURCES + OCF_D * OC_MAX_NUM_DEVICES))
OC_MEMB(ace_l, oc_sec_ace_t, MAX_NUM_RES_PERM_PAIRS);
OC_MEMB(res_l, oc_ace_res_t, OC_MAX_APP_RESOURCES + OCF_D * OC_MAX_NUM_DEVICES);

void
oc_sec_acl_init(void)
{
#ifdef OC_DYNAMIC_ALLOCATION
  aclist = (oc_sec_acl_t *)oc_mem_calloc(oc_core_get_num_devices(),
                                         sizeof(oc_sec_acl_t));
  if (!aclist) {
    oc_abort("Insufficient memory");
  }
#endif /* OC_DYNAMIC_ALLOCATION */
  int i;
  for (i = 0; i < oc_core_get_num_devices(); i++) {
    OC_LIST_STRUCT_INIT(&aclist[i], subjects);
  }
}

oc_sec_acl_t *
oc_sec_get_acl(int device)
{
  return &aclist[device];
}

static bool
unique_aceid(int aceid, int device)
{
  oc_sec_ace_t *ace = oc_list_head(aclist[device].subjects);
  while (ace != NULL) {
    if (ace->aceid == aceid)
      return false;
    ace = ace->next;
  }
  return true;
}

static int
get_new_aceid(int device)
{
  int aceid;
  do {
    aceid = oc_random_value() >> 1;
  } while (!unique_aceid(aceid, device));
  return aceid;
}

static oc_ace_res_t *
oc_sec_ace_find_resource(oc_ace_res_t *start, oc_sec_ace_t *ace,
                         const char *href, oc_string_array_t *rt,
                         oc_interface_mask_t interfaces,
                         oc_ace_wildcard_t wildcard)
{
  int skip = 0;
  if (href && href[0] != '/')
    skip = 1;
  oc_ace_res_t *res = start;
  if (!res) {
    res = (oc_ace_res_t *)oc_list_head(ace->resources);
  } else {
    res = res->next;
  }
  while (res != NULL) {
    bool match = true;
#if defined(OC_SPEC_VER_OIC)
    if (res->href.size == 2 && *oc_string(res->href) == '*')
      return res;
#endif //OC_SPEC_VER_OIC
    if (href && oc_string_len(res->href) > 0) {
      if ((strlen(href) + skip) != oc_string_len(res->href) ||
          memcmp(oc_string(res->href) + skip, href,
                 oc_string_len(res->href) - skip) != 0) {
        match = false;
      }
    }
    if (match && rt && oc_string_array_get_allocated_size(res->types) > 0) {
      size_t i, j;
      bool rt_match = false;
      for (i = 0; i < oc_string_array_get_allocated_size(*rt); i++) {
        const char *t = oc_string_array_get_item(*rt, i);
        for (j = 0; j < oc_string_array_get_allocated_size(res->types); j++) {
          const char *u = oc_string_array_get_item(res->types, j);
          if (strlen(u) == 1 && u[0] == '*') {
            break;
          }
          if (strlen(t) == strlen(u) && memcmp(t, u, strlen(t)) == 0) {
            rt_match = true;
            break;
          }
        }
      }
      if (!rt_match) {
        match = false;
      }
    }
    if (match && interfaces != 0 && res->interfaces != 0) {
      if ((interfaces & res->interfaces) == 0) {
        match = false;
      }
    }

    if (match && wildcard != 0 && res->wildcard != 0) {
      if ((wildcard & res->wildcard) == 0) {
        match = false;
      }
    }

    if (match) {
      return res;
    }

    res = res->next;
  }

  return res;
}

static oc_sec_ace_t *
oc_sec_acl_find_subject(oc_sec_ace_t *start, oc_ace_subject_type_t type,
                        oc_ace_subject_t *subject, int aceid,
                        uint16_t permission, int device)
{
  oc_sec_ace_t *ace = start;
  if (!ace) {
    ace = (oc_sec_ace_t *)oc_list_head(aclist[device].subjects);
  } else {
    ace = ace->next;
  }
  while (ace != NULL) {
    if (aceid != -1 && ace->aceid != aceid) {
      goto next_ace;
    }
    if (permission != 0 && ace->permission != permission) {
      goto next_ace;
    }
    if (ace->subject_type == type) {
      switch (type) {
      case OC_SUBJECT_UUID:
        if (memcmp(subject->uuid.id, ace->subject.uuid.id, 16) == 0) {
          return ace;
        }
        break;
      case OC_SUBJECT_ROLE:
        if ((oc_string_len(subject->role.role) ==
               oc_string_len(ace->subject.role.role) &&
             memcmp(oc_string(subject->role.role),
                    oc_string(ace->subject.role.role),
                    oc_string_len(subject->role.role)) == 0)) {
          if (oc_string_len(ace->subject.role.authority) ==
                oc_string_len(subject->role.authority) &&
              memcmp(oc_string(subject->role.authority),
                     oc_string(ace->subject.role.authority),
                     oc_string_len(subject->role.authority)) == 0) {
            return ace;
          }
        }
        break;
      case OC_SUBJECT_CONN:
        if (subject->conn == ace->subject.conn) {
          return ace;
        }
        break;
      }
    }
  next_ace:
    ace = ace->next;
  }
  return ace;
}

static uint16_t
oc_ace_get_permission(oc_sec_ace_t *ace, oc_resource_t *resource)
{
  uint16_t permission = 0;
  oc_ace_wildcard_t wc = (resource->properties & OC_DISCOVERABLE)
                           ? OC_ACE_WC_ALL_DISCOVERABLE
                           : OC_ACE_WC_ALL_NON_DISCOVERABLE;
  oc_ace_res_t *res =
    oc_sec_ace_find_resource(NULL, ace, oc_string(resource->uri),
                             &resource->types, resource->interfaces, wc);
  while (res != NULL) {
    switch (res->wildcard) {
    case OC_ACE_WC_ALL_DISCOVERABLE:
      if (resource->properties & OC_DISCOVERABLE) {
        permission |= ace->permission;
      }
      break;
    case OC_ACE_WC_ALL_NON_DISCOVERABLE:
      if (!(resource->properties & OC_DISCOVERABLE)) {
        permission |= ace->permission;
      }
      break;
    default:
      permission |= ace->permission;
      break;
    }

    res = oc_sec_ace_find_resource(res, ace, oc_string(resource->uri),
                                   &resource->types, resource->interfaces, wc);
  }

  return permission;
}

#ifdef OC_DEBUG
static void
dump_acl(int device)
{
  oc_sec_acl_t *a = &aclist[device];
  oc_sec_ace_t *ace = oc_list_head(a->subjects);
  PRINT("\nAccess Control List\n---------\n");
  while (ace != NULL) {
    PRINT("\n---------\nAce: %d\n---------\n", ace->aceid);
    switch (ace->subject_type) {
    case OC_SUBJECT_UUID: {
      char u[OC_UUID_LEN];
      oc_uuid_to_str(&ace->subject.uuid, u, OC_UUID_LEN);
      PRINT("UUID: %s\n", u);
    } break;
    case OC_SUBJECT_CONN: {
      switch (ace->subject.conn) {
      case OC_CONN_AUTH_CRYPT:
        PRINT("CONN: auth-crypt\n");
        break;
      case OC_CONN_ANON_CLEAR:
        PRINT("CONN: anon-clear\n");
        break;
      }
    } break;
    case OC_SUBJECT_ROLE: {
      PRINT("Role_RoleId: %s\n", oc_string(ace->subject.role.role));
      if (oc_string_len(ace->subject.role.authority) > 0) {
        PRINT("Role_Authority: %s\n", oc_string(ace->subject.role.authority));
      }
    } break;
    }

    oc_ace_res_t *r = oc_list_head(ace->resources);
    PRINT("\nResources:\n");
    while (r != NULL) {
      if (oc_string_len(r->href) > 0) {
        PRINT("href: %s\n", oc_string(r->href));
      }
      switch (r->wildcard) {
      case OC_ACE_NO_WC:
        PRINT("No wildcard\n");
        break;
      case OC_ACE_WC_ALL:
        PRINT("Wildcard: *\n");
        break;
      case OC_ACE_WC_ALL_DISCOVERABLE:
        PRINT("Wildcard: +\n");
        break;
      case OC_ACE_WC_ALL_NON_DISCOVERABLE:
        PRINT("Wildcard: -\n");
        break;
      }
      PRINT("Permission: %d\n", ace->permission);
      r = r->next;
    }
    ace = ace->next;
  }
}
#endif /* OC_DEBUG */

bool
oc_sec_check_acl(oc_method_t method, oc_resource_t *resource,
                 oc_endpoint_t *endpoint)
{
#ifdef OC_DEBUG
  dump_acl(endpoint->device);
#endif /* OC_DEBUG */
  oc_uuid_t *uuid = oc_tls_get_peer_uuid(endpoint);

  if (uuid) {
    oc_sec_doxm_t *doxm = oc_sec_get_doxm(endpoint->device);
    oc_sec_creds_t *creds = oc_sec_get_creds(endpoint->device);
    oc_sec_pstat_t *pstat = oc_sec_get_pstat(endpoint->device);
    if (memcmp(uuid->id, aclist[endpoint->device].rowneruuid.id, 16) == 0 &&
        memcmp(oc_string(resource->uri), "/oic/sec/acl2",
#if !defined(OC_SPEC_VER_OIC)
            13
#else
            endpoint->version == OIC_VER_1_1_0 ? 12 : 13
#endif //!OC_SPEC_VER_OIC
            ) == 0) {
      OC_DBG("oc_acl: peer's UUID matches acl's rowneruuid");
      return true;
    }
    if (memcmp(uuid->id, doxm->rowneruuid.id, 16) == 0 &&
        memcmp(oc_string(resource->uri), "/oic/sec/doxm", 13) == 0) {
      OC_DBG("oc_acl: peer's UUID matches doxm's rowneruuid");
      return true;
    }
    if (memcmp(uuid->id, pstat->rowneruuid.id, 16) == 0 &&
        memcmp(oc_string(resource->uri), "/oic/sec/pstat", 14) == 0) {
      OC_DBG("oc_acl: peer's UUID matches pstat's rowneruuid");
      return true;
    }
    if (memcmp(uuid->id, creds->rowneruuid.id, 16) == 0 &&
        memcmp(oc_string(resource->uri), "/oic/sec/cred", 13) == 0) {
      OC_DBG("oc_acl: peer's UUID matches cred's rowneruuid");
      return true;
    }
  }

  uint16_t permission = 0;
  oc_sec_ace_t *match = NULL;
  if (uuid) {
    do {
      match = oc_sec_acl_find_subject(match, OC_SUBJECT_UUID,
                                      (oc_ace_subject_t *)uuid, -1, 0,
                                      endpoint->device);

      if (match) {
        permission |= oc_ace_get_permission(match, resource);
        OC_DBG("oc_check_acl: Found ACE with permission %d for subject UUID",
               permission);
      }
    } while (match);

    oc_sec_cred_t *role_cred = oc_sec_find_cred(uuid, endpoint->device);
    if (role_cred && oc_string_len(role_cred->role.role) > 0) {
      do {
        match = oc_sec_acl_find_subject(match, OC_SUBJECT_ROLE,
                                        (oc_ace_subject_t *)&role_cred->role,
                                        -1, 0, endpoint->device);

        if (match) {
          permission |= oc_ace_get_permission(match, resource);
          OC_DBG(
            "oc_check_acl: Found ACE with permission %d for matching role",
            permission);
        }
      } while (match);
    }
  }

  if (endpoint->flags & SECURED) {
    oc_ace_subject_t _auth_crypt;
    memset(&_auth_crypt, 0, sizeof(oc_ace_subject_t));
    _auth_crypt.conn = OC_CONN_AUTH_CRYPT;
    do {
      match = oc_sec_acl_find_subject(match, OC_SUBJECT_CONN, &_auth_crypt, -1,
                                      0, endpoint->device);
      if (match) {
        permission |= oc_ace_get_permission(match, resource);
        OC_DBG("oc_check_acl: Found ACE with permission %d for auth-crypt "
               "connection",
               permission);
      }
    } while (match);
  }

  oc_ace_subject_t _anon_clear;
  memset(&_anon_clear, 0, sizeof(oc_ace_subject_t));
  _anon_clear.conn = OC_CONN_ANON_CLEAR;
  do {
    match = oc_sec_acl_find_subject(match, OC_SUBJECT_CONN, &_anon_clear, -1, 0,
                                    endpoint->device);
    if (match) {
      permission |= oc_ace_get_permission(match, resource);
      OC_DBG("oc_check_acl: Found ACE with permission %d for anon-clear "
             "connection",
             permission);
    }
  } while (match);

  if (permission != 0) {
    switch (method) {
    case OC_GET:
      if (permission & OC_PERM_RETRIEVE || permission & OC_PERM_NOTIFY) {
        return true;
      }
      break;
    case OC_PUT:
    case OC_POST:
      if (permission & OC_PERM_CREATE || permission & OC_PERM_UPDATE) {
        return true;
      }
      break;
    case OC_DELETE:
      if (permission & OC_PERM_DELETE) {
        return true;
      }
      break;
    }
  }
  return false;
}

bool
oc_sec_encode_acl(int device)
{
  char uuid[OC_UUID_LEN];
  oc_rep_start_root_object();
  oc_process_baseline_interface(
    oc_core_get_resource_by_index(OCF_SEC_ACL, device));
#if !defined(OC_SPEC_VER_OIC)
  oc_rep_set_array(root, aclist2);
  oc_sec_ace_t *sub = oc_list_head(aclist[device].subjects);

  while (sub != NULL) {
    oc_rep_object_array_start_item(aclist2);
    oc_rep_set_object(aclist2, subject);
    switch (sub->subject_type) {
    case OC_SUBJECT_UUID:
      oc_uuid_to_str(&sub->subject.uuid, uuid, OC_UUID_LEN);
      oc_rep_set_text_string(subject, uuid, uuid);
      break;
    case OC_SUBJECT_ROLE:
      oc_rep_set_text_string(subject, role, oc_string(sub->subject.role.role));
      if (oc_string_len(sub->subject.role.authority) > 0) {
        oc_rep_set_text_string(subject, authority,
                               oc_string(sub->subject.role.authority));
      }
      break;
    case OC_SUBJECT_CONN: {
      switch (sub->subject.conn) {
      case OC_CONN_AUTH_CRYPT:
        oc_rep_set_text_string(subject, conntype, auth_crypt);
        break;
      case OC_CONN_ANON_CLEAR:
        oc_rep_set_text_string(subject, conntype, anon_clear);
        break;
      }
    } break;
    }
    oc_rep_close_object(aclist2, subject);

    oc_ace_res_t *res = (oc_ace_res_t *)oc_list_head(sub->resources);
    oc_rep_set_array(aclist2, resources);

    while (res != NULL) {
      oc_rep_object_array_start_item(resources);
      if (res->interfaces != 0) {
        oc_core_encode_interfaces_mask(oc_rep_object(resources),
                                       res->interfaces);
      }
      if (oc_string_array_get_allocated_size(res->types) > 0) {
        oc_rep_set_string_array(resources, rt, res->types);
      }
      if (oc_string_len(res->href) > 0) {
        oc_rep_set_text_string(resources, href, oc_string(res->href));
      } else {
        switch (res->wildcard) {
        case OC_ACE_WC_ALL_DISCOVERABLE:
          oc_rep_set_text_string(resources, wc, wc_discoverable);
          break;
        case OC_ACE_WC_ALL_NON_DISCOVERABLE:
          oc_rep_set_text_string(resources, wc, wc_non_discoverable);
          break;
        case OC_ACE_WC_ALL:
          oc_rep_set_text_string(resources, wc, wc_all);
          break;
        default:
          break;
        }
      }
      oc_rep_object_array_end_item(resources);
      res = res->next;
    }
    oc_rep_close_array(aclist2, resources);
    oc_rep_set_uint(aclist2, permission, sub->permission);
    oc_rep_set_int(aclist2, aceid, sub->aceid);
    oc_rep_object_array_end_item(aclist2);
    sub = sub->next;
  }
  oc_rep_close_array(root, aclist2);
<<<<<<< HEAD
#else //!OC_SPEC_VER_OIC
  oc_rep_set_object(root, aclist);
  oc_rep_set_array(aclist, aces);

  oc_sec_ace_t *aces = oc_list_head(aclist[device].subjects);
  while (aces) {
    oc_rep_object_array_start_item(aces);
    switch (aces->subject_type) {
    case OC_SUBJECT_UUID:
      oc_uuid_to_str(&aces->subject.uuid, uuid, 37);
      oc_rep_set_text_string(aces, subjectuuid, uuid);
      break;
    case OC_SUBJECT_ROLE:
      oc_rep_set_text_string(aces, role, oc_string(aces->subject.role.role));
      if (oc_string_len(aces->subject.role.authority) > 0)
        oc_rep_set_text_string(aces, authority, oc_string(aces->subject.role.authority));
      break;
    case OC_SUBJECT_CONN: {
      switch (aces->subject.conn) {
      case OC_CONN_AUTH_CRYPT:
        oc_rep_set_text_string(aces, conntype, auth_crypt);
        break;
      case OC_CONN_ANON_CLEAR:
        oc_rep_set_text_string(aces, conntype, anon_clear);
        break;
      }
    } break;
    }

    oc_rep_set_array(aces, resources);
    oc_ace_res_t *res = (oc_ace_res_t *)oc_list_head(aces->resources);
    while (res != NULL) {
      oc_rep_object_array_start_item(resources);
      if (res->interfaces != 0) {
        oc_core_encode_interfaces_mask(oc_rep_object(resources),
                                       res->interfaces);
      }
      if (oc_string_array_get_allocated_size(res->types) > 0) {
        oc_rep_set_string_array(resources, rt, res->types);
      }
      if (res->href.size > 0) {
        oc_rep_set_text_string(resources, href, res->href.ptr);
      } else {
        switch (res->wildcard) {
        case OC_ACE_WC_ALL_DISCOVERABLE:
          oc_rep_set_text_string(resources, wc, wc_discoverable);
          break;
        case OC_ACE_WC_ALL_NON_DISCOVERABLE:
          oc_rep_set_text_string(resources, wc, wc_non_discoverable);
          break;
        case OC_ACE_WC_ALL:
          oc_rep_set_text_string(resources, wc, wc_all);
          break;
        default:
          break;
        }
      }
      oc_rep_object_array_end_item(resources);
      res = res->next;
    }
    oc_rep_close_array(aces, resources);

    oc_rep_set_uint(aces, permission, aces->permission);
    oc_rep_set_int(aces, aceid, aces->aceid);

    oc_rep_object_array_end_item(aces);
    aces = aces->next;
  }

  oc_rep_close_array(aclist, aces);
  oc_rep_close_object(root, aclist);
#endif //!OC_SPEC_VER_OIC
  oc_uuid_to_str(&aclist[device].rowneruuid, uuid, 37);
=======
  oc_uuid_to_str(&aclist[device].rowneruuid, uuid, OC_UUID_LEN);
>>>>>>> ec6bc8b7
  oc_rep_set_text_string(root, rowneruuid, uuid);
  oc_rep_end_root_object();

  return true;
}

static oc_ace_res_t *
oc_sec_ace_get_res(oc_ace_subject_type_t type, oc_ace_subject_t *subject,
                   const char *href, oc_ace_wildcard_t wildcard,
                   oc_string_array_t *rt, oc_interface_mask_t interfaces,
                   int aceid, uint16_t permission, int device, bool create)
{
  oc_sec_ace_t *ace =
    oc_sec_acl_find_subject(NULL, type, subject, aceid, permission, device);
  oc_ace_res_t *res = NULL;

  if (ace) {
    goto got_ace;
  }

  if (create) {
    goto new_ace;
  }

  goto done;

got_ace:
  res = oc_sec_ace_find_resource(NULL, ace, href, rt, interfaces, wildcard);
  if (!res && create)
    goto new_res;

  goto done;

new_ace:
  ace = oc_memb_alloc(&ace_l);

  if (!ace) {
    OC_WRN("insufficient memory to add new ACE");
    goto done;
  }

  OC_LIST_STRUCT_INIT(ace, resources);

  if (type == OC_SUBJECT_ROLE) {
    OC_DBG("Adding ACE for role %s", oc_string(subject->role.role));
    oc_new_string(&ace->subject.role.role, oc_string(subject->role.role),
                  oc_string_len(subject->role.role));
    if (oc_string_len(subject->role.authority) > 0) {
      oc_new_string(&ace->subject.role.authority,
                    oc_string(subject->role.authority),
                    oc_string_len(subject->role.authority));
    }
  } else {
    memcpy(&ace->subject, subject, sizeof(oc_ace_subject_t));
#ifdef OC_DEBUG
    if (type == OC_SUBJECT_UUID) {
      char c[OC_UUID_LEN];
      oc_uuid_to_str(&ace->subject.uuid, c, OC_UUID_LEN);
      OC_DBG("Adding ACE for subject %s", c);
    } else if (type == OC_SUBJECT_CONN) {
      if (ace->subject.conn == OC_CONN_ANON_CLEAR) {
        OC_DBG("Adding ACE for anon-clear connection");
      } else {
        OC_DBG("Adding ACE for auth-crypt connection");
      }
    }
#endif /* OC_DEBUG */
  }

  ace->subject_type = type;

  if (aceid == -1) {
    ace->aceid = get_new_aceid(device);
  } else {
    ace->aceid = aceid;
  }

  ace->permission = permission;

  oc_list_add(aclist[device].subjects, ace);

new_res:
  res = oc_memb_alloc(&res_l);

  if (res) {
    res->wildcard = wildcard;
#ifdef OC_DEBUG
    switch (res->wildcard) {
    case OC_ACE_WC_ALL_DISCOVERABLE:
      OC_DBG("Adding wildcard resource + with permission %d", permission);
      break;
    case OC_ACE_WC_ALL_NON_DISCOVERABLE:
      OC_DBG("Adding wildcard resource - with permission %d", permission);
      break;
    case OC_ACE_WC_ALL:
      OC_DBG("Adding wildcard resource * with permission %d", permission);
      break;
    default:
      break;
    }
#endif /* OC_DEBUG */

    if (href) {
      oc_new_string(&res->href, href, strlen(href));
      OC_DBG("Adding resource %s with permission %d", href, permission);
    }

    if (rt) {
      oc_new_string_array(&res->types, oc_string_array_get_allocated_size(*rt));
      int i;
      for (i = 0; i < (int)oc_string_array_get_allocated_size(*rt); i++) {
        oc_string_array_add_item(res->types, oc_string_array_get_item(*rt, i));
      }
    }

    res->interfaces = interfaces;

    oc_list_add(ace->resources, res);
  } else {
    OC_WRN("insufficient memory to add new resource to ACE");
  }

done:
  return res;
}

static bool
oc_sec_ace_update_res(oc_ace_subject_type_t type, oc_ace_subject_t *subject,
                      int aceid, uint16_t permission, const char *href,
                      oc_ace_wildcard_t wildcard, oc_string_array_t *rt,
                      oc_interface_mask_t interfaces, int device)
{
  if (oc_sec_ace_get_res(type, subject, href, wildcard, rt, interfaces, aceid,
                         permission, device, true))
    return true;
  return false;
}

#if defined(OC_SERVER)
bool
oc_sec_ace_update_conn_anon_clear(const char *uri, int aceid,
                                  uint16_t permission, int device)
{
  oc_resource_t *resource =
    oc_ri_get_app_resource_by_uri(uri, strlen(uri), device);
  if (!resource)
    return false;
  oc_ace_subject_t anon_clear = { .conn = OC_CONN_ANON_CLEAR };
  return oc_sec_ace_update_res(OC_SUBJECT_CONN, &anon_clear, aceid, permission,
                               oc_string(resource->uri), OC_ACE_NO_WC, &resource->types,
                               resource->interfaces, device);
}
#endif // OC_SERVER
static void
oc_ace_free_resources(int device, oc_sec_ace_t **ace, const char *href)
{
  oc_ace_res_t *res = (oc_ace_res_t *)oc_list_head((*ace)->resources),
               *next = NULL;
  while (res != NULL) {
    next = res->next;
    if (href == NULL ||
        (
#if !defined(OC_SPEC_VER_OIC)
        oc_string_len(res->href) == strlen(href) &&
#endif //!OC_SPEC_VER_OIC
        memcmp(href, oc_string(res->href), strlen(href)) == 0)) {
      if (oc_string_array_get_allocated_size(res->types) > 0) {
        oc_free_string_array(&res->types);
      }
      if (oc_string_len(res->href) > 0) {
        oc_free_string(&res->href);
      }
      oc_list_remove((*ace)->resources, res);
      oc_memb_free(&res_l, res);
    }
    res = next;
  }

  if (href && oc_list_length((*ace)->resources) == 0) {
    oc_list_remove(aclist[device].subjects, *ace);
    oc_memb_free(&ace_l, *ace);
    *ace = NULL;
  }
}

static bool
oc_acl_remove_ace(int aceid, int device)
{
  bool removed = false;
  oc_sec_ace_t *ace = oc_list_head(aclist[device].subjects), *next = 0;
  while (ace != NULL) {
    next = ace->next;
    if (ace->aceid == aceid) {
      oc_ace_free_resources(device, &ace, NULL);
      oc_list_remove(aclist[device].subjects, ace);
      oc_memb_free(&ace_l, ace);
      removed = true;
      break;
    }
    ace = next;
  }
  return removed;
}

static void
oc_sec_clear_acl(int device)
{
  oc_sec_acl_t *acl_d = &aclist[device];
  oc_sec_ace_t *ace = (oc_sec_ace_t *)oc_list_pop(acl_d->subjects);
  while (ace != NULL) {
    oc_ace_free_resources(device, &ace, NULL);
    if (ace->subject_type == OC_SUBJECT_ROLE) {
      oc_free_string(&ace->subject.role.role);
      if (oc_string_len(ace->subject.role.authority) > 0) {
        oc_free_string(&ace->subject.role.authority);
      }
    }
    oc_memb_free(&ace_l, ace);
    ace = (oc_sec_ace_t *)oc_list_pop(acl_d->subjects);
  }
}

void
oc_sec_acl_free(void)
{
  int device;
  for (device = 0; device < oc_core_get_num_devices(); device++) {
    oc_sec_clear_acl(device);
  }
#ifdef OC_DYNAMIC_ALLOCATION
  if (aclist) {
    oc_mem_free(aclist);
  }
#endif /* OC_DYNAMIC_ALLOCATION */
}

void
oc_sec_acl_default(int device)
{
  oc_sec_clear_acl(device);
  bool success = true;
  oc_resource_t *resource;
  int i;
  oc_ace_subject_t _auth_crypt, _anon_clear;
  memset(&_auth_crypt, 0, sizeof(oc_ace_subject_t));
  _auth_crypt.conn = OC_CONN_AUTH_CRYPT;
  memset(&_anon_clear, 0, sizeof(oc_ace_subject_t));
  _anon_clear.conn = OC_CONN_ANON_CLEAR;

  for (i = 0; i < OC_NUM_CORE_RESOURCES_PER_DEVICE; i++) {
    resource = oc_core_get_resource_by_index(i, device);
    if (oc_string_len(resource->uri) <= 0) {
      continue;
    }
    if (i < OCF_SEC_DOXM || i > OCF_SEC_CRED) {
      success &= oc_sec_ace_update_res(
        OC_SUBJECT_CONN, &_anon_clear, 1, 2, oc_string(resource->uri), -1,
        &resource->types, resource->interfaces, device);
    }
    if (i >= OCF_SEC_DOXM && i <= OCF_SEC_CRED) {
      success &= oc_sec_ace_update_res(
        OC_SUBJECT_CONN, &_anon_clear, 2, 14, oc_string(resource->uri), -1,
        &resource->types, resource->interfaces, device);
    }
  }

#if defined(OC_SERVER) && defined(OC_SPEC_VER_OIC)
  success &=
    oc_sec_ace_update_conn_anon_clear("/sec/provisioninginfo", 2, 14, device);
#endif

  memset(&aclist[device].rowneruuid, 0, sizeof(oc_uuid_t));
  oc_sec_dump_acl(device);

  if (!success) {
    OC_WRN("%s", __func__);
  }
}

void
oc_sec_set_post_otm_acl(int device)
{
  oc_ace_subject_t _auth_crypt, _anon_clear;
  memset(&_auth_crypt, 0, sizeof(oc_ace_subject_t));
  _auth_crypt.conn = OC_CONN_AUTH_CRYPT;
  memset(&_anon_clear, 0, sizeof(oc_ace_subject_t));
  _anon_clear.conn = OC_CONN_ANON_CLEAR;

  // pre otm:
  // anon-clear R: res, p, d
  // anon-clear RWD: doxm, pstat, acl2, cred
  // post otm:
  // anon-clear R: res, p, d
  // anon-clear RWD: doxm, pstat

  /* Remove anon-clear RWD access to acl2 and cred */
  oc_sec_ace_t *__anon_clear = NULL;
  do {
    __anon_clear = oc_sec_acl_find_subject(__anon_clear, OC_SUBJECT_CONN,
                                           &_anon_clear, -1, 14, device);
    if (__anon_clear) {
      oc_ace_free_resources(device, &__anon_clear,
#if !defined(OC_SPEC_VER_OIC)
      "/oic/sec/acl2"
#else
      "/oic/sec/acl"
#endif //!OC_SPEC_VER_OIC
      );
    }
    if (__anon_clear) {
      oc_ace_free_resources(device, &__anon_clear, "/oic/sec/cred");
    }
  } while (__anon_clear);
}

bool
oc_sec_decode_acl(oc_rep_t *rep, bool from_storage, int device)
{
  oc_sec_pstat_t *ps = oc_sec_get_pstat(device);
  oc_rep_t *t = rep;
  int len = 0;

  while (t != NULL) {
    len = oc_string_len(t->name);
    switch (t->type) {
    case OC_REP_STRING:
      if (len == 10 && memcmp(oc_string(t->name), "rowneruuid", 10) == 0) {
        if (!from_storage && (ps->s == OC_DOS_RFNOP || ps->s == OC_DOS_RFPRO)) {
          OC_ERR("oc_acl: Cannot set rowneruuid in RFNOP/RFPRO");
          return false;
        }
      }
      break;
    case OC_REP_OBJECT_ARRAY: {
      if (!from_storage && ps->s == OC_DOS_RFNOP) {
        OC_ERR("oc_acl: Cannot provision ACE in RFNOP");
        return false;
      }
    } break;
    default:
      break;
    }
    t = t->next;
  }

  while (rep != NULL) {
    len = oc_string_len(rep->name);
    switch (rep->type) {
    case OC_REP_STRING:
      if (len == 10 && memcmp(oc_string(rep->name), "rowneruuid", 10) == 0) {
        oc_str_to_uuid(oc_string(rep->value.string),
                       &aclist[device].rowneruuid);
      }
      break;
#if defined(OC_SPEC_VER_OIC)
    case OC_REP_OBJECT: {
      oc_rep_t *aces = rep->value.object;
      while (aces) {
        switch (aces->type) {
          case OC_REP_OBJECT_ARRAY: {
            oc_rep_t *ace = aces->value.object_array;
            while(ace) {
              oc_ace_subject_t subject;
              oc_ace_subject_type_t subject_type = 0;
              uint16_t permission = 0;
              int aceid = -1;
              memset(&subject, 0, sizeof(oc_ace_subject_t));
              oc_ace_wildcard_t wc = OC_ACE_NO_WC;
              const char *href = 0;
              oc_string_array_t *rt = 0;
              oc_interface_mask_t interfaces = 0;
              oc_rep_t *resource = 0;
              switch(ace->type)
              {
                case OC_REP_OBJECT: {
                  oc_rep_t *resources = ace->value.object;
                  while(resources) {
                    switch(resources->type) {
                      case OC_REP_STRING: {
                        if (resources->name.size == 12 && memcmp(resources->name.ptr, "subjectuuid", 11) == 0) {
                          oc_str_to_uuid(resources->value.string.ptr, &subject.uuid);
                          subject_type = OC_SUBJECT_UUID;
                        } else if (resources->name.size == 5 && memcmp(resources->name.ptr, "role", 4) == 0) {
                          oc_new_string(&subject.role.role, resources->value.string.ptr,
                              resources->value.string.size);
                          subject_type = OC_SUBJECT_ROLE;
                        } else if (resources->name.size == 9 && memcmp(resources->name.ptr, "conntype", 8) == 0) {
                          subject_type = OC_SUBJECT_CONN;
                          if (resources->value.string.size - 1 == strlen(auth_crypt) &&
                             memcmp(resources->value.string.ptr, auth_crypt, strlen(auth_crypt)) == 0)
                              subject.conn = OC_CONN_AUTH_CRYPT;
                          else if (resources->value.string.size - 1 == strlen(anon_clear) &&
                             memcmp(resources->value.string.ptr, anon_clear, strlen(anon_clear)) == 0)
                              subject.conn = OC_CONN_ANON_CLEAR;
                        }
                      } break;
                      case OC_REP_OBJECT_ARRAY: {
                        resource = resources->value.object_array;
                      }
                      break;
                      case OC_REP_INT:
                        if (resources->name.size == 11 &&
                          memcmp(resources->name.ptr, "permission", 10) == 0)
                            permission = (uint16_t)resources->value.integer;
                        else if (resources->name.size == 6 &&
                          memcmp(resources->name.ptr, "aceid", 5) == 0)
                            aceid = resources->value.integer;
                      break;
                      default: break;
                    }
                    resources = resources->next;
                  }
                } break;
                default: break;
              }
              while(resource) {
                switch(resource->type) {
                case OC_REP_OBJECT: {
                  oc_rep_t *r = resource->value.object;
                  while(r) {
                    switch(r->type) {
                    case OC_REP_STRING:
                      if (r->name.size == 5 && memcmp(r->name.ptr, "href", 4) == 0)
                        href = oc_string(r->value.string);
                     break;
                     case OC_REP_STRING_ARRAY: {
                       if (r->name.size == 3) {
                         if (memcmp(r->name.ptr, "if", 2) == 0) {
                           for (int i = 0; i < (int)oc_string_array_get_allocated_size(r->value.array); i++) {
                             const char *f = oc_string_array_get_item(r->value.array, i);
                               if (strlen(f) == 1 && f[0] == '*') {
                                 interfaces |= 0xFE;
                                 break;
                               }
                               interfaces |= oc_ri_get_interface_mask((char *)f, strlen(f));
                            }
                          } else if (strncasecmp(r->name.ptr, "rt", 2) == 0)
                            rt = &r->value.array;
                          }
                        }
                      break;
                      default: break;
                      }
                    r = r->next;
                    }
                    } break;
                    default: break;
                  }
                  oc_sec_ace_update_res(subject_type, &subject, aceid == -1 ? get_new_aceid(device) : aceid,
                    permission, href, wc, rt, interfaces, device);
                  resource = resource->next;
                  }
              ace = ace->next;
            }
          } break;
          default:
          break;
        }
        aces = aces->next;
        }
      }
      break;
#else //OC_SPEC_VER_OIC
    case OC_REP_OBJECT_ARRAY: {
      oc_rep_t *aclist2 = rep->value.object_array;
      while (aclist2 != NULL) {
        oc_ace_subject_t subject;
        oc_ace_subject_type_t subject_type = 0;
        uint16_t permission = 0;
        int aceid = -1;
        oc_rep_t *resources = 0;
        memset(&subject, 0, sizeof(oc_ace_subject_t));
        oc_rep_t *ace = aclist2->value.object;
        while (ace != NULL) {
          len = oc_string_len(ace->name);
          switch (ace->type) {
          case OC_REP_INT:
            if (len == 10 &&
                memcmp(oc_string(ace->name), "permission", 10) == 0) {
              permission = (uint16_t)ace->value.integer;
            } else if (len == 5 &&
                       memcmp(oc_string(ace->name), "aceid", 5) == 0) {
              aceid = ace->value.integer;
            }
            break;
          case OC_REP_OBJECT_ARRAY:
            if (len == 9 && memcmp(oc_string(ace->name), "resources", 9) == 0)
              resources = ace->value.object_array;
            break;
          case OC_REP_OBJECT: {
            oc_rep_t *sub = ace->value.object;
            while (sub != NULL) {
              len = oc_string_len(sub->name);
              if (len == 4 && memcmp(oc_string(sub->name), "uuid", 4) == 0) {
                oc_str_to_uuid(oc_string(sub->value.string), &subject.uuid);
                subject_type = OC_SUBJECT_UUID;
              } else if (len == 4 &&
                         memcmp(oc_string(sub->name), "role", 4) == 0) {
                oc_new_string(&subject.role.role, oc_string(sub->value.string),
                              oc_string_len(sub->value.string));
                subject_type = OC_SUBJECT_ROLE;
              } else if (len == 9 &&
                         memcmp(oc_string(sub->name), "authority", 9) == 0) {
                oc_new_string(&subject.role.authority,
                              oc_string(sub->value.string),
                              oc_string_len(sub->value.string));
                subject_type = OC_SUBJECT_ROLE;
              } else if (len == 8 &&
                         memcmp(oc_string(sub->name), "conntype", 8) == 0) {
                if (oc_string_len(sub->value.string) == strlen(auth_crypt) &&
                    memcmp(oc_string(sub->value.string), auth_crypt,
                           strlen(auth_crypt)) == 0) {
                  subject.conn = OC_CONN_AUTH_CRYPT;
                } else if (oc_string_len(sub->value.string) ==
                             strlen(anon_clear) &&
                           memcmp(oc_string(sub->value.string), anon_clear,
                                  strlen(anon_clear)) == 0) {
                  subject.conn = OC_CONN_ANON_CLEAR;
                }
                subject_type = OC_SUBJECT_CONN;
              }
              sub = sub->next;
            }
          } break;
          default:
            break;
          }
          ace = ace->next;
        }

        if (aceid != -1 && !unique_aceid(aceid, device)) {
          oc_acl_remove_ace(aceid, device);
        }

        while (resources != NULL) {
          oc_ace_wildcard_t wc = OC_ACE_NO_WC;
          oc_rep_t *resource = resources->value.object;
          const char *href = 0;
#ifdef OC_SERVER
          oc_resource_properties_t wc_r = 0;
#endif /* OC_SERVER */
          oc_interface_mask_t interfaces = 0;
          oc_string_array_t *rt = 0;
          int i;

          while (resource != NULL) {
            switch (resource->type) {
            case OC_REP_STRING:
              if (oc_string_len(resource->name) == 4 &&
                  memcmp(oc_string(resource->name), "href", 4) == 0) {
                href = oc_string(resource->value.string);
              } else if (oc_string_len(resource->name) == 2 &&
                         memcmp(oc_string(resource->name), "wc", 2) == 0) {
                if (oc_string(resource->value.string)[0] == '*') {
                  wc = OC_ACE_WC_ALL;
#ifdef OC_SERVER
                  wc_r = ~0;
#endif /* OC_SERVER */
                }
                if (oc_string(resource->value.string)[0] == '+') {
                  wc = OC_ACE_WC_ALL_DISCOVERABLE;
#ifdef OC_SERVER
                  wc_r = ~0;
#endif /* OC_SERVER */
                }
                if (oc_string(resource->value.string)[0] == '-') {
                  wc = OC_ACE_WC_ALL_NON_DISCOVERABLE;
#ifdef OC_SERVER
                  wc_r = ~OC_DISCOVERABLE;
#endif /* OC_SERVER */
                }
              }
              break;
            case OC_REP_STRING_ARRAY: {
              if (oc_string_len(resource->name) == 2) {
                if (memcmp(oc_string(resource->name), "if", 2) == 0) {
                  for (i = 0; i < (int)oc_string_array_get_allocated_size(
                                    resource->value.array);
                       i++) {
                    const char *f =
                      oc_string_array_get_item(resource->value.array, i);
                    if (strlen(f) == 1 && f[0] == '*') {
                      interfaces |= 0xFE;
                      break;
                    }
                    interfaces |=
                      oc_ri_get_interface_mask((char *)f, strlen(f));
                  }
                } else if (strncasecmp(oc_string(resource->name), "rt", 2) ==
                           0) {
                  rt = &resource->value.array;
                }
              }
            } break;
            default:
              break;
            }

            resource = resource->next;
          }

          oc_sec_ace_update_res(subject_type, &subject, aceid, permission, href,
                                wc, rt, interfaces, device);

#ifdef OC_SERVER
          if (subject_type == OC_SUBJECT_CONN &&
              subject.conn == OC_CONN_ANON_CLEAR) {
            if (href) {
              oc_resource_t *r =
                oc_ri_get_app_resource_by_uri(href, strlen(href), device);
              if (r) {
                oc_resource_make_public(r);
              }
            } else {
              oc_resource_t *r = oc_ri_get_app_resources();
              while (r != NULL) {
                if ((r->properties & wc_r) == r->properties) {
                  oc_resource_make_public(r);
                }
                r = r->next;
              }
            }
          }
#endif /* OC_SERVER */
          resources = resources->next;
        }

        if (subject_type == OC_SUBJECT_ROLE) {
          oc_free_string(&subject.role.role);
          if (oc_string_len(subject.role.authority) > 0) {
            oc_free_string(&subject.role.authority);
          }
        }

        aclist2 = aclist2->next;
      }
    } break;
#endif //OC_SPEC_VER_OIC
    default:
      break;
    }
    rep = rep->next;
  }
  return true;
}

void
post_acl(oc_request_t *request, oc_interface_mask_t interface, void *data)
{
  (void)interface;
  (void)data;
  if (oc_sec_decode_acl(request->request_payload, false,
                        request->resource->device)) {
    oc_send_response(request, OC_STATUS_CHANGED);
    oc_sec_dump_acl(request->resource->device);
  } else {
    oc_send_response(request, OC_STATUS_BAD_REQUEST);
    oc_sec_otm_err(request->resource->device, OC_SEC_ERR_ACL);
  }
}

void
delete_acl(oc_request_t *request, oc_interface_mask_t interface, void *data)
{
  (void)interface;
  (void)data;
  bool success = false;
  char *query_param = 0;
  int ret = oc_get_query_value(request, "aceid", &query_param);
  int aceid = 0;
  if (ret != -1) {
    aceid = (int)strtoul(query_param, NULL, 10);
    if (aceid != 0) {
      if (oc_acl_remove_ace(aceid, request->resource->device)) {
        success = true;
      }
    }
  } else if (ret == -1) {
    oc_sec_clear_acl(request->resource->device);
    success = true;
  }

  if (success) {
    oc_send_response(request, OC_STATUS_DELETED);
    oc_sec_dump_acl(request->resource->device);
  } else {
    oc_send_response(request, OC_STATUS_NOT_FOUND);
  }
}

void
get_acl(oc_request_t *request, oc_interface_mask_t interface, void *data)
{
  (void)interface;
  (void)data;
  if (oc_sec_encode_acl(request->resource->device)) {
    oc_send_response(request, OC_STATUS_OK);
  } else {
    oc_send_response(request, OC_STATUS_INTERNAL_SERVER_ERROR);
  }
}

#endif /* OC_SECURITY */<|MERGE_RESOLUTION|>--- conflicted
+++ resolved
@@ -519,7 +519,6 @@
     sub = sub->next;
   }
   oc_rep_close_array(root, aclist2);
-<<<<<<< HEAD
 #else //!OC_SPEC_VER_OIC
   oc_rep_set_object(root, aclist);
   oc_rep_set_array(aclist, aces);
@@ -529,7 +528,7 @@
     oc_rep_object_array_start_item(aces);
     switch (aces->subject_type) {
     case OC_SUBJECT_UUID:
-      oc_uuid_to_str(&aces->subject.uuid, uuid, 37);
+      oc_uuid_to_str(&aces->subject.uuid, uuid, OC_UUID_LEN);
       oc_rep_set_text_string(aces, subjectuuid, uuid);
       break;
     case OC_SUBJECT_ROLE:
@@ -591,11 +590,8 @@
 
   oc_rep_close_array(aclist, aces);
   oc_rep_close_object(root, aclist);
-#endif //!OC_SPEC_VER_OIC
-  oc_uuid_to_str(&aclist[device].rowneruuid, uuid, 37);
-=======
+#endif //! OC_SPEC_VER_OIC
   oc_uuid_to_str(&aclist[device].rowneruuid, uuid, OC_UUID_LEN);
->>>>>>> ec6bc8b7
   oc_rep_set_text_string(root, rowneruuid, uuid);
   oc_rep_end_root_object();
 
