--- conflicted
+++ resolved
@@ -299,13 +299,8 @@
           coap_udp_init_message(response, COAP_TYPE_ACK, CONTENT_2_05,
                                 message->mid);
         } else {
-<<<<<<< HEAD
-          if (oc_coap_check_if_duplicate(message->mid,
-                                         (uint8_t)msg->endpoint.device)) {
-=======
 #ifdef OC_REQUEST_HISTORY
           if (check_if_duplicate(message->mid, (uint8_t)msg->endpoint.device)) {
->>>>>>> 750c2094
             return 0;
           }
           history[idx] = message->mid;
