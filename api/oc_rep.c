/*
// Copyright (c) 2016 Intel Corporation
//
// Licensed under the Apache License, Version 2.0 (the "License");
// you may not use this file except in compliance with the License.
// You may obtain a copy of the License at
//
//      http://www.apache.org/licenses/LICENSE-2.0
//
// Unless required by applicable law or agreed to in writing, software
// distributed under the License is distributed on an "AS IS" BASIS,
// WITHOUT WARRANTIES OR CONDITIONS OF ANY KIND, either express or implied.
// See the License for the specific language governing permissions and
// limitations under the License.
*/

#include "oc_rep.h"
#include "config.h"
#include "port/oc_assert.h"
#include "port/oc_log.h"
#include "util/oc_memb.h"

OC_MEMB(rep_objects, oc_rep_t, OC_MAX_NUM_REP_OBJECTS);
static uint8_t *g_buf;
CborEncoder g_encoder, root_map, links_array;
CborError g_err;

void
oc_rep_new(uint8_t *out_payload, int size)
{
  g_err = CborNoError;
  g_buf = out_payload;
  cbor_encoder_init(&g_encoder, out_payload, size, 0);
}

int
oc_rep_finalize(void)
{
  int size = cbor_encoder_get_buffer_size(&g_encoder, g_buf);
#ifdef OC_DEBUG
  if (size < 0 && g_err == CborErrorOutOfMemory)
    oc_abort("Insufficient memory: Increase OC_MAX_APP_DATA_SIZE to "
             "accomodate a larger payload\n");
#endif /* OC_DEBUG */
  if (g_err != CborNoError)
    return -1;
  return size;
}

static oc_rep_t *
_alloc_rep(void)
{
  oc_rep_t *rep = oc_memb_alloc(&rep_objects);
  rep->name.size = 0;
#ifdef OC_DEBUG
  oc_assert(rep != NULL);
#endif
  return rep;
}

static void
_free_rep(oc_rep_t *rep_value)
{
  oc_memb_free(&rep_objects, rep_value);
}

void
oc_free_rep(oc_rep_t *rep)
{
  if (rep == 0)
    return;
  oc_free_rep(rep->next);
  switch (rep->type) {
  case BYTE_STRING_ARRAY:
  case STRING_ARRAY:
    oc_free_string_array(&rep->value.array);
    break;
  case BOOL_ARRAY:
    oc_free_bool_array(&rep->value.array);
    break;
  case DOUBLE_ARRAY:
    oc_free_double_array(&rep->value.array);
    break;
  case INT_ARRAY:
    oc_free_int_array(&rep->value.array);
    break;
  case BYTE_STRING:
  case STRING:
    oc_free_string(&rep->value.string);
    break;
  case OBJECT:
    oc_free_rep(rep->value.object);
    break;
  case OBJECT_ARRAY:
    oc_free_rep(rep->value.object_array);
    break;
  default:
    break;
  }
  if (rep->name.size > 0)
    oc_free_string(&rep->name);
  _free_rep(rep);
}

/*
  An Object is a collection of key-value pairs.
  A value_object value points to the first key-value pair,
  and subsequent items are accessed via the next pointer.

  An Object Array is a collection of objects, where each object
  is a collection of key-value pairs.
  A value_object_array value points to the first object in the
  array. This object is then traversed via its value_object pointer.
  Subsequent objects in the object array are then accessed through
  the next pointer of the first object.
*/

/* Parse single property */
static void
oc_parse_rep_value(CborValue *value, oc_rep_t **rep, CborError *err)
{
  size_t k, len;
  CborValue map, array;
  *rep = _alloc_rep();
  oc_rep_t *cur = *rep, **prev = 0;
  cur->next = 0;
  cur->value.object_array = 0;
  /* key */
  *err |= cbor_value_calculate_string_length(value, &len);
  len++;
  oc_alloc_string(&cur->name, len);
  *err |= cbor_value_copy_text_string(value, (char *)oc_string(cur->name), &len,
                                      NULL);
  if (*err != CborNoError)
    return;
  *err |= cbor_value_advance(value);
  /* value */
  switch (value->type) {
  case CborIntegerType:
    *err |= cbor_value_get_int(value, &cur->value.integer);
    cur->type = INT;
    break;
  case CborBooleanType:
    *err |= cbor_value_get_boolean(value, &cur->value.boolean);
    cur->type = BOOL;
    break;
  case CborDoubleType:
    *err |= cbor_value_get_double(value, &cur->value.double_p);
    cur->type = DOUBLE;
    break;
  case CborByteStringType:
    *err |= cbor_value_calculate_string_length(value, &len);
    len++;
    oc_alloc_string(&cur->value.string, len);
    *err |= cbor_value_copy_byte_string(
      value, oc_cast(cur->value.string, uint8_t), &len, NULL);
    cur->type = BYTE_STRING;
    break;
  case CborTextStringType:
    *err |= cbor_value_calculate_string_length(value, &len);
    len++;
    oc_alloc_string(&cur->value.string, len);
    *err |= cbor_value_copy_text_string(value, oc_string(cur->value.string),
                                        &len, NULL);
    cur->type = STRING;
    break;
  case CborMapType: {
    oc_rep_t **obj = &cur->value.object;
    *err |= cbor_value_enter_container(value, &map);
    while (!cbor_value_at_end(&map)) {
      oc_parse_rep_value(&map, obj, err);
      (*obj)->next = 0;
      obj = &(*obj)->next;
      if (*err != CborNoError)
        return;
      *err |= cbor_value_advance(&map);
    }
    cur->type = OBJECT;
  } break;
  case CborArrayType:
    *err |= cbor_value_enter_container(value, &array);
    len = 0;
    cbor_value_get_array_length(value, &len);
    if (len == 0) {
      CborValue t = array;
      while (!cbor_value_at_end(&t)) {
        len++;
        if (*err != CborNoError)
          return;
        *err = cbor_value_advance(&t);
      }
    }
    k = 0;
    while (!cbor_value_at_end(&array)) {
      switch (array.type) {
      case CborIntegerType:
        if (k == 0) {
          oc_new_int_array(&cur->value.array, len);
          cur->type = INT | ARRAY;
        }
        *err |= cbor_value_get_int(&array, oc_int_array(cur->value.array) + k);
        break;
      case CborDoubleType:
        if (k == 0) {
          oc_new_double_array(&cur->value.array, len);
          cur->type = DOUBLE | ARRAY;
        }
        *err |=
          cbor_value_get_double(&array, oc_double_array(cur->value.array) + k);
        break;
      case CborBooleanType:
        if (k == 0) {
          oc_new_bool_array(&cur->value.array, len);
          cur->type = BOOL | ARRAY;
        }
        *err |=
          cbor_value_get_boolean(&array, oc_bool_array(cur->value.array) + k);
        break;
      case CborByteStringType:
        if (k == 0) {
          oc_new_string_array(&cur->value.array, len);
          cur->type = BYTE_STRING | ARRAY;
        }
        *err |= cbor_value_calculate_string_length(&array, &len);
        len++;
        if (len > STRING_ARRAY_ITEM_MAX_LEN) {
          len = STRING_ARRAY_ITEM_MAX_LEN;
        }
        *err |= cbor_value_copy_byte_string(
          &array, (uint8_t *)oc_string_array_get_item(cur->value.array, k),
          &len, NULL);
        break;
      case CborTextStringType:
        if (k == 0) {
          oc_new_string_array(&cur->value.array, len);
          cur->type = STRING | ARRAY;
        }
        *err |= cbor_value_calculate_string_length(&array, &len);
        len++;
<<<<<<< HEAD
        if (len > STRING_ARRAY_ITEM_MAX_LEN)
          len = STRING_ARRAY_ITEM_MAX_LEN;
=======
        if (len > STRING_ARRAY_ITEM_MAX_LEN) {
          len = STRING_ARRAY_ITEM_MAX_LEN;
        }
>>>>>>> 8128d3f3
        *err |= cbor_value_copy_text_string(
          &array, (char *)oc_string_array_get_item(cur->value.array, k), &len,
          NULL);
        break;
      case CborMapType:
        if (k == 0) {
          cur->type = OBJECT | ARRAY;
          cur->value.object_array = _alloc_rep();
          prev = &cur->value.object_array;
        } else {
          (*prev)->next = _alloc_rep();
          prev = &(*prev)->next;
        }
        (*prev)->type = OBJECT;
        (*prev)->next = 0;
        oc_rep_t **obj = &(*prev)->value.object;
        /* Process a series of properties that make up an object of the array */
        *err |= cbor_value_enter_container(&array, &map);
        while (!cbor_value_at_end(&map)) {
          oc_parse_rep_value(&map, obj, err);
          obj = &(*obj)->next;
          if (*err != CborNoError)
            return;
          *err |= cbor_value_advance(&map);
        }
        break;
      default:
        break;
      }
      k++;
      if (*err != CborNoError)
        return;
      *err |= cbor_value_advance(&array);
    }
    break;
  default:
    break;
  }
}

uint16_t
oc_parse_rep(const uint8_t *in_payload, uint16_t payload_size,
             oc_rep_t **out_rep)
{
  CborParser parser;
  CborValue root_value, cur_value, map;
  CborError err = CborNoError;
  err |= cbor_parser_init(in_payload, payload_size, 0, &parser, &root_value);
  if (cbor_value_is_map(&root_value)) {
    err |= cbor_value_enter_container(&root_value, &cur_value);
    *out_rep = 0;
    oc_rep_t **cur = out_rep;
    while (cbor_value_is_valid(&cur_value)) {
      oc_parse_rep_value(&cur_value, cur, &err);
      if (err != CborNoError)
        return err;
      err |= cbor_value_advance(&cur_value);
      cur = &(*cur)->next;
    }
  } else if (cbor_value_is_array(&root_value)) {
    *out_rep = 0;
    oc_rep_t **cur = out_rep, **kv;
    err |= cbor_value_enter_container(&root_value, &map);
    while (cbor_value_is_valid(&map)) {
      *cur = _alloc_rep();
      (*cur)->type = OBJECT;
      kv = &(*cur)->value.object;
      err |= cbor_value_enter_container(&map, &cur_value);
      while (cbor_value_is_valid(&cur_value)) {
        oc_parse_rep_value(&cur_value, kv, &err);
        if (err != CborNoError)
          return err;
        err |= cbor_value_advance(&cur_value);
        (*kv)->next = 0;
        kv = &(*kv)->next;
      }
      (*cur)->next = 0;
      cur = &(*cur)->next;
      if (err != CborNoError)
        return err;
      err |= cbor_value_advance(&map);
    }
  }
  return (uint16_t)err;
}<|MERGE_RESOLUTION|>--- conflicted
+++ resolved
@@ -237,14 +237,9 @@
         }
         *err |= cbor_value_calculate_string_length(&array, &len);
         len++;
-<<<<<<< HEAD
-        if (len > STRING_ARRAY_ITEM_MAX_LEN)
-          len = STRING_ARRAY_ITEM_MAX_LEN;
-=======
         if (len > STRING_ARRAY_ITEM_MAX_LEN) {
           len = STRING_ARRAY_ITEM_MAX_LEN;
         }
->>>>>>> 8128d3f3
         *err |= cbor_value_copy_text_string(
           &array, (char *)oc_string_array_get_item(cur->value.array, k), &len,
           NULL);
