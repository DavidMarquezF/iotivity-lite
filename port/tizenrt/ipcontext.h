--- conflicted
+++ resolved
@@ -19,14 +19,11 @@
 #ifndef IPCONTEXT_H
 #define IPCONTEXT_H
 
-<<<<<<< HEAD
 #include "oc_endpoint.h"
 #include <pthread.h>
-=======
+#include <pthread.h>
 #include <stddef.h>
->>>>>>> a9dee1f2
 #include <stdint.h>
-#include <pthread.h>
 #include <sys/socket.h>
 
 #ifdef __cplusplus
@@ -34,7 +31,8 @@
 #endif
 
 #ifdef OC_TCP
-typedef struct tcp_context_t {
+typedef struct tcp_context_t
+{
 #ifdef OC_IPV6
   struct sockaddr_storage server;
   int server_sock;
@@ -94,20 +92,13 @@
 #endif
   pthread_t event_thread;
   int terminate;
-<<<<<<< HEAD
-  int device;
+  size_t device;
   fd_set rfds;
   int shutdown_pipe[2];
 } ip_context_t;
 
-=======
-  size_t device;
-  int shutdown_pipe[2];
-} ip_context_t;
-
 #ifdef __cplusplus
-}  // extern "C"
+} // extern "C"
 #endif
 
->>>>>>> a9dee1f2
 #endif /* IPCONTEXT_H */