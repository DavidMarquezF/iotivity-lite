--- conflicted
+++ resolved
@@ -98,7 +98,6 @@
 DTLS= \
 	aes.c		aesni.c		arc4.c		asn1parse.c	asn1write.c	base64.c		\
 	bignum.c	blowfish.c	camellia.c	ccm.c		cipher.c	cipher_wrap.c	\
-<<<<<<< HEAD
 	cmac.c		ctr_drbg.c	des.c		dhm.c		ecdh.c		ecdsa.c			\
 	ecjpake.c	ecp.c		ecp_curves.c			entropy.c	entropy_poll.c	\
 	error.c		gcm.c		havege.c	hmac_drbg.c	md.c		md2.c			\
@@ -110,20 +109,7 @@
 	ssl_cache.c	ssl_ciphersuites.c		ssl_cli.c	ssl_cookie.c				\
 	ssl_srv.c	ssl_ticket.c			ssl_tls.c	rsa_internal.c				\
 	x509write_csr.c			x509write_crt.c			x509_create.c				\
-	x509_csr.c
-=======
-	cmac.c		ctr_drbg.c	des.c		dhm.c		ecdh.c		ecdsa.c		\
-	ecjpake.c	ecp.c		ecp_curves.c	entropy.c	entropy_poll.c	error.c		\
-	gcm.c		havege.c	hmac_drbg.c	md.c		md2.c		md4.c		\
-	md5.c		md_wrap.c	oid.c		padlock.c	\
-	pem.c		pk.c		pk_wrap.c	pkcs12.c	pkcs5.c		pkparse.c	\
-	pkwrite.c	platform.c	ripemd160.c	rsa.c		sha1.c		sha256.c	\
-	sha512.c	threading.c	timing.c	version.c	version_features.c		\
-	xtea.c  	pkcs11.c 	x509.c 		x509_crt.c	debug.c		net_sockets.c	\
-	ssl_cache.c	ssl_ciphersuites.c		ssl_cli.c	ssl_cookie.c			\
-	ssl_srv.c	ssl_ticket.c	ssl_tls.c	rsa_internal.c	\
-	x509write_csr.c			x509write_crt.c			x509_create.c	x509_csr.c	platform_util.c
->>>>>>> b17e5446
+	x509_csr.c	platform_util.c
 
 DTLSFLAGS=-I../../deps/mbedtls/include -D__OC_RANDOM
 
