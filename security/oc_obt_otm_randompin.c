/*
// Copyright (c) 2019 Intel Corporation
//
// Li!censed under the Apache License, Version 2.0 (the "License");
// you may not use this file except in compliance with the License.
// You may obtain a copy of the License at
//
//      http://www.apache.org/licenses/LICENSE-2.0
//
// Unless required by applicable law or agreed to in writing, software
// distributed under the License is distributed on an "AS IS" BASIS,
// WITHOUT WARRANTIES OR CONDITIONS OF ANY KIND, either express or implied.
// See the License for the specific language governing permissions and
// limitations under the License.
*/

#ifdef OC_SECURITY
#ifndef OC_DYNAMIC_ALLOCATION
#error "ERROR: Please rebuild with OC_DYNAMIC_ALLOCATION"
#endif /* !OC_DYNAMIC_ALLOCATION */

#include "oc_core_res.h"
#include "oc_obt.h"
#include "security/oc_acl_internal.h"
#include "security/oc_cred_internal.h"
#include "security/oc_doxm.h"
#include "security/oc_obt_internal.h"
#include "security/oc_pstat.h"
#include "security/oc_store.h"
#include "security/oc_tls.h"

/* Random PIN OTM */

static void
obt_rdp_13(oc_client_response_t *data)
{
  if (!oc_obt_is_otm_ctx_valid(data->user_data)) {
    return;
  }

  OC_DBG("In obt_rdp_13");
  oc_otm_ctx_t *o = (oc_otm_ctx_t *)data->user_data;
  if (data->code >= OC_STATUS_BAD_REQUEST) {
    oc_obt_free_otm_ctx(o, -1, OC_OBT_OTM_RDP);
    return;
  }

  /**  13) <close DTLS>
   */
  oc_obt_free_otm_ctx(o, 0, OC_OBT_OTM_RDP);
}

static void
obt_rdp_12(oc_client_response_t *data)
{
  if (!oc_obt_is_otm_ctx_valid(data->user_data)) {
    return;
  }

  OC_DBG("In obt_rdp_12");
  oc_otm_ctx_t *o = (oc_otm_ctx_t *)data->user_data;
  if (data->code >= OC_STATUS_BAD_REQUEST) {
    goto err_obt_rdp_12;
  }

  /**  12) post pstat s=rfnop
   */
  oc_device_t *device = o->device;
  oc_endpoint_t *ep = oc_obt_get_secure_endpoint(device->endpoint);
  if (oc_init_post("/oic/sec/pstat", ep, NULL, &obt_rdp_13, HIGH_QOS, o)) {
    oc_rep_start_root_object();
    oc_rep_set_object(root, dos);
    oc_rep_set_int(dos, s, OC_DOS_RFNOP);
    oc_rep_close_object(root, dos);
    oc_rep_end_root_object();
    if (oc_do_post()) {
      return;
    }
  }

err_obt_rdp_12:
  oc_obt_free_otm_ctx(o, -1, OC_OBT_OTM_RDP);
}

static void
obt_rdp_11(oc_client_response_t *data)
{
  if (!oc_obt_is_otm_ctx_valid(data->user_data)) {
    return;
  }

  OC_DBG("In obt_rdp_11");
  oc_otm_ctx_t *o = (oc_otm_ctx_t *)data->user_data;
  if (data->code >= OC_STATUS_BAD_REQUEST) {
    goto err_obt_rdp_11;
  }

  /**  11) post acl2 with ACEs for res, p, d, csr, sp
   */
  oc_device_t *device = o->device;
  oc_endpoint_t *ep = oc_obt_get_secure_endpoint(device->endpoint);
  if (oc_init_post("/oic/sec/acl2", ep, NULL, &obt_rdp_12, HIGH_QOS, o)) {
    char uuid[OC_UUID_LEN];
    oc_uuid_t *my_uuid = oc_core_get_device_id(0);
    oc_uuid_to_str(my_uuid, uuid, OC_UUID_LEN);

    oc_rep_start_root_object();

    oc_rep_set_array(root, aclist2);

    /* Owner-subejct ACEs for (R-only) /oic/sec/csr and (RW) /oic/sec/sp */
    oc_rep_object_array_start_item(aclist2);

    oc_rep_set_object(aclist2, subject);
    oc_rep_set_text_string(subject, uuid, uuid);
    oc_rep_close_object(aclist2, subject);

    oc_rep_set_array(aclist2, resources);

    oc_rep_object_array_start_item(resources);
    oc_rep_set_text_string(resources, href, "/oic/sec/sp");
    oc_rep_object_array_end_item(resources);

    oc_rep_close_array(aclist2, resources);

    oc_rep_set_uint(aclist2, permission, 14);

    oc_rep_object_array_end_item(aclist2);
    /**/
    oc_rep_object_array_start_item(aclist2);

    oc_rep_set_object(aclist2, subject);
    oc_rep_set_text_string(subject, uuid, uuid);
    oc_rep_close_object(aclist2, subject);

    oc_rep_set_array(aclist2, resources);

    oc_rep_object_array_start_item(resources);
    oc_rep_set_text_string(resources, href, "/oic/sec/csr");
    oc_rep_object_array_end_item(resources);

    oc_rep_close_array(aclist2, resources);

    oc_rep_set_uint(aclist2, permission, 2);

    oc_rep_object_array_end_item(aclist2);

    /* anon-clear R-only ACE for res, d and p */
    oc_rep_object_array_start_item(aclist2);

    oc_rep_set_object(aclist2, subject);
    oc_rep_set_text_string(subject, conntype, "anon-clear");
    oc_rep_close_object(aclist2, subject);

    oc_rep_set_array(aclist2, resources);

    oc_rep_object_array_start_item(resources);
    oc_rep_set_text_string(resources, href, "/oic/d");
    oc_rep_object_array_end_item(resources);

    oc_rep_object_array_start_item(resources);
    oc_rep_set_text_string(resources, href, "/oic/p");
    oc_rep_object_array_end_item(resources);

    oc_rep_object_array_start_item(resources);
    oc_rep_set_text_string(resources, href, "/oic/res");
    oc_rep_object_array_end_item(resources);

    oc_rep_close_array(aclist2, resources);

    oc_rep_set_uint(aclist2, permission, 0x02);

    oc_rep_object_array_end_item(aclist2);

    oc_rep_close_array(root, aclist2);

    oc_rep_end_root_object();
    if (oc_do_post()) {
      return;
    }
  }

err_obt_rdp_11:
  oc_obt_free_otm_ctx(o, -1, OC_OBT_OTM_RDP);
}

static void
obt_rdp_10(oc_client_response_t *data)
{
  if (!oc_obt_is_otm_ctx_valid(data->user_data)) {
    return;
  }

  OC_DBG("In obt_rdp_10");
  oc_otm_ctx_t *o = (oc_otm_ctx_t *)data->user_data;
  if (data->code >= OC_STATUS_BAD_REQUEST) {
    goto err_obt_rdp_10;
  }

  /**  10) delete acl2
   */
  oc_device_t *device = o->device;
  oc_endpoint_t *ep = oc_obt_get_secure_endpoint(device->endpoint);
  if (oc_do_delete("/oic/sec/acl2", ep, NULL, &obt_rdp_11, HIGH_QOS, o)) {
    return;
  }

err_obt_rdp_10:
  oc_obt_free_otm_ctx(o, -1, OC_OBT_OTM_RDP);
}

static void
obt_rdp_9(oc_client_response_t *data)
{
  if (!oc_obt_is_otm_ctx_valid(data->user_data)) {
    return;
  }

  OC_DBG("In obt_rdp_9");
  oc_otm_ctx_t *o = (oc_otm_ctx_t *)data->user_data;
  if (data->code >= OC_STATUS_BAD_REQUEST) {
    goto err_obt_rdp_9;
  }

<<<<<<< HEAD
  /**  10) <close DTLS>+<Open-TLS-PSK>+post pstat s=rfpro
   */
=======
  /**  9) <close DTLS>+<Open-TLS-PSK>+post pstat s=rfpro
    */
>>>>>>> bbe91c6d
  oc_device_t *device = o->device;
  oc_endpoint_t *ep = oc_obt_get_secure_endpoint(device->endpoint);
  oc_tls_close_connection(ep);
  oc_tls_select_psk_ciphersuite();
  if (oc_init_post("/oic/sec/pstat", ep, NULL, &obt_rdp_10, HIGH_QOS, o)) {
    oc_rep_start_root_object();
    oc_rep_set_object(root, dos);
    oc_rep_set_int(dos, s, OC_DOS_RFPRO);
    oc_rep_close_object(root, dos);
    oc_rep_end_root_object();
    if (oc_do_post()) {
      return;
    }
  }

err_obt_rdp_9:
  oc_obt_free_otm_ctx(o, -1, OC_OBT_OTM_RDP);
}

static void
obt_rdp_8(oc_client_response_t *data)
{
  if (!oc_obt_is_otm_ctx_valid(data->user_data)) {
    return;
  }

  OC_DBG("In obt_rdp_8");
  oc_otm_ctx_t *o = (oc_otm_ctx_t *)data->user_data;
  if (data->code >= OC_STATUS_BAD_REQUEST) {
    goto err_obt_rdp_8;
  }

  oc_sec_dump_cred(0);

  /**  8) post doxm owned = true
   */
  oc_device_t *device = o->device;
  oc_endpoint_t *ep = oc_obt_get_secure_endpoint(device->endpoint);
  if (oc_init_post("/oic/sec/doxm", ep, NULL, &obt_rdp_9, HIGH_QOS, o)) {
    oc_rep_start_root_object();
    oc_rep_set_boolean(root, owned, true);
    oc_rep_end_root_object();
    if (oc_do_post()) {
      return;
    }
  }

err_obt_rdp_8:
  oc_obt_free_otm_ctx(o, -1, OC_OBT_OTM_RDP);
}

static void
obt_rdp_7(oc_client_response_t *data)
{
  if (!oc_obt_is_otm_ctx_valid(data->user_data)) {
    return;
  }

  OC_DBG("In obt_rdp_7");
  oc_otm_ctx_t *o = (oc_otm_ctx_t *)data->user_data;
  if (data->code >= OC_STATUS_BAD_REQUEST) {
    goto err_obt_rdp_7;
  }

  oc_device_t *device = o->device;

  oc_endpoint_t *ep = oc_obt_get_secure_endpoint(device->endpoint);
  oc_uuid_t *my_uuid = oc_core_get_device_id(0);
  char uuid[OC_UUID_LEN];
  oc_uuid_to_str(my_uuid, uuid, OC_UUID_LEN);
  char suuid[OC_UUID_LEN];
  oc_uuid_to_str(&device->uuid, suuid, OC_UUID_LEN);

#define OXM_RDP "oic.sec.doxm.rdp"
  uint8_t key[16];
  bool derived =
    oc_sec_derive_owner_psk(ep, (const uint8_t *)OXM_RDP, strlen(OXM_RDP),
                            device->uuid.id, 16, my_uuid->id, 16, key, 16);
#undef OXM_RDP
  if (!derived) {
    goto err_obt_rdp_7;
  }

  int credid = oc_sec_add_new_cred(0, false, NULL, -1, OC_CREDTYPE_PSK,
                                   OC_CREDUSAGE_NULL, suuid, OC_ENCODING_RAW,
                                   16, key, 0, 0, NULL, NULL, NULL);

  if (credid == -1) {
    goto err_obt_rdp_7;
  }

  oc_sec_cred_t *oc = oc_sec_get_cred_by_credid(credid, 0);
  if (oc) {
    oc->owner_cred = true;
  }

  /**  7) post cred rowneruuid, cred
   */
  if (oc_init_post("/oic/sec/cred", ep, NULL, &obt_rdp_8, HIGH_QOS, o)) {
    oc_rep_start_root_object();
    oc_rep_set_array(root, creds);
    oc_rep_object_array_start_item(creds);

    oc_rep_set_int(creds, credtype, 1);
    oc_rep_set_text_string(creds, subjectuuid, uuid);

    oc_rep_set_object(creds, privatedata);
    oc_rep_set_text_string(privatedata, encoding, "oic.sec.encoding.raw");
    oc_rep_set_byte_string(privatedata, data, (const uint8_t *)"", 0);
    oc_rep_close_object(creds, privatedata);

    oc_rep_object_array_end_item(creds);
    oc_rep_close_array(root, creds);
    oc_rep_set_text_string(root, rowneruuid, uuid);
    oc_rep_end_root_object();
    if (oc_do_post()) {
      return;
    }
  }

err_obt_rdp_7:
  oc_obt_free_otm_ctx(o, -1, OC_OBT_OTM_RDP);
}

static void
obt_rdp_6(oc_client_response_t *data)
{
  if (!oc_obt_is_otm_ctx_valid(data->user_data)) {
    return;
  }

  OC_DBG("In obt_rdp_6");
  oc_otm_ctx_t *o = (oc_otm_ctx_t *)data->user_data;
  if (data->code >= OC_STATUS_BAD_REQUEST) {
    goto err_obt_rdp_6;
  }

  /**  6) post pstat rowneruuid
   */
  oc_device_t *device = o->device;
  oc_endpoint_t *ep = oc_obt_get_secure_endpoint(device->endpoint);
  if (oc_init_post("/oic/sec/pstat", ep, NULL, &obt_rdp_7, HIGH_QOS, o)) {
    oc_uuid_t *my_uuid = oc_core_get_device_id(0);
    char uuid[OC_UUID_LEN];
    oc_uuid_to_str(my_uuid, uuid, OC_UUID_LEN);

    oc_rep_start_root_object();
    oc_rep_set_text_string(root, rowneruuid, uuid);
    oc_rep_end_root_object();
    if (oc_do_post()) {
      return;
    }
  }

err_obt_rdp_6:
  oc_obt_free_otm_ctx(o, -1, OC_OBT_OTM_RDP);
}

static void
obt_rdp_5(oc_client_response_t *data)
{
  if (!oc_obt_is_otm_ctx_valid(data->user_data)) {
    return;
  }

  OC_DBG("In obt_rdp_5");
  oc_otm_ctx_t *o = (oc_otm_ctx_t *)data->user_data;
  if (data->code >= OC_STATUS_BAD_REQUEST) {
    goto err_obt_rdp_5;
  }

  /**  5) post acl rowneruuid
  */
  oc_device_t *device = o->device;
  oc_endpoint_t *ep = oc_obt_get_secure_endpoint(device->endpoint);

  if (oc_init_post("/oic/sec/acl2", ep, NULL, &obt_rdp_6, HIGH_QOS, o)) {
    oc_uuid_t *my_uuid = oc_core_get_device_id(0);
    char uuid[OC_UUID_LEN];
    oc_uuid_to_str(my_uuid, uuid, OC_UUID_LEN);

    oc_rep_start_root_object();
    oc_rep_set_text_string(root, rowneruuid, uuid);
    oc_rep_end_root_object();
    if (oc_do_post()) {
      return;
    }
  }

err_obt_rdp_5:
  oc_obt_free_otm_ctx(o, -1, OC_OBT_OTM_RDP);
}

static void
obt_rdp_4(oc_client_response_t *data)
{
  if (!oc_obt_is_otm_ctx_valid(data->user_data)) {
    return;
  }

  OC_DBG("In obt_rdp_4");
  oc_otm_ctx_t *o = (oc_otm_ctx_t *)data->user_data;
  if (data->code >= OC_STATUS_BAD_REQUEST) {
    goto err_obt_rdp_4;
  }

  /**  4) post doxm rowneruuid
   */
  oc_device_t *device = o->device;
  oc_endpoint_t *ep = oc_obt_get_secure_endpoint(device->endpoint);

  if (oc_init_post("/oic/sec/doxm", ep, NULL, &obt_rdp_5, HIGH_QOS, o)) {
    oc_uuid_t *my_uuid = oc_core_get_device_id(0);
    char uuid[OC_UUID_LEN];
    oc_uuid_to_str(my_uuid, uuid, OC_UUID_LEN);

    oc_rep_start_root_object();
    /* Set OBT's uuid as rowneruuid */
    oc_rep_set_text_string(root, rowneruuid, uuid);
    oc_rep_end_root_object();
    if (oc_do_post()) {
      return;
    }
  }

err_obt_rdp_4:
  oc_obt_free_otm_ctx(o, -1, OC_OBT_OTM_RDP);
}

static void
obt_rdp_3(oc_client_response_t *data)
{
  if (!oc_obt_is_otm_ctx_valid(data->user_data)) {
    return;
  }

  OC_DBG("In obt_rdp_3");
  oc_otm_ctx_t *o = (oc_otm_ctx_t *)data->user_data;
  if (data->code >= OC_STATUS_BAD_REQUEST) {
    goto err_obt_rdp_3;
  }

  /** 3) generate random deviceuuid; <store new peer uuid>; post doxm deviceuuid
   */
  oc_uuid_t dev_uuid = { { 0 } };
  oc_gen_uuid(&dev_uuid);
  char uuid[OC_UUID_LEN];
  oc_uuid_to_str(&dev_uuid, uuid, OC_UUID_LEN);
  OC_DBG("generated deviceuuid: %s", uuid);

  oc_device_t *device = o->device;
  /* Free temporary PSK credential that was created for this handshake
   * and has served its purpose.
   */
  char suuid[37];
  oc_uuid_to_str(&device->uuid, suuid, 37);
  oc_cred_remove_subject(suuid, 0);

  /* Store peer device's random uuid in local device object */
  memcpy(device->uuid.id, dev_uuid.id, 16);
  oc_endpoint_t *ep = device->endpoint;
  while (ep) {
    memcpy(ep->di.id, dev_uuid.id, 16);
    ep = ep->next;
  }

  ep = oc_obt_get_secure_endpoint(device->endpoint);
  if (oc_init_post("/oic/sec/doxm", ep, NULL, &obt_rdp_4, HIGH_QOS, o)) {

    oc_rep_start_root_object();
    /* Set random uuid as deviceuuid */
    oc_rep_set_text_string(root, deviceuuid, uuid);
    oc_rep_end_root_object();
    if (oc_do_post()) {
      return;
    }
  }

err_obt_rdp_3:
  oc_obt_free_otm_ctx(o, -1, OC_OBT_OTM_RDP);
}

static void
obt_rdp_2(oc_client_response_t *data)
{
  if (!oc_obt_is_otm_ctx_valid(data->user_data)) {
    return;
  }

  OC_DBG("In obt_rdp_2");
  oc_otm_ctx_t *o = (oc_otm_ctx_t *)data->user_data;
  if (data->code >= OC_STATUS_BAD_REQUEST) {
    goto err_obt_rdp_2;
  }

  /**  2) post doxm devowneruuid
   */
  oc_device_t *device = o->device;
  oc_endpoint_t *ep = oc_obt_get_secure_endpoint(device->endpoint);
  if (oc_init_post("/oic/sec/doxm", ep, NULL, &obt_rdp_3, HIGH_QOS, o)) {
    oc_uuid_t *my_uuid = oc_core_get_device_id(0);
    char ouuid[OC_UUID_LEN];
    oc_uuid_to_str(my_uuid, ouuid, OC_UUID_LEN);

    oc_rep_start_root_object();
    /* Set OBT's uuid as devowneruuid */
    oc_rep_set_text_string(root, devowneruuid, ouuid);
    oc_rep_end_root_object();
    if (oc_do_post()) {
      return;
    }
  }

err_obt_rdp_2:
  oc_obt_free_otm_ctx(o, -1, OC_OBT_OTM_RDP);
}

/*
  OTM sequence:
  1) provision PSK cred locally+<Open-TLS-PSK>+post pstat om=4
  2) post doxm devowneruuid
  3) generate random deviceuuid; <store new peer uuid>; post doxm deviceuuid
  4) post doxm rowneruuid
  5) post acl rowneruuid
  6) post pstat rowneruuid
  7) post cred rowneruuid, cred
  8) post doxm owned = true
  9) <close DTLS>+<Open-TLS-PSK>+post pstat s=rfpro
  10) delete acl2
  11) post acl2 with ACEs for res, p, d, csr, sp
  12) post pstat s=rfnop
  13) <close DTLS>
*/
int
oc_obt_perform_random_pin_otm(oc_uuid_t *uuid, const unsigned char *pin,
                              size_t pin_len, oc_obt_device_status_cb_t cb,
                              void *data)
{
  OC_DBG("In oc_obt_perform_random_pin_otm");

  oc_device_t *device = oc_obt_get_cached_device_handle(uuid);
  if (!device) {
    return -1;
  }

  if (oc_obt_is_owned_device(uuid)) {
    char subjectuuid[OC_UUID_LEN];
    oc_uuid_to_str(uuid, subjectuuid, OC_UUID_LEN);
    oc_cred_remove_subject(subjectuuid, 0);
  }

  uint8_t key[16];
  if (oc_tls_pbkdf2(pin, pin_len, uuid, 1000, key, 16) != 0) {
    return -1;
  }

  oc_otm_ctx_t *o = oc_obt_alloc_otm_ctx();
  if (!o) {
    return -1;
  }

  char subjectuuid[37];
  oc_uuid_to_str(uuid, subjectuuid, 37);

  /* 1) provision PSK cred locally */

  int credid = oc_sec_add_new_cred(
    0, false, NULL, -1, OC_CREDTYPE_PSK, OC_CREDUSAGE_NULL, subjectuuid,
    OC_ENCODING_RAW, 16, key, 0, 0, NULL, NULL, NULL);

  if (credid == -1) {
    oc_obt_free_otm_ctx(o, -1, OC_OBT_OTM_RDP);
    return -1;
  }

  o->cb.cb = cb;
  o->cb.data = data;
  o->device = device;

  /**  1) <Open-TLS-PSK>+post pstat om=4
   */
  oc_endpoint_t *ep = oc_obt_get_secure_endpoint(device->endpoint);
  oc_tls_close_connection(ep);
  oc_tls_select_psk_ciphersuite();
  if (oc_init_post("/oic/sec/pstat", ep, NULL, &obt_rdp_2, HIGH_QOS, o)) {
    oc_rep_start_root_object();
    oc_rep_set_int(root, om, 4);
    oc_rep_end_root_object();
    if (oc_do_post()) {
      oc_set_delayed_callback(o, oc_obt_otm_request_timeout_cb, OBT_CB_TIMEOUT);
      return 0;
    }
  }

  oc_sec_cred_t *c = oc_sec_get_cred_by_credid(credid, 0);
  if (c) {
    oc_sec_remove_cred(c, 0);
  }

  oc_obt_free_otm_ctx(o, -1, OC_OBT_OTM_RDP);

  return -1;
}

/* Request a peer device to generate and display a Random PIN */

static void
obt_rrdp_3(oc_client_response_t *data)
{
  if (!oc_obt_is_otm_ctx_valid(data->user_data)) {
    return;
  }

  OC_DBG("In obt_rrdp_3");
  oc_otm_ctx_t *o = (oc_otm_ctx_t *)data->user_data;
  if (data->code >= OC_STATUS_BAD_REQUEST) {
    goto err_obt_rrdp_3;
  }

  oc_obt_free_otm_ctx(o, 0, OC_OBT_RDP);
  return;

err_obt_rrdp_3:
  oc_obt_free_otm_ctx(o, -1, OC_OBT_RDP);
}

static void
obt_rrdp_2(oc_client_response_t *data)
{
  if (!oc_obt_is_otm_ctx_valid(data->user_data)) {
    return;
  }

  OC_DBG("In obt_rrdp_2");
  oc_otm_ctx_t *o = (oc_otm_ctx_t *)data->user_data;
  if (data->code >= OC_STATUS_BAD_REQUEST) {
    goto err_obt_rrdp_2;
  }

  int64_t *oxms = NULL;
  size_t oxms_len = 0;

  if (oc_rep_get_int_array(data->payload, "oxms", &oxms, &oxms_len)) {
    size_t i;
    for (i = 0; i < oxms_len; i++) {
      if (oxms[i] == OC_OXMTYPE_RDP) {
        break;
      }
    }

    if (i == oxms_len) {
      goto err_obt_rrdp_2;
    }

    /**  2) post doxm oxmsel=1
     */
    oc_otm_ctx_t *o = (oc_otm_ctx_t *)data->user_data;
    oc_device_t *device = o->device;
    oc_endpoint_t *ep = oc_obt_get_unsecure_endpoint(device->endpoint);
    if (oc_init_post("/oic/sec/doxm", ep, NULL, &obt_rrdp_3, HIGH_QOS, o)) {
      oc_rep_start_root_object();
      oc_rep_set_int(root, oxmsel, OC_OXMTYPE_RDP);
      oc_rep_end_root_object();
      if (oc_do_post()) {
        return;
      }
    }
  }

err_obt_rrdp_2:
  oc_obt_free_otm_ctx(o, -1, OC_OBT_OTM_JW);
}

/*
  Sequence:
  1) get doxm
  2) post doxm oxmsel=1
  3) success/fail
*/
int
oc_obt_request_random_pin(oc_uuid_t *uuid, oc_obt_device_status_cb_t cb,
                          void *data)
{
  OC_DBG("In oc_obt_request_random_pin");

  if (oc_obt_is_owned_device(uuid)) {
    return -1;
  }

  oc_device_t *device = oc_obt_get_cached_device_handle(uuid);
  if (!device) {
    return -1;
  }

  oc_otm_ctx_t *o = oc_obt_alloc_otm_ctx();
  if (!o) {
    return -1;
  }

  o->cb.cb = cb;
  o->cb.data = data;
  o->device = device;

  /**  1) get doxm
   */
  oc_endpoint_t *ep = oc_obt_get_unsecure_endpoint(device->endpoint);
  if (oc_do_get("/oic/sec/doxm", ep, NULL, &obt_rrdp_2, HIGH_QOS, o)) {
    oc_set_delayed_callback(o, oc_obt_otm_request_timeout_cb, OBT_CB_TIMEOUT);
    return 0;
  }

  oc_obt_free_otm_ctx(o, -1, OC_OBT_RDP);

  return -1;
}

#endif /* OC_SECURITY */<|MERGE_RESOLUTION|>--- conflicted
+++ resolved
@@ -222,13 +222,8 @@
     goto err_obt_rdp_9;
   }
 
-<<<<<<< HEAD
-  /**  10) <close DTLS>+<Open-TLS-PSK>+post pstat s=rfpro
-   */
-=======
   /**  9) <close DTLS>+<Open-TLS-PSK>+post pstat s=rfpro
-    */
->>>>>>> bbe91c6d
+   */
   oc_device_t *device = o->device;
   oc_endpoint_t *ep = oc_obt_get_secure_endpoint(device->endpoint);
   oc_tls_close_connection(ep);
@@ -401,7 +396,7 @@
   }
 
   /**  5) post acl rowneruuid
-  */
+   */
   oc_device_t *device = o->device;
   oc_endpoint_t *ep = oc_obt_get_secure_endpoint(device->endpoint);
 
