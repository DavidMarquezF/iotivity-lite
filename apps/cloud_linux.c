--- conflicted
+++ resolved
@@ -45,12 +45,6 @@
 int quit = 0;
 
 static void
-<<<<<<< HEAD
-cloud_status_handler(cloud_status_t status, void *user_data)
-{
-  (void)user_data;
-  printf("cloud_status: %d\n", (int)status);
-=======
 cloud_status_handler(oc_cloud_status_t status, void *data)
 {
   oc_cloud_context_t *ctx = (oc_cloud_context_t *)data;
@@ -81,7 +75,6 @@
   if (status & OC_CLOUD_REFRESHED_TOKEN) {
     PRINT("\t\t-Refreshed Token\n");
   }
->>>>>>> 822ab4a2
 }
 
 static int
@@ -217,17 +210,10 @@
   sa.sa_handler = handle_signal;
   sigaction(SIGINT, &sa, NULL);
 
-<<<<<<< HEAD
   static const oc_handler_t handler = { .init = app_init,
                                         .signal_event_loop = signal_event_loop,
                                         .register_resources =
                                           register_resources };
-=======
-  static const oc_handler_t handler = {.init = app_init,
-                                       .signal_event_loop = signal_event_loop,
-                                       .register_resources =
-                                         register_resources };
->>>>>>> 822ab4a2
 
   oc_storage_config("./cloud_linux_creds");
 
