# Port for native Android compilation (without Java).
# Tested NDK versions:
# API	Android version
#  19	4.4
#  21	5.0
#  23	6.0
#  24	7.0
#
# API version 24 is closest to regular Linux so far.
# With API 24 the Android port is almost identical to the Linux port
# except for the removal of the unsupported pthread_cancel and that
# the IP adapter assures that interfaces have multicast and broadcast
# enabled to avoid 3G/4G/5G interfaces.
#
# It is expected that higher versions then API 24 should work without any
# further modifications.
#
# Download NDK: https://developer.android.com/ndk/downloads/index.html
# Unzip downloaded package.
# Choose architecture and API level.
# cd <NDK>/build/tools
# ./make_standalone_toolchain.py --arch <architecture> --api <level> --install-dir <path>
# For example: ./make_standalone_toolchain.py --arch arm --api 23 --install-dir ~/android-arm-23
# This makefile uses then the NDK in <install-dir>.
# For further setup see: https://developer.android.com/ndk/guides/standalone_toolchain.html
#
# Either set ANDROID_API and ANDROID_BASE in this makefile
# or invoke like this: make NDK_HOME=/opt/android-ndk ANDROID_API=23
#
# Example Usage:  make IPV4=1 DEBUG=1
#
# The default JAVA=1 build is recomended for Android builds. Its is possible to
# only build and run native code. There may be write access problems when using
# SECURITY=1 and a native only build. The following instructions are intended
# for native only builds.
#
# Testing compilations on non-rooted Android phones:
# - Enable USB debugging on your phone.
# - Install ADB or Android Studio
# - adb start-server
#   Your phone should query now if you trust the computer. Hit OK.
# - adb push simpleclient /data/local/tmp/
#   Most likely your phone gives you in /data/local some more permissions
#   Non-rooted devices are a bit restrictive what you can do in the file system.
# - adb shell
# - cd /data/local/tmp
# - chmod 755 simpleclient
#   It was observed that the file has read-write permissions only after the upload
#   on Android 7.
# - In a different terminal window start simpleserver on your developer box.
# - ./simpleclient
# - Kill client with Ctrl-C or Ctrl-\
# - exit
# - *** DISABLE USB debugging!!! *** (security issue if left on)
#
# Note: On regular Android phones the server versions will not be found
#       (ie. simpleserver will not be discovered). But the clients
#       should work.
#

# Location of the installation directory and the API level.
export OS=android
export ANDROID_API := 23
ifeq (${NDK_HOME},)
export ANDROID_BASE := "${HOME}/android-arm-${ANDROID_API}"
else
export ANDROID_BASE := "${NDK_HOME}"
endif
# Compiler prefix
ANDROID_HOST := arm-linux-androideabi-

BIN_BASE := ${ANDROID_BASE}/bin/${ANDROID_HOST}
ifeq ($(origin CC),default)
export CC := ${BIN_BASE}gcc
endif
ifeq ($(origin AR),default)
AR := ${BIN_BASE}ar
endif
RM ?= rm
MKDIR ?= mkdir

DYNAMIC ?= 1
export SECURE ?= 1
export PKI ?= 1
IPV4 ?= 1
export TCP ?= 1
export CLOUD ?= 1
# unlike other IoTivity-lite builds Android assumes we want to build Java by
# default. It also assumes the use of OC_IDD_API is used by default.
JAVA ?= 1
export IDD ?= 1

ROOT_DIR = ../..
SWIG_DIR = $(ROOT_DIR)/swig
OBJDIR ?= ./${ANDROID_HOST}obj
MBEDTLS_DIR := $(ROOT_DIR)/deps/mbedtls

DTLS= \
	aes.c		aesni.c		arc4.c		asn1parse.c	asn1write.c	base64.c		\
	bignum.c	blowfish.c	camellia.c	ccm.c		cipher.c	cipher_wrap.c	\
	cmac.c		ctr_drbg.c	des.c		dhm.c		ecdh.c		ecdsa.c			\
	ecjpake.c	ecp.c		ecp_curves.c			entropy.c	entropy_poll.c	\
	error.c		gcm.c		havege.c	hmac_drbg.c	md.c		md2.c			\
	md4.c		md5.c		md_wrap.c	oid.c		padlock.c	pem.c			\
	pk.c		pk_wrap.c	pkcs12.c	pkcs5.c		pkparse.c	pkwrite.c		\
	platform.c	ripemd160.c	rsa.c		sha1.c		sha256.c	sha512.c		\
	threading.c	timing.c	version.c	version_features.c		xtea.c			\
	pkcs11.c 	x509.c 		x509_crt.c	debug.c		net_sockets.c				\
	ssl_cache.c	ssl_ciphersuites.c		ssl_cli.c	ssl_cookie.c				\
	ssl_srv.c	ssl_ticket.c			ssl_tls.c	rsa_internal.c				\
	x509write_csr.c			x509write_crt.c			x509_create.c				\
	x509_csr.c

DTLSFLAGS=-I../../deps/mbedtls/include -D__OC_RANDOM

CBOR=../../deps/tinycbor/src/cborencoder.c ../../deps/tinycbor/src/cborencoder_close_container_checked.c ../../deps/tinycbor/src/cborparser.c# ../../deps/tinycbor/src/cbortojson.c ../../deps/tinycbor/src/cborpretty.c ../../deps/tinycbor/src/cborparser_dup_string.c

ifeq ($(PKI),1)
	CTIMESTAMP=../../api/c-timestamp/timestamp_tm.c
endif

CTIMESTAMP+=../../api/c-timestamp/timestamp_format.c ../../api/c-timestamp/timestamp_valid.c ../../api/c-timestamp/timestamp_parse.c

SRC_COMMON:=$(wildcard ../../util/*.c) ${CBOR} ${CTIMESTAMP}
SRC:=$(wildcard ../../messaging/coap/*.c ../../api/*.c ../../port/android/*.c)
SRC_CLOUD=$(wildcard ../../api/cloud/*.c)

# From API level 24 on Android supports getifaddrs itself.
ifeq ($(shell if [ ${ANDROID_API} -gt 23 ]; then echo gt; fi),gt)
	SRC:=$(filter-out ../../port/android/ifaddrs-android.c,${SRC})
endif

HEADERS = $(wildcard ../../include/*.h)
HEADERS += ../../port/android/oc_config.h

HEADERS_COAP = $(wildcard ../../messaging/coap/*.h)
HEADERS_UTIL = $(wildcard ../../util/*.h)
HEADERS_UTIL_PT = $(wildcard ../../util/pt/*.h)
HEADERS_PORT = $(wildcard ../../port/*.h)
HEADERS_TINYCBOR = $(wildcard ../../deps/tinycbor/src/*.h)

CFLAGS_CLOUD=-I../../api/cloud
CFLAGS?=-fPIC -fno-asynchronous-unwind-tables -fno-omit-frame-pointer -ffreestanding -Os -fno-stack-protector -ffunction-sections -fdata-sections -fno-strict-overflow -I./ -I../../include/ -I../../ -std=gnu99 -Wall -DLONG_BIT=64 -D__ANDROID_API__=${ANDROID_API}
OBJ_COMMON=$(addprefix ${OBJDIR}/,$(notdir $(SRC_COMMON:.c=.o)))
OBJ_CLIENT=$(addprefix ${OBJDIR}/client/,$(notdir $(SRC:.c=.o)))
OBJ_SERVER=$(addprefix ${OBJDIR}/server/,$(filter-out oc_obt.o oc_obt_otm_justworks.o oc_obt_otm_randompin.o oc_obt_otm_cert.o oc_obt_certs.o,$(notdir $(SRC:.c=.o))))
OBJ_CLOUD=$(addprefix ${OBJDIR}/cloud/,$(notdir $(SRC_CLOUD:.c=.o)))
OBJ_CLIENT_SERVER=$(addprefix ${OBJDIR}/client_server/,$(notdir $(SRC:.c=.o)))
VPATH=../../messaging/coap/:../../util/:../../api/:../../deps/tinycbor/src/:../../deps/mbedtls/library:../../api/c-timestamp:
LIBS?= -lm -llog

# Skip building the native samples if JAVA=1
ifneq ($(JAVA), 1)
	NATIVE_SAMPLES := server client temp_sensor simpleserver simpleclient client_collections_linux \
	  server_collections_linux server_block_linux client_block_linux smart_home_server_linux multi_device_server multi_device_client \
	  smart_lock server_multithread_linux client_multithread_linux
endif

ifeq ($(CLOUD),1)
	CFLAGS += -DOC_CLOUD
	TCP=1
	IPV4=1
	SAMPLES += cloud_linux cloud_tests
endif

OBT = onboarding_tool

ifeq ($(CLOUD),1)
	CFLAGS += -DOC_CLOUD
	TCP=1
	IPV4=1
	#NATIVE_SAMPLES += cloud_linux cloud_tests
endif

ifeq ($(DEBUG),1)
	CFLAGS += -g -O0
	EXTRA_CFLAGS += -DOC_DEBUG
ifeq ($(DEBUG_TLS),1)
	EXTRA_CFLAGS += -DOC_DEBUG_TLS
endif
else
	CFLAGS += -Wl,--gc-sections
endif

ifeq ($(PKI),1)
	EXTRA_CFLAGS += -DOC_PKI
endif

ifeq ($(DYNAMIC),1)
	EXTRA_CFLAGS += -DOC_DYNAMIC_ALLOCATION
endif

ifeq ($(IDD), 1)
	EXTRA_CFLAGS += -DOC_IDD_API
endif

ifeq ($(SWUPDATE),1)
	EXTRA_CFLAGS += -DOC_SOFTWARE_UPDATE
endif

ifneq ($(SECURE),0)
	SRC += $(addprefix ../../security/,oc_acl.c oc_cred.c oc_doxm.c oc_pstat.c \
		oc_tls.c oc_svr.c oc_store.c oc_pki.c oc_certs.c oc_sp.c oc_keypair.c \
		oc_csr.c oc_roles.c)
	SRC_COMMON += $(addprefix $(MBEDTLS_DIR)/library/,${DTLS})
	MBEDTLS_PATCH_FILE := $(MBEDTLS_DIR)/patched.txt
ifeq ($(DYNAMIC),1)
	SRC += ../../security/oc_obt.c \
		../../security/oc_obt_otm_justworks.c \
		../../security/oc_obt_otm_randompin.c \
		../../security/oc_obt_otm_cert.c \
		../../security/oc_obt_certs.c
# skip building the native onboarding tool if JAVA=1
ifneq ($(JAVA),1)
	NATIVE_SAMPLES += ${OBT}
endif
else
	SRC_COMMON += $(MBEDTLS_DIR)/library/memory_buffer_alloc.c
endif
	CFLAGS += ${DTLSFLAGS} -DOC_SECURITY
	VPATH += ../../security/:../../deps/mbedtls/library:
endif

ifeq ($(IPV4),1)
	EXTRA_CFLAGS += -DOC_IPV4
endif

ifeq ($(TCP),1)
	EXTRA_CFLAGS += -DOC_TCP
endif

<<<<<<< HEAD
CFLAGS += $(EXTRA_CFLAGS)

CONSTRAINED_LIBS = libiotivity-constrained-server.a libiotivity-constrained-client.a \
		    libiotivity-constrained-client-server.a
=======
CONSTRAINED_LIBS = libiotivity-lite-server.a libiotivity-lite-client.a \
		    libiotivity-lite-client-server.a
>>>>>>> bbe91c6d

ifeq ($(JAVA), 1)
	SWIG = swig
endif

all: $(CONSTRAINED_LIBS) $(NATIVE_SAMPLES) $(SWIG)

.PHONY: clean

${SRC} ${SRC_COMMON}: $(MBEDTLS_PATCH_FILE)

${OBJDIR}/%.o: %.c
	@mkdir -p ${@D}
	${CC} -c -o $@ $< ${CFLAGS}

${OBJDIR}/server/%.o: %.c
	@mkdir -p ${@D}
	${CC} -c -o $@ $< ${CFLAGS} -DOC_SERVER

${OBJDIR}/client/%.o: %.c
	@mkdir -p ${@D}
	${CC} -c -o $@ $< ${CFLAGS} -DOC_CLIENT

${OBJDIR}/client_server/%.o: %.c
	@mkdir -p ${@D}
	${CC} -c -o $@ $< ${CFLAGS} -DOC_CLIENT -DOC_SERVER

${OBJDIR}/cloud/%.o: %.c
	@mkdir -p ${@D}
	${CC} -c -o $@ $< ${CFLAGS} ${CFLAGS_CLOUD}

libiotivity-lite-server.a: $(OBJ_COMMON) $(OBJ_SERVER)
	$(AR) -rcs $@ $(OBJ_COMMON) $(OBJ_SERVER)

libiotivity-lite-client.a: $(OBJ_COMMON) $(OBJ_CLIENT)
	$(AR) -rcs $@ $(OBJ_COMMON) $(OBJ_CLIENT)

libiotivity-lite-client-server.a: $(OBJ_COMMON) $(OBJ_CLIENT_SERVER) $(OBJ_CLOUD)
	$(AR) -rcs $@ $(OBJ_COMMON) $(OBJ_CLIENT_SERVER) $(OBJ_CLOUD)

server: libiotivity-lite-server.a
	${CC} -o $@ ../../apps/server_linux.c libiotivity-lite-server.a -DOC_SERVER ${CFLAGS} ${LIBS}

client: libiotivity-lite-client.a
	${CC} -o $@ ../../apps/client_linux.c libiotivity-lite-client.a -DOC_CLIENT ${CFLAGS} ${LIBS}

smart_lock: libiotivity-lite-client.a
	${CC} -o $@ ../../apps/smart_lock_linux.c libiotivity-lite-client.a -DOC_CLIENT ${CFLAGS} ${LIBS}

temp_sensor: libiotivity-lite-client.a
	${CC} -o $@ ../../apps/temp_sensor_client_linux.c libiotivity-lite-client.a -DOC_CLIENT ${CFLAGS} ${LIBS}

simpleserver: libiotivity-lite-server.a
	${CC} -o $@ ../../apps/simpleserver.c libiotivity-lite-server.a -DOC_SERVER ${CFLAGS}  ${LIBS}

simpleclient: libiotivity-lite-client.a
	${CC} -o $@ ../../apps/simpleclient.c libiotivity-lite-client.a -DOC_CLIENT ${CFLAGS}  ${LIBS}

client_collections_linux: libiotivity-lite-client.a
	${CC} -o $@ ../../apps/client_collections_linux.c libiotivity-lite-client.a -DOC_CLIENT ${CFLAGS}  ${LIBS}

server_collections_linux: libiotivity-lite-server.a
	${CC} -o $@ ../../apps/server_collections_linux.c libiotivity-lite-server.a -DOC_SERVER ${CFLAGS} ${LIBS}

client_block_linux: libiotivity-lite-client.a
	${CC} -o $@ ../../apps/client_block_linux.c libiotivity-lite-client.a -DOC_CLIENT ${CFLAGS}  ${LIBS}

server_block_linux: libiotivity-lite-server.a
	${CC} -o $@ ../../apps/server_block_linux.c libiotivity-lite-server.a -DOC_SERVER ${CFLAGS} ${LIBS}

smart_home_server_linux: libiotivity-lite-server.a
	${CC} -o $@ ../../apps/smart_home_server_linux.c libiotivity-lite-server.a -DOC_SERVER ${CFLAGS} ${LIBS}

multi_device_server: libiotivity-lite-server.a
	${CC} -o $@ ../../apps/multi_device_server_linux.c libiotivity-lite-server.a -DOC_SERVER ${CFLAGS} ${LIBS}

multi_device_client: libiotivity-lite-client.a
	${CC} -o $@ ../../apps/multi_device_client_linux.c libiotivity-lite-client.a -DOC_CLIENT ${CFLAGS}  ${LIBS}

cloud_linux: libiotivity-lite-client-server.a $(ROOT_DIR)/apps/cloud_linux.c
	${CC} -o $@ ../../apps/cloud_linux.c libiotivity-lite-client-server.a -DOC_CLIENT -DOC_SERVER ${CFLAGS} ${CFLAGS_CLOUD}  ${LIBS}

cloud_tests: libiotivity-lite-client-server.a $(ROOT_DIR)/apps/cloud_certification_tests.c
	${CC} -o $@ ../../apps/cloud_certification_tests.c libiotivity-lite-client-server.a -DOC_CLIENT -DOC_SERVER ${CFLAGS} ${CFLAGS_CLOUD} ${LIBS}

${OBT}: libiotivity-lite-client.a
	${CC} -o $@ ../../onboarding_tool/obtmain.c libiotivity-lite-client.a -DOC_CLIENT ${CFLAGS}  ${LIBS}

server_multithread_linux: libiotivity-lite-server.a
	${CC} -o $@ ../../apps/server_multithread_linux.c libiotivity-lite-server.a -DOC_SERVER ${CFLAGS} ${LIBS}

client_multithread_linux: libiotivity-lite-client.a
	${CC} -o $@ ../../apps/client_multithread_linux.c libiotivity-lite-client.a -DOC_CLIENT ${CFLAGS}  ${LIBS}

swig: $(OBJ_COMMON) $(OBJ_CLIENT_SERVER) $(OBJ_CLOUD)
	${MAKE} -C ${SWIG_DIR}

ifneq ($(SECURE),0)
MBEDTLS_PATCHES ?= $(sort $(wildcard ../../patches/*.patch))
${MBEDTLS_DIR}/.git:
	git submodule update --init ${@D}

$(MBEDTLS_PATCH_FILE): ${MBEDTLS_DIR}/.git ${MBEDTLS_PATCHES}
	if [ -d ${MBEDTLS_DIR} ]; then \
	cd ${MBEDTLS_DIR} && \
	git clean -fdx . && \
	git reset --hard && \
	cd -; \
	fi && \
	git submodule update --init && \
	cd ${MBEDTLS_DIR} && \
	for patch in $(MBEDTLS_PATCHES); do patch -r - -s -N -p1 < $${patch} ; done && \
	echo "Patches applied in $^" > ${@F}
endif

clean:
	$(RM) -rf ${OBJDIR} $(CONSTRAINED_LIBS)
	${MAKE} -C ${SWIG_DIR} clean

cleanall: clean
	$(RM) -rf ${all} $(SAMPLES) $(OBT) $(MBEDTLS_PATCH_FILE)

distclean: cleanall<|MERGE_RESOLUTION|>--- conflicted
+++ resolved
@@ -229,15 +229,10 @@
 	EXTRA_CFLAGS += -DOC_TCP
 endif
 
-<<<<<<< HEAD
 CFLAGS += $(EXTRA_CFLAGS)
 
-CONSTRAINED_LIBS = libiotivity-constrained-server.a libiotivity-constrained-client.a \
-		    libiotivity-constrained-client-server.a
-=======
 CONSTRAINED_LIBS = libiotivity-lite-server.a libiotivity-lite-client.a \
 		    libiotivity-lite-client-server.a
->>>>>>> bbe91c6d
 
 ifeq ($(JAVA), 1)
 	SWIG = swig
