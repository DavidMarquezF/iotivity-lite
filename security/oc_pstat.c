/*
// Copyright (c) 2017 Intel Corporation
//
// Licensed under the Apache License, Version 2.0 (the "License");
// you may not use this file except in compliance with the License.
// You may obtain a copy of the License at
//
//      http://www.apache.org/licenses/LICENSE-2.0
//
// Unless required by applicable law or agreed to in writing, software
// distributed under the License is distributed on an "AS IS" BASIS,
// WITHOUT WARRANTIES OR CONDITIONS OF ANY KIND, either express or implied.
// See the License for the specific language governing permissions and
// limitations under the License.
*/

#ifdef OC_SECURITY
#include "oc_pstat.h"
#include "api/cloud/oc_cloud_internal.h"
#include "api/oc_main.h"
#include "messaging/coap/observe.h"
#include "oc_acl.h"
#include "oc_api.h"
#include "oc_core_res.h"
#include "oc_cred.h"
#include "oc_doxm.h"
#include "oc_roles.h"
#include "oc_sp.h"
#include "oc_store.h"
#include "oc_tls.h"
#ifdef OC_COLLECTIONS_IF_CREATE
#include "api/oc_resource_factory.h"
#endif /* OC_COLLECTIONS_IF_CREATE */

#ifdef OC_SOFTWARE_UPDATE
#include "api/oc_swupdate_internal.h"
#endif /* OC_SOFTWARE_UPDATE */

#ifdef OC_DYNAMIC_ALLOCATION
#include "port/oc_assert.h"
#include <stdlib.h>
static oc_sec_pstat_t *pstat;
#else /* OC_DYNAMIC_ALLOCATION */
static oc_sec_pstat_t pstat[OC_MAX_NUM_DEVICES];
#endif /* !OC_DYNAMIC_ALLOCATION */
static bool store_unique_ids = true;

void
oc_sec_pstat_free(void)
{
#ifdef OC_DYNAMIC_ALLOCATION
  if (pstat) {
    free(pstat);
  }
#endif /* OC_DYNAMIC_ALLOCATION */
}

void
oc_sec_pstat_init(void)
{
#ifdef OC_DYNAMIC_ALLOCATION
  pstat =
    (oc_sec_pstat_t *)calloc(oc_core_get_num_devices(), sizeof(oc_sec_pstat_t));
  if (!pstat) {
    oc_abort("Insufficient memory");
  }
#endif /* OC_DYNAMIC_ALLOCATION */
}

static bool
nil_uuid(oc_uuid_t *uuid)
{
  int i;
  for (i = 0; i < 16; i++) {
    if (uuid->id[i] != 0) {
      return false;
    }
  }
  return true;
}

#ifdef OC_DEBUG
static void
dump_pstat_dos(oc_sec_pstat_t *ps)
{
  switch (ps->s) {
  case OC_DOS_RESET:
    OC_DBG("oc_pstat: dos is RESET");
    break;
  case OC_DOS_RFOTM:
    OC_DBG("oc_pstat: dos is RFOTM");
    break;
  case OC_DOS_RFPRO:
    OC_DBG("oc_pstat: dos is RFPRO");
    break;
  case OC_DOS_RFNOP:
    OC_DBG("oc_pstat: dos is RFNOP");
    break;
  case OC_DOS_SRESET:
    OC_DBG("oc_pstat: dos is SRESET");
    break;
  }
}
#endif /* OC_DEBUG */

static bool
valid_transition(size_t device, oc_dostype_t state)
{
  switch (pstat[device].s) {
  case OC_DOS_RESET:
    if (state == OC_DOS_RESET || state == OC_DOS_RFOTM)
      return true;
    break;
  case OC_DOS_RFOTM:
    if (state == OC_DOS_SRESET)
      return false;
    break;
  case OC_DOS_RFPRO:
    if (state == OC_DOS_RFOTM)
      return false;
    break;
  case OC_DOS_RFNOP:
    if (state == OC_DOS_RFOTM)
      return false;
    break;
  case OC_DOS_SRESET:
    if (state == OC_DOS_RFOTM || state == OC_DOS_RFNOP)
      return false;
    break;
  }
  return true;
}

static bool oc_pstat_handle_state(oc_sec_pstat_t *ps, size_t device);
static bool
oc_pstat_handle_state(oc_sec_pstat_t *ps, size_t device)
{
  OC_DBG("oc_pstat: Entering pstat_handle_state");
  oc_sec_acl_t *acl = oc_sec_get_acl(device);
  oc_sec_doxm_t *doxm = oc_sec_get_doxm(device);
  oc_sec_creds_t *creds = oc_sec_get_creds(device);
  switch (ps->s) {
  case OC_DOS_RESET: {
    ps->p = true;
    ps->isop = false;
    ps->cm = 1;
    ps->tm = 2;
    ps->om = 3;
    ps->sm = 4;
    memset(ps->rowneruuid.id, 0, 16);
    oc_sec_doxm_default(device);
    oc_sec_cred_default(device);
    oc_sec_acl_default(device);
#ifdef OC_PKI
    oc_sec_free_roles_for_device(device);
    oc_sec_sp_default(device);
#endif /* OC_PKI */
#ifdef OC_SERVER
#ifdef OC_CLIENT
#ifdef OC_CLOUD
    oc_cloud_reset_context(device);
#endif /* OC_CLOUD */
#endif /* OC_CLIENT */
#endif /* OC_SERVER */
    store_unique_ids = true;
#ifdef OC_SERVER
    coap_remove_observers_on_dos_change(device);
#if defined(OC_COLLECTIONS) && defined(OC_COLLECTIONS_IF_CREATE)
    oc_rt_factory_free_created_resources(device);
#endif /* OC_COLLECTIONS && OC_COLLECTIONS_IF_CREATE */
#endif /* OC_SERVER */
    ps->p = false;
  }
  /* fall through */
  case OC_DOS_RFOTM: {
    ps->p = true;
    ps->s = OC_DOS_RFOTM;
    ps->cm = 2;
    ps->tm = 0;
    if (doxm->owned || !nil_uuid(&doxm->devowneruuid) || ps->isop ||
        (ps->cm & 0xC3) != 2 || (ps->tm & 0xC3) != 0) {
#ifdef OC_DEBUG
      if (!nil_uuid(&doxm->devowneruuid)) {
        OC_ERR("non-Nil doxm:devowneruuid in RFOTM");
      }
      OC_ERR("ERROR in RFOTM\n");
#endif /* OC_DEBUG */
      goto pstat_state_error;
    }
    oc_factory_presets_t *fp = oc_get_factory_presets_cb();
    if (fp->cb != NULL) {
      memcpy(&pstat[device], ps, sizeof(oc_sec_pstat_t));
      OC_DBG("oc_pstat: invoking the factory presets callback");
      fp->cb(device, fp->data);
      OC_DBG("oc_pstat: returned from the factory presets callback");
      memcpy(ps, &pstat[device], sizeof(oc_sec_pstat_t));
    }
    coap_status_code = CLOSE_ALL_TLS_SESSIONS;
    ps->p = false;
  } break;
  case OC_DOS_RFPRO: {
    ps->p = true;
    ps->cm = 0;
    ps->tm = 0;
    ps->isop = false;
    if (!doxm->owned || nil_uuid(&doxm->devowneruuid) ||
        nil_uuid(&doxm->deviceuuid) || ps->isop || (ps->cm & 0xC3) != 0 ||
        (ps->tm & 0xC3) != 0 || nil_uuid(&ps->rowneruuid) ||
        nil_uuid(&doxm->rowneruuid) || nil_uuid(&acl->rowneruuid) ||
        nil_uuid(&creds->rowneruuid) ||
        !oc_sec_find_creds_for_subject(&ps->rowneruuid, NULL, device) ||
        !oc_sec_find_creds_for_subject(&doxm->rowneruuid, NULL, device) ||
        !oc_sec_find_creds_for_subject(&acl->rowneruuid, NULL, device) ||
        !oc_sec_find_creds_for_subject(&creds->rowneruuid, NULL, device)) {
#ifdef OC_DEBUG
      if (!doxm->owned) {
        OC_ERR("doxm:owned is false");
      }
      if (nil_uuid(&doxm->devowneruuid)) {
        OC_ERR("doxm:devowneruuid is nil");
      }
      if (nil_uuid(&doxm->deviceuuid)) {
        OC_ERR("doxm:deviceuuid is nil");
      }
      if (nil_uuid(&ps->rowneruuid)) {
        OC_ERR("pstat:rowneruuid is nil");
      }
      if (nil_uuid(&doxm->rowneruuid)) {
        OC_ERR("doxm:rowneruuid is nil");
      }
      if (nil_uuid(&acl->rowneruuid)) {
        OC_ERR("acl2:rowneruuid is nil");
      }
      if (nil_uuid(&creds->rowneruuid)) {
        OC_ERR("cred:rowneruuid is nil");
      }
      if (!oc_sec_find_creds_for_subject(&ps->rowneruuid, NULL, device)) {
        OC_ERR("Could not find credential for pstat:rowneruuid");
      }
      if (!oc_sec_find_creds_for_subject(&doxm->rowneruuid, NULL, device)) {
        OC_ERR("Could not find credential for doxm:rowneruuid");
      }
      if (!oc_sec_find_creds_for_subject(&acl->rowneruuid, NULL, device)) {
        OC_ERR("Could not find credential for acl2:rowneruuid");
      }
      if (!oc_sec_find_creds_for_subject(&creds->rowneruuid, NULL, device)) {
        OC_ERR("Could not find credential for cred:rowneruuid");
      }
      OC_ERR("ERROR in RFPRO\n");
#endif /* OC_DEBUG */
      goto pstat_state_error;
    }
    ps->p = false;
  } break;
  case OC_DOS_RFNOP: {
#ifdef OC_SERVER
    coap_remove_observers_on_dos_change(device);
#endif /* OC_SERVER */
    ps->p = true;
    ps->cm = 0;
    ps->tm = 0;
    ps->isop = true;
    if (!doxm->owned || nil_uuid(&doxm->devowneruuid) ||
        nil_uuid(&doxm->deviceuuid) || !ps->isop || (ps->cm & 0xC3) != 0 ||
        (ps->tm & 0xC3) != 0 || nil_uuid(&ps->rowneruuid) ||
        nil_uuid(&doxm->rowneruuid) || nil_uuid(&acl->rowneruuid) ||
        nil_uuid(&creds->rowneruuid) ||
        !oc_sec_find_creds_for_subject(&ps->rowneruuid, NULL, device) ||
        !oc_sec_find_creds_for_subject(&doxm->rowneruuid, NULL, device) ||
        !oc_sec_find_creds_for_subject(&acl->rowneruuid, NULL, device) ||
        !oc_sec_find_creds_for_subject(&creds->rowneruuid, NULL, device)) {
#ifdef OC_DEBUG
      if (!doxm->owned) {
        OC_ERR("doxm:owned is false");
      }
      if (nil_uuid(&doxm->devowneruuid)) {
        OC_ERR("doxm:devowneruuid is nil");
      }
      if (nil_uuid(&doxm->deviceuuid)) {
        OC_ERR("doxm:deviceuuid is nil");
      }
      if (nil_uuid(&ps->rowneruuid)) {
        OC_ERR("pstat:rowneruuid is nil");
      }
      if (nil_uuid(&doxm->rowneruuid)) {
        OC_ERR("doxm:rowneruuid is nil");
      }
      if (nil_uuid(&acl->rowneruuid)) {
        OC_ERR("acl2:rowneruuid is nil");
      }
      if (nil_uuid(&creds->rowneruuid)) {
        OC_ERR("cred:rowneruuid is nil");
      }
      if (!oc_sec_find_creds_for_subject(&ps->rowneruuid, NULL, device)) {
        OC_ERR("Could not find credential for pstat:rowneruuid");
      }
      if (!oc_sec_find_creds_for_subject(&doxm->rowneruuid, NULL, device)) {
        OC_ERR("Could not find credential for doxm:rowneruuid");
      }
      if (!oc_sec_find_creds_for_subject(&acl->rowneruuid, NULL, device)) {
        OC_ERR("Could not find credential for acl2:rowneruuid");
      }
      if (!oc_sec_find_creds_for_subject(&creds->rowneruuid, NULL, device)) {
        OC_ERR("Could not find credential for cred:rowneruuid");
      }
      OC_ERR("ERROR in RFNOP\n");
#endif /* OC_DEBUG */
      goto pstat_state_error;
    }
    ps->p = false;
  } break;
  case OC_DOS_SRESET: {
    ps->p = true;
    ps->cm = 1;
    ps->tm = 0;
    ps->isop = false;
    if (!doxm->owned || nil_uuid(&doxm->devowneruuid) ||
        nil_uuid(&doxm->deviceuuid) || ps->isop || ps->cm != 1 ||
        (ps->tm & 0xC3) != 0 || nil_uuid(&ps->rowneruuid) ||
        nil_uuid(&doxm->rowneruuid) || nil_uuid(&acl->rowneruuid) ||
        nil_uuid(&creds->rowneruuid) ||
        !oc_sec_find_creds_for_subject(&ps->rowneruuid, NULL, device) ||
        !oc_sec_find_creds_for_subject(&doxm->rowneruuid, NULL, device) ||
        !oc_sec_find_creds_for_subject(&acl->rowneruuid, NULL, device) ||
        !oc_sec_find_creds_for_subject(&creds->rowneruuid, NULL, device)) {
#ifdef OC_DEBUG
      if (!doxm->owned) {
        OC_ERR("doxm:owned is false");
      }
      if (nil_uuid(&doxm->devowneruuid)) {
        OC_ERR("doxm:devowneruuid is nil");
      }
      if (nil_uuid(&doxm->deviceuuid)) {
        OC_ERR("doxm:deviceuuid is nil");
      }
      if (nil_uuid(&ps->rowneruuid)) {
        OC_ERR("pstat:rowneruuid is nil");
      }
      if (nil_uuid(&doxm->rowneruuid)) {
        OC_ERR("doxm:rowneruuid is nil");
      }
      if (nil_uuid(&acl->rowneruuid)) {
        OC_ERR("acl2:rowneruuid is nil");
      }
      if (nil_uuid(&creds->rowneruuid)) {
        OC_ERR("cred:rowneruuid is nil");
      }
      if (!oc_sec_find_creds_for_subject(&ps->rowneruuid, NULL, device)) {
        OC_ERR("Could not find credential for pstat:rowneruuid");
      }
      if (!oc_sec_find_creds_for_subject(&doxm->rowneruuid, NULL, device)) {
        OC_ERR("Could not find credential for doxm:rowneruuid");
      }
      if (!oc_sec_find_creds_for_subject(&acl->rowneruuid, NULL, device)) {
        OC_ERR("Could not find credential for acl2:rowneruuid");
      }
      if (!oc_sec_find_creds_for_subject(&creds->rowneruuid, NULL, device)) {
        OC_ERR("Could not find credential for cred:rowneruuid");
      }
      OC_ERR("ERROR in SRESET\n");
#endif /* OC_DEBUG */
      goto pstat_state_error;
    }
    ps->p = false;
  } break;
  default:
    return false;
    break;
  }
  memmove(&pstat[device], ps, sizeof(oc_sec_pstat_t));
  OC_DBG("oc_pstat: leaving pstat_handle_state");
  return true;
pstat_state_error:
  OC_DBG("oc_pstat: leaving pstat_handle_state");
  return false;
}

oc_sec_pstat_t *
oc_sec_get_pstat(size_t device)
{
#ifdef OC_DEBUG
  dump_pstat_dos(&pstat[device]);
#endif /* OC_DEBUG */
  return &pstat[device];
}

bool
oc_sec_is_operational(size_t device)
{
  return pstat[device].isop;
}

void
oc_sec_pstat_default(size_t device)
{
  oc_sec_pstat_t ps = {.s = OC_DOS_RESET };
  oc_pstat_handle_state(&ps, device);
  oc_sec_dump_pstat(device);
}

void
oc_sec_encode_pstat(size_t device)
{
#ifdef OC_DEBUG
  dump_pstat_dos(&pstat[device]);
#endif /* OC_DEBUG */
  char uuid[OC_UUID_LEN];
  oc_rep_start_root_object();
  oc_process_baseline_interface(
    oc_core_get_resource_by_index(OCF_SEC_PSTAT, device));
  oc_rep_set_object(root, dos);
  oc_rep_set_boolean(dos, p, pstat[device].p);
  oc_rep_set_int(dos, s, pstat[device].s);
  oc_rep_close_object(root, dos);
  oc_rep_set_int(root, cm, pstat[device].cm);
  oc_rep_set_int(root, tm, pstat[device].tm);
  oc_rep_set_int(root, om, pstat[device].om);
  oc_rep_set_int(root, sm, pstat[device].sm);
  oc_rep_set_boolean(root, isop, pstat[device].isop);
  oc_uuid_to_str(&pstat[device].rowneruuid, uuid, OC_UUID_LEN);
  oc_rep_set_text_string(root, rowneruuid, uuid);
  oc_rep_end_root_object();
}

static oc_event_callback_retval_t
dump_unique_ids(void *data)
{
  size_t device = (size_t)data;
  oc_sec_dump_unique_ids(device);
  return OC_EVENT_DONE;
}

#ifdef OC_SOFTWARE_UPDATE
static void
oc_pstat_handle_target_mode(size_t device, oc_dpmtype_t *tm)
{
  if (*tm == OC_DPM_NSA) {
    oc_swupdate_perform_action(OC_SWUPDATE_ISAC, device);
    *tm = 0;
  } else if (*tm == OC_DPM_SVV) {
    oc_swupdate_perform_action(OC_SWUPDATE_ISVV, device);
    *tm = 0;
  } else if (*tm == OC_DPM_SSV) {
    oc_swupdate_perform_action(OC_SWUPDATE_UPGRADE, device);
    *tm = 0;
  }
}

void
oc_sec_pstat_set_current_mode(size_t device, oc_dpmtype_t cm)
{
  oc_sec_pstat_t *ps = &pstat[device];
  ps->cm = cm;
#ifdef OC_SERVER
  oc_notify_observers(oc_core_get_resource_by_index(OCF_SEC_PSTAT, device));
#endif /* OC_SERVER */
}
#endif /* OC_SOFTWARE_UPDATE */

bool
oc_sec_decode_pstat(oc_rep_t *rep, bool from_storage, size_t device)
{
  bool transition_state = false, target_mode = false;
  oc_sec_pstat_t ps;
  memcpy(&ps, &pstat[device], sizeof(oc_sec_pstat_t));

#ifdef OC_DEBUG
  if (!from_storage) {
    dump_pstat_dos(&ps);
  }
#endif /* OC_DEBUG */

  while (rep != NULL) {
    switch (rep->type) {
    case OC_REP_OBJECT: {
      if (oc_string_len(rep->name) == 3 &&
          memcmp(oc_string(rep->name), "dos", 3) == 0) {
        oc_rep_t *dos = rep->value.object;
        while (dos != NULL) {
          switch (dos->type) {
          case OC_REP_INT: {
            if (oc_string_len(dos->name) == 1 &&
                oc_string(dos->name)[0] == 's') {
              ps.s = dos->value.integer;
              transition_state = true;
            } else {
              return false;
            }
          } break;
          default: {
            if (!from_storage && oc_string_len(dos->name) == 1 &&
                oc_string(dos->name)[0] == 'p') {
              return false;
            }
          } break;
          }
          dos = dos->next;
        }
      } else {
        return false;
      }
    } break;
    case OC_REP_BOOL:
      if (from_storage && oc_string_len(rep->name) == 4 &&
          memcmp(oc_string(rep->name), "isop", 4) == 0) {
        ps.isop = rep->value.boolean;
      } else {
        return false;
      }
      break;
    case OC_REP_INT:
      if (from_storage && memcmp(oc_string(rep->name), "cm", 2) == 0) {
        ps.cm = (int)rep->value.integer;
      } else if (memcmp(oc_string(rep->name), "tm", 2) == 0) {
        target_mode = true;
        ps.tm = (int)rep->value.integer;
      } else if (memcmp(oc_string(rep->name), "om", 2) == 0) {
        ps.om = (int)rep->value.integer;
      } else if (from_storage && memcmp(oc_string(rep->name), "sm", 2) == 0) {
        ps.sm = (int)rep->value.integer;
      } else {
        return false;
      }
      break;
    case OC_REP_STRING:
      if ((from_storage || (ps.s != OC_DOS_RFPRO && ps.s != OC_DOS_RFNOP)) &&
          oc_string_len(rep->name) == 10 &&
          memcmp(oc_string(rep->name), "rowneruuid", 10) == 0) {
        oc_str_to_uuid(oc_string(rep->value.string), &ps.rowneruuid);
      } else {
        return false;
      }
      break;
    default:
      if (!(oc_string_len(rep->name) == 2 &&
            (memcmp(oc_string(rep->name), "rt", 2) == 0 ||
             memcmp(oc_string(rep->name), "if", 2) == 0))) {
        return false;
      }
      break;
    }
    rep = rep->next;
  }
  (void)target_mode;
#ifdef OC_SOFTWARE_UPDATE
  if (target_mode) {
    oc_pstat_handle_target_mode(device, &ps.tm);
  }
#endif /* OC_SOFTWARE_UPDATE */
  if (from_storage || valid_transition(device, ps.s)) {
    if (!from_storage && transition_state) {
      bool transition_success = oc_pstat_handle_state(&ps, device);
      if (transition_success && ps.s == OC_DOS_RFNOP && store_unique_ids) {
        size_t d = (size_t)device;
        oc_ri_add_timed_event_callback_ticks((void *)d, &dump_unique_ids, 0);
        store_unique_ids = false;
      }
      return transition_success;
    }
    memcpy(&pstat[device], &ps, sizeof(oc_sec_pstat_t));
    return true;
  }
  return false;
}

void
get_pstat(oc_request_t *request, oc_interface_mask_t iface_mask, void *data)
{
  (void)data;
  switch (iface_mask) {
  case OC_IF_BASELINE: {
    oc_sec_encode_pstat(request->resource->device);
    oc_send_response(request, OC_STATUS_OK);
  } break;
  default:
    break;
  }
}

void
post_pstat(oc_request_t *request, oc_interface_mask_t iface_mask, void *data)
{
  (void)iface_mask;
  (void)data;
  size_t device = request->resource->device;
  if (oc_sec_decode_pstat(request->request_payload, false, device)) {
    request->response->response_buffer->response_length = 0;
    oc_send_response(request, OC_STATUS_CHANGED);
    request->response->response_buffer->response_length = 0;
    oc_sec_dump_pstat(device);
  } else {
    oc_send_response(request, OC_STATUS_BAD_REQUEST);
  }
}

bool
oc_pstat_reset_device(size_t device)
{
<<<<<<< HEAD
  oc_sec_pstat_t ps = { .s = OC_DOS_RESET };
=======
  oc_sec_pstat_t ps = {.s = OC_DOS_RESET };
>>>>>>> 1c2afb86
  bool ret = oc_pstat_handle_state(&ps, device);
  oc_sec_dump_pstat(device);
  return ret;
}

void
oc_reset()
{
  size_t device;
  for (device = 0; device < oc_core_get_num_devices(); device++) {
    oc_pstat_reset_device(device);
  }
}
#endif /* OC_SECURITY */<|MERGE_RESOLUTION|>--- conflicted
+++ resolved
@@ -596,11 +596,7 @@
 bool
 oc_pstat_reset_device(size_t device)
 {
-<<<<<<< HEAD
-  oc_sec_pstat_t ps = { .s = OC_DOS_RESET };
-=======
   oc_sec_pstat_t ps = {.s = OC_DOS_RESET };
->>>>>>> 1c2afb86
   bool ret = oc_pstat_handle_state(&ps, device);
   oc_sec_dump_pstat(device);
   return ret;
