/****************************************************************************
 *
 * Copyright 2018 Samsung Electronics All Rights Reserved.
 *
 * Licensed under the Apache License, Version 2.0 (the "License");
 * you may not use this file except in compliance with the License.
 * You may obtain a copy of the License at
 *
 * http://www.apache.org/licenses/LICENSE-2.0
 *
 * Unless required by applicable law or agreed to in writing,
 * software distributed under the License is distributed on an
 * "AS IS" BASIS, WITHOUT WARRANTIES OR CONDITIONS OF ANY KIND,
 * either express or implied. See the License for the specific
 * language governing permissions and limitations under the License.
 *
 ****************************************************************************/


#ifndef TCP_ADAPTER_H
#define TCP_ADAPTER_H

#include "ipcontext.h"
#include "port/oc_connectivity.h"
#include <net/if.h>
#include <sys/select.h>
#include <sys/socket.h>

typedef enum {
  TCP_STATUS_NONE = 0,
  TCP_STATUS_ACCEPT,
  TCP_STATUS_RECEIVE,
  TCP_STATUS_ERROR
} tcp_receive_state_t;

int oc_tcp_connectivity_init(ip_context_t *dev);

void oc_tcp_connectivity_shutdown(ip_context_t *dev);

<<<<<<< HEAD
void oc_tcp_send_buffer(ip_context_t *dev, oc_message_t *message,
                        const struct sockaddr_storage *receiver);
=======
int oc_tcp_send_buffer(ip_context_t *dev, oc_message_t *message,
                       const void *receiver);
>>>>>>> a278a199

void oc_tcp_add_socks_to_fd_set(ip_context_t *dev);

void oc_tcp_set_session_fds(fd_set *fds);

tcp_receive_state_t oc_tcp_receive_message(ip_context_t *dev, fd_set *fds,
                                           oc_message_t *message);

void oc_tcp_end_session(ip_context_t *dev, oc_endpoint_t *endpoint);

#endif /* TCP_ADAPTER_H */<|MERGE_RESOLUTION|>--- conflicted
+++ resolved
@@ -37,13 +37,8 @@
 
 void oc_tcp_connectivity_shutdown(ip_context_t *dev);
 
-<<<<<<< HEAD
-void oc_tcp_send_buffer(ip_context_t *dev, oc_message_t *message,
-                        const struct sockaddr_storage *receiver);
-=======
 int oc_tcp_send_buffer(ip_context_t *dev, oc_message_t *message,
-                       const void *receiver);
->>>>>>> a278a199
+                       const struct sockaddr_storage *receiver);
 
 void oc_tcp_add_socks_to_fd_set(ip_context_t *dev);
 
