--- conflicted
+++ resolved
@@ -106,18 +106,11 @@
 #endif
   if (ack_message) {
     memcpy(&ack_message->endpoint, endpoint, sizeof(*endpoint));
-<<<<<<< HEAD
     ack_message->length = coap_serialize_message(ack, ack_message);
-    coap_send_message(ack_message);
-    if (ack_message->ref_count == 0)
-=======
-    size_t len = coap_serialize_message(ack, ack_message->data);
-    if (len > 0) {
-      ack_message->length = len;
+    if (ack_message->length > 0) {
       coap_send_message(ack_message);
     }
     if (ack_message->ref_count == 0) {
->>>>>>> 86b10a32
       oc_message_unref(ack_message);
     }
   }
@@ -686,14 +679,9 @@
 #endif /* OC_CLIENT && OC_BLOCK_WISE */
       }
       transaction->message->length =
-<<<<<<< HEAD
         coap_serialize_message(response, transaction->message);
 
-      if (transaction->message->length) {
-=======
-        coap_serialize_message(response, transaction->message->data);
       if (transaction->message->length > 0) {
->>>>>>> 86b10a32
         coap_send_transaction(transaction);
       } else {
         coap_clear_transaction(transaction);
