/*
// Copyright (c) 2016 Intel Corporation
//
// Licensed under the Apache License, Version 2.0 (the "License");
// you may not use this file except in compliance with the License.
// You may obtain a copy of the License at
//
//      http://www.apache.org/licenses/LICENSE-2.0
//
// Unless required by applicable law or agreed to in writing, software
// distributed under the License is distributed on an "AS IS" BASIS,
// WITHOUT WARRANTIES OR CONDITIONS OF ANY KIND, either express or implied.
// See the License for the specific language governing permissions and
// limitations under the License.
*/

#ifdef OC_SECURITY

#include "oc_acl.h"
#include "config.h"
#include "oc_api.h"
#include "oc_core_res.h"
#include "oc_doxm.h"
#include "oc_dtls.h"
#include "oc_rep.h"
#include "oc_store.h"
#include <stddef.h>
#include <string.h>

extern int strncasecmp(const char *s1, const char *s2, size_t n);

#ifdef OC_DYNAMIC_ALLOCATION
#include <stdlib.h>
#else /* OC_DYNAMIC_ALLOCATION */
#define MAX_NUM_PERM_GROUPS (OC_MAX_APP_RESOURCES + NUM_OC_CORE_RESOURCES)
#endif /* !OC_DYNAMIC_ALLOCATION */
#define MAX_NUM_RES_PERM_PAIRS                                                 \
  ((OC_MAX_NUM_SUBJECTS + 1) * (OC_MAX_APP_RESOURCES + NUM_OC_CORE_RESOURCES))
OC_MEMB(ace_l, oc_sec_ace_t, OC_MAX_NUM_SUBJECTS + 1);
OC_MEMB(res_l, oc_sec_acl_res_t, MAX_NUM_RES_PERM_PAIRS);
static oc_uuid_t WILDCARD_SUB = {.id = { 0, 0, 0, 0, 0, 0, 0, 0, 0, 0, 0, 0, 0,
                                         0, 0, 0 } };
static oc_sec_acl_t ac_list = { 0 };

static void
get_sub_perm_groups(oc_sec_ace_t *ace, uint16_t *groups, int *n)
{
  int i = 0, j;
  oc_sec_acl_res_t *res = oc_list_head(ace->resources);
  while (res != NULL) {
    groups[i++] = res->permissions;
    res = res->next;
  }
  for (i = 0; i < (*n - 1); i++) {
    for (j = (i + 1); j < *n; j++) {
      if (groups[i] > groups[j]) {
        uint16_t t = groups[i];
        groups[i] = groups[j];
        groups[j] = t;
      }
    }
  }
  j = 0;
  for (i = 1; i < *n; i++) {
    if (groups[j] != groups[i])
      groups[++j] = groups[i];
  }
  *n = j + 1;
}

bool
oc_sec_encode_acl(void)
{
  int i, n = 0;
  char uuid[37];
  oc_rep_start_root_object();
  oc_process_baseline_interface(oc_core_get_resource_by_index(OCF_SEC_ACL));
  oc_rep_set_object(root, aclist);
  oc_rep_set_array(aclist, aces);
  oc_sec_ace_t *sub = oc_list_head(ac_list.subjects);
  while (sub != NULL) {
    if (memcmp(sub->subjectuuid.id, WILDCARD_SUB.id, 16) == 0) {
      goto next_sub;
    } else {
      oc_uuid_to_str(&sub->subjectuuid, uuid, 37);
    }
    OC_DBG("oc_sec_acl_encode: subject %s\n", uuid);
    n = oc_list_length(sub->resources);
#ifdef OC_DYNAMIC_ALLOCATION
    uint16_t *groups = malloc(n * sizeof(uint16_t));
    if (!groups) {
      return false;
    }
#else  /* OC_DYNAMIC_ALLOCATION */
    uint16_t groups[MAX_NUM_PERM_GROUPS];
#endif /* !OC_DYNAMIC_ALLOCATION */
    get_sub_perm_groups(sub, groups, &n);
    for (i = 0; i < n; i++) {
      oc_rep_object_array_start_item(aces);
      oc_rep_set_text_string(aces, subjectuuid, uuid);
      oc_rep_set_uint(aces, permission, groups[i]);
      oc_rep_set_array(aces, resources);
      oc_sec_acl_res_t *res = oc_list_head(sub->resources);
      while (res != NULL) {
        if (res->permissions == groups[i]) {
          // TODO: Check if we need to track rts in ACEs for resources
          // The spec isn't clear on how they're used for access-control.
          if (!res->wildcard) {
            OC_DBG("oc_sec_acl_encode: adding resource %s\n",
                   oc_string(res->resource->uri));
            oc_rep_object_array_start_item(resources);
            oc_rep_set_text_string(resources, href,
                                   oc_string(res->resource->uri));
            oc_core_encode_interfaces_mask(oc_rep_object(resources),
                                           res->interfaces);
            oc_rep_set_string_array(resources, rt, res->types);
            oc_rep_object_array_end_item(resources);
          } else {
            OC_DBG("oc_sec_acl_encode: adding resource *\n");
            oc_rep_object_array_start_item(resources);
            oc_rep_set_text_string(resources, href, "*");
            oc_rep_set_array(resources, if);
            oc_rep_add_text_string(if, "*");
            oc_rep_close_array(resources, if);
            oc_rep_set_array(resources, rt);
            oc_rep_add_text_string(rt, "*");
            oc_rep_close_array(resources, rt);
            oc_rep_object_array_end_item(resources);
          }
        }
        res = res->next;
      }
      oc_rep_close_array(aces, resources);
      oc_rep_object_array_end_item(aces);
    }
#ifdef OC_DYNAMIC_ALLOCATION
    free(groups);
#endif /* OC_DYNAMIC_ALLOCATION */
  next_sub:
    sub = sub->next;
  }
  oc_rep_close_array(aclist, aces);
  oc_rep_close_object(root, aclist);
  oc_uuid_to_str(&ac_list.rowneruuid, uuid, 37);
  oc_rep_set_text_string(root, rowneruuid, uuid);
  oc_rep_end_root_object();

  return true;
}

static oc_sec_acl_res_t *
oc_sec_acl_get_ace(oc_uuid_t *subjectuuid, oc_resource_t *resource,
                   bool wildcard, bool create)
{
  oc_sec_ace_t *ace = (oc_sec_ace_t *)oc_list_head(ac_list.subjects);
  oc_sec_acl_res_t *res = NULL;

#ifdef OC_DEBUG
  char uuid[37];
  oc_uuid_to_str(subjectuuid, uuid, 37);
#endif

  while (ace != NULL) {
    if (memcmp(ace->subjectuuid.id, subjectuuid->id, 16) == 0)
      goto got_ace;
    ace = oc_list_item_next(ace);
  }

  if (create)
    goto new_ace;

  OC_DBG("Could not find ACE for subject %s\n", uuid);

  goto done;

got_ace:
  OC_DBG("Found ACE for subject %s\n", uuid);
  res = (oc_sec_acl_res_t *)oc_list_head(ace->resources);

  while (res != NULL) {
    if (res->resource == resource || res->wildcard == true) {
#ifdef OC_DEBUG
      if (res->wildcard)
        OC_DBG("Found resource * in ACE\n");
      else
        OC_DBG("Found resource %s in ACE\n", oc_string(res->resource->uri));
#endif
      goto done;
    }
    res = oc_list_item_next(res);
  }

  if (create)
    goto new_res;

  goto done;

new_ace:
  ace = oc_memb_alloc(&ace_l);

  if (!ace) {
<<<<<<< HEAD
    OC_ERR("ACE exhausted\n");
=======
    OC_WRN("insufficient memory to add new ACE\n");
>>>>>>> 4b2fa789
    goto done;
  }

  OC_DBG("Created new ACE for subject %s\n", uuid);

  OC_LIST_STRUCT_INIT(ace, resources);
  memcpy(ace->subjectuuid.id, subjectuuid->id, 16);
  oc_list_add(ac_list.subjects, ace);

new_res:
  res = oc_memb_alloc(&res_l);
  if (res) {
    res->resource = resource;
    res->wildcard = wildcard;
    memset(&res->types, 0, sizeof(oc_string_array_t));
#ifdef OC_DEBUG
    if (wildcard)
      OC_DBG("Adding new resource * to ACE\n");
    else
      OC_DBG("Adding new resource %s to ACE\n", oc_string(res->resource->uri));
#endif /* OC_DBG */
    oc_list_add(ace->resources, res);
  }
  else {
    OC_WRN("insufficient memory to add new resource to ACE\n");
  }

done:
  return res;
}

static oc_sec_acl_res_t *
oc_sec_update_acl(oc_uuid_t *subjectuuid, oc_resource_t *resource,
                  bool wildcard, oc_string_array_t *rt,
                  oc_interface_mask_t interfaces, uint16_t permissions)
{
  oc_sec_acl_res_t *res =
    oc_sec_acl_get_ace(subjectuuid, resource, wildcard, true);

  if (!res)
    return false;

  if (oc_string_array_get_allocated_size(res->types) > 0)
    oc_free_string_array(&res->types);
  oc_new_string_array(&res->types, oc_string_array_get_allocated_size(*rt));
  int i;
  for (i = 0; i < (int)oc_string_array_get_allocated_size(*rt); i++) {
    oc_string_array_add_item(res->types, oc_string_array_get_item(*rt, i));
  }
  res->interfaces = interfaces;
  res->permissions = permissions;

#ifdef OC_DEBUG
  if (wildcard)
    OC_DBG("Setting permissions %d for resource *\n", res->permissions);
  else
    OC_DBG("Setting permissions %d for resource %s\n", res->permissions,
           oc_string(resource->uri));
#endif /* OC_DBG */

  return res;
}

void
oc_sec_acl_init(void)
{
  OC_LIST_STRUCT_INIT(&ac_list, subjects);
}

static bool
oc_sec_remove_subject(const char *subject)
{
  bool removed = false;
  oc_uuid_t subjectuuid;
  oc_str_to_uuid(subject, &subjectuuid);

  oc_sec_ace_t *sub = oc_list_head(ac_list.subjects), *next_sub = 0;
  while (sub != NULL) {
    next_sub = sub->next;
    if (memcmp(subjectuuid.id, sub->subjectuuid.id, 16) == 0) {
      oc_sec_acl_res_t *res = oc_list_head(sub->resources), *next_res = 0;
      while (res != NULL) {
        next_res = res->next;
        oc_list_remove(sub->resources, res);
        oc_memb_free(&res_l, res);
        res = next_res;
      }
      oc_list_remove(ac_list.subjects, sub);
      oc_memb_free(&ace_l, sub);
      removed = true;
      break;
    }
    sub = next_sub;
  }

  return removed;
}

void
oc_sec_set_post_otm_acl(void)
{
  const char wildcard_sub[36] = "00000000-0000-0000-0000-000000000000";
  oc_sec_remove_subject(wildcard_sub);
  oc_resource_t *resource;
  int i,
<<<<<<< HEAD
    num_core_resources = NUM_OC_CORE_RESOURCES - 1 + oc_core_get_num_devices();
=======
    num_core_resources = oc_core_get_num_resources();
>>>>>>> 4b2fa789
  for (i = 0; i < num_core_resources; i++) {
    resource = oc_core_get_resource_by_index(i);
    if (i < OCF_SEC_DOXM || i > OCF_SEC_CRED || i == OCF_SEC_DOXM) {
      oc_sec_update_acl(&WILDCARD_SUB, resource, false, &resource->types,
                        OC_IF_BASELINE, 2);
    }
  }
}

void
oc_sec_acl_default(void)
{
  bool success = true;
  oc_resource_t *resource;
  int i,
    num_core_resources = oc_core_get_num_resources();
  for (i = 0; i < num_core_resources; i++) {
    resource = oc_core_get_resource_by_index(i);
    if (i < OCF_SEC_DOXM || i > OCF_SEC_CRED)
      success &=
        (oc_sec_update_acl(&WILDCARD_SUB, resource, false, &resource->types,
                           OC_IF_BASELINE, 2) != NULL);
    else if (i == OCF_SEC_ACL)
      success &=
        (oc_sec_update_acl(&WILDCARD_SUB, resource, false, &resource->types,
                           OC_IF_BASELINE, 14) != NULL);
    else
      success &=
        (oc_sec_update_acl(&WILDCARD_SUB, resource, false, &resource->types,
                           OC_IF_BASELINE, 6) != NULL);
  }
  OC_DBG("ACL for core resources initialized %d\n", success);
  oc_uuid_t *device = oc_core_get_device_id(0);
  memcpy(&ac_list.rowneruuid, device, sizeof(oc_uuid_t));
}

bool
oc_sec_check_acl(oc_method_t method, oc_resource_t *resource,
                 oc_endpoint_t *endpoint)
{
  bool granted = false;
  oc_sec_acl_res_t *res = NULL;
  oc_uuid_t *identity = (oc_uuid_t *)oc_sec_dtls_get_peer_uuid(endpoint);

  if (identity) {
    oc_sec_doxm_t *doxm = oc_sec_get_doxm();
    if (memcmp(identity->id, doxm->devowneruuid.id, 16) == 0) {
      return true;
    }

    res = oc_sec_acl_get_ace(identity, resource, false, false);

    if (!res) {
      res = oc_sec_acl_get_ace(identity, resource, true, false);
    }

    if (!res) {
      if (memcmp(identity->id, ac_list.rowneruuid.id, 16) == 0 &&
          (memcmp(oc_string(resource->uri), "/oic/sec/acl", 12) == 0 ||
           memcmp(oc_string(resource->uri), "/oic/sec/doxm", 13) == 0 ||
           memcmp(oc_string(resource->uri), "/oic/sec/pstat", 14) == 0)) {
        return true;
      }
    }
  }

  if (!res) { // Try Anonymous
    res = oc_sec_acl_get_ace(&WILDCARD_SUB, resource, false, false);
  }

  if (!res) {
    return false;
  }

  OC_DBG("Got permissions mask %d\n", res->permissions);

  if (res->permissions & OC_PERM_CREATE || res->permissions & OC_PERM_UPDATE) {
    switch (method) {
    case OC_PUT:
    case OC_POST:
      granted = true;
      break;
    default:
      break;
    }
  }

  if (res->permissions & OC_PERM_RETRIEVE ||
      res->permissions & OC_PERM_NOTIFY) {
    switch (method) {
    case OC_GET:
      granted = true;
      break;
    default:
      break;
    }
  }

  if (res->permissions & OC_PERM_DELETE) {
    switch (method) {
    case OC_DELETE:
      granted = true;
      break;
    default:
      break;
    }
  }

  return granted;
}

bool
oc_sec_decode_acl(oc_rep_t *rep)
{
  uint16_t permissions = 0;
  oc_uuid_t subjectuuid;
  oc_rep_t *resources = 0;
  int len = 0;
  while (rep != NULL) {
    len = oc_string_len(rep->name);
    switch (rep->type) {
    case STRING:
      if (len == 10 && memcmp(oc_string(rep->name), "rowneruuid", 10) == 0) {
        oc_str_to_uuid(oc_string(rep->value.string), &ac_list.rowneruuid);
      }
      break;
    case OBJECT: {
      oc_rep_t *aclist = rep->value.object;
      while (aclist != NULL) {
        switch (aclist->type) {
        case OBJECT_ARRAY: {
          oc_rep_t *aces = aclist->value.object_array;
          while (aces != NULL) {
            oc_rep_t *ace = aces->value.object;
            while (ace != NULL) {
              len = oc_string_len(ace->name);
              switch (ace->type) {
              case STRING:
                if (len == 11 &&
                    memcmp(oc_string(ace->name), "subjectuuid", 11) == 0) {
                  if (memcmp(oc_string(ace->value.string), "*", 1) == 0)
                    memcpy(subjectuuid.id, WILDCARD_SUB.id, 16);
                  else
                    oc_str_to_uuid(oc_string(ace->value.string), &subjectuuid);
                }
                break;
              case INT:
                if (len == 10 &&
                    memcmp(oc_string(ace->name), "permission", 10) == 0)
                  permissions = ace->value.integer;
                break;
              case OBJECT_ARRAY:
                if (len == 9 &&
                    memcmp(oc_string(ace->name), "resources", 9) == 0)
                  resources = ace->value.object_array;
                break;
              default:
                break;
              }
              ace = ace->next;
            }

            while (resources != NULL) {
              oc_rep_t *resource = resources->value.object;
              bool wildcard = false;
              oc_sec_acl_res_t *ace_res = NULL;
              oc_resource_t *res = NULL;
              oc_interface_mask_t interfaces = 0;
              oc_string_array_t *rt = 0;
              int i;

              while (resource != NULL) {
                switch (resource->type) {
                case STRING:
                  if (oc_string_len(resource->name) == 4 &&
                      strncasecmp(oc_string(resource->name), "href", 4) == 0) {
                    res = oc_core_get_resource_by_uri(
                      oc_string(resource->value.string));

#ifdef OC_SERVER
                    if (!res)
                      res = oc_ri_get_app_resource_by_uri(
                        oc_string(resource->value.string),
                        oc_string_len(resource->value.string));
#endif /* OC_SERVER */

                    if (!res) {
                      if (memcmp(oc_string(resource->value.string), "*", 1) ==
                          0)
                        wildcard = true;
                      else {
                        OC_DBG("\n\noc_sec_acl_decode: could not find resource "
                               "%s\n\n",
                               oc_string(resource->value.string));
                        return false;
                      }
                    }
                  }
                  break;
                case STRING_ARRAY: {
                  if (oc_string_len(resource->name) == 2) {
                    if (strncasecmp(oc_string(resource->name), "if", 2) == 0) {
                      for (i = 0; i < (int)oc_string_array_get_allocated_size(
                                        resource->value.array);
                           i++) {
                        if (wildcard ||
                            memcmp(oc_string_array_get_item(
                                     resource->value.array, i),
                                   "*", 1) == 0) {
                          wildcard = true;
                          break;
                        }
                        interfaces |= oc_ri_get_interface_mask(
                          oc_string_array_get_item(resource->value.array, i),
                          oc_string_array_get_item_size(resource->value.array,
                                                        i));
                      }
                    } else if (strncasecmp(oc_string(resource->name), "rt",
                                           2) == 0) {
                      rt = &resource->value.array;
                    }
                  }
                } break;
                default:
                  break;
                }

                resource = resource->next;
              }

#ifdef OC_DEBUG
              if (wildcard)
                OC_DBG("\n\noc_sec_acl_decode: Updating resource * in ACE\n");
              else
                OC_DBG("\n\noc_sec_acl_decode: Updating resource %s in ACE\n",
                       oc_string(res->uri));
#endif /* OC_DBG */

              ace_res = oc_sec_update_acl(&subjectuuid, res, wildcard, rt,
                                          interfaces, permissions);
              if (ace_res == NULL) {
#ifdef OC_DEBUG
                if (wildcard)
                  OC_DBG("\n\noc_sec_acl_decode: could not update ACE with "
                         "resource * permissions\n\n");
                else
                  OC_DBG("\n\noc_sec_acl_decode: could not update ACE with "
                         "resource %s permissions\n\n",
                         oc_string(res->uri));
#endif /* OC_DBG */
                return false;
              }

              resources = resources->next;
            }
            aces = aces->next;
          }
        } break;
        default:
          break;
        }
        aclist = aclist->next;
      }
    } break;
    default:
      break;
    }
    rep = rep->next;
  }
  return true;
}

/*
  {
  "aclist":
  {
  "aces":
  [
  {
  "subjectuuid": "61646d69-6e44-6576-6963-655575696430",
  "resources":
  [
  {"href": "/led/1", "rt": [...], "if": [...]},
  {"href": "/switch/1", "rt": [...], "if": [...]}
  ],
  "permission": 31
  }
  ]
  },
  "rowneruuid": "5cdf40b1-c12e-432b-67a2-aa79a3f08c59"
  }
*/
void
post_acl(oc_request_t *request, oc_interface_mask_t interface, void *data)
{
  (void)interface;
  (void)data;
  if (oc_sec_decode_acl(request->request_payload)) {
    oc_send_response(request, OC_STATUS_CHANGED);
    oc_sec_dump_acl();
  } else {
    oc_send_response(request, OC_STATUS_INTERNAL_SERVER_ERROR);
  }
}

void
delete_acl(oc_request_t *request, oc_interface_mask_t interface, void *data)
{
  (void)interface;
  (void)data;
  char *subjectuuid = 0;
  int ret = oc_get_query_value(request, "subjectuuid", &subjectuuid);
  if (ret != -1 && oc_sec_remove_subject(subjectuuid)) {
    oc_send_response(request, OC_STATUS_DELETED);
    oc_sec_dump_acl();
    return;
  }
  oc_send_response(request, OC_STATUS_NOT_FOUND);
}

void
get_acl(oc_request_t *request, oc_interface_mask_t interface, void *data)
{
  (void)interface;
  (void)data;
  if (oc_sec_encode_acl()) {
    oc_send_response(request, OC_STATUS_OK);
  } else {
    oc_send_response(request, OC_STATUS_INTERNAL_SERVER_ERROR);
  }
}

#endif /* OC_SECURITY */<|MERGE_RESOLUTION|>--- conflicted
+++ resolved
@@ -199,11 +199,7 @@
   ace = oc_memb_alloc(&ace_l);
 
   if (!ace) {
-<<<<<<< HEAD
-    OC_ERR("ACE exhausted\n");
-=======
     OC_WRN("insufficient memory to add new ACE\n");
->>>>>>> 4b2fa789
     goto done;
   }
 
@@ -309,11 +305,7 @@
   oc_sec_remove_subject(wildcard_sub);
   oc_resource_t *resource;
   int i,
-<<<<<<< HEAD
-    num_core_resources = NUM_OC_CORE_RESOURCES - 1 + oc_core_get_num_devices();
-=======
     num_core_resources = oc_core_get_num_resources();
->>>>>>> 4b2fa789
   for (i = 0; i < num_core_resources; i++) {
     resource = oc_core_get_resource_by_index(i);
     if (i < OCF_SEC_DOXM || i > OCF_SEC_CRED || i == OCF_SEC_DOXM) {
