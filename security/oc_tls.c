/*
// Copyright (c) 2018 Intel Corporation
//
// Licensed under the Apache License, Version 2.0 (the "License");
// you may not use this file except in compliance with the License.
// You may obtain a copy of the License at
//
//      http://www.apache.org/licenses/LICENSE-2.0
//
// Unless required by applicable law or agreed to in writing, software
// distributed under the License is distributed on an "AS IS" BASIS,
// WITHOUT WARRANTIES OR CONDITIONS OF ANY KIND, either express or implied.
// See the License for the specific language governing permissions and
// limitations under the License.
*/

#ifdef OC_SECURITY
#include <stdarg.h>
#include <stdint.h>
#include <string.h>

#include "mbedtls/config.h"
#include "mbedtls/ctr_drbg.h"
#include "mbedtls/entropy.h"
#include "mbedtls/md.h"
#include "mbedtls/ssl.h"
#include "mbedtls/ssl_cookie.h"
#include "mbedtls/ssl_internal.h"
#include "mbedtls/timing.h"
#include "mbedtls/oid.h"
#include "mbedtls/pkcs5.h"
#ifdef OC_DEBUG
#include "mbedtls/debug.h"
#include "mbedtls/error.h"
#endif /* OC_DEBUG */

#include "api/oc_events.h"
#include "config.h"
#include "oc_acl.h"
#include "oc_api.h"
#include "oc_buffer.h"
#include "oc_core_res.h"
#include "oc_cred.h"
#include "oc_endpoint.h"
#include "oc_pstat.h"
#include "oc_session_events.h"
#include "oc_svr.h"
#include "oc_tls.h"
#include "oc_doxm.h"
#include "oc_security.h"

#define PBKDF_ITERATIONS 1000

OC_PROCESS(oc_tls_handler, "TLS Process");
OC_MEMB(tls_peers_s, oc_tls_peer_t, OC_MAX_TLS_PEERS);
OC_LIST(tls_peers);

#ifdef OC_DYNAMIC_ALLOCATION
#include "util/oc_mem.h"

static mbedtls_ctr_drbg_context *ctr_drbg_ctx;
static mbedtls_ssl_cookie_ctx *cookie_ctx;
static mbedtls_ssl_config *server_conf;
#ifdef OC_TCP
static mbedtls_ssl_config *server_conf_tls;
#endif /* OC_TCP */
#else  /* OC_DYNAMIC_ALLOCATION */
#define MBEDTLS_ALLOC_BUF_SIZE (20000)
static mbedtls_entropy_context entropy_ctx;
static mbedtls_ctr_drbg_context ctr_drbg_ctx;
static mbedtls_ssl_cookie_ctx cookie_ctx;
#ifdef OC_TCP
static mbedtls_ssl_config server_conf_tls[OC_MAX_NUM_DEVICES];
#endif /* OC_TCP */
static mbedtls_ssl_config server_conf[OC_MAX_NUM_DEVICES];
static unsigned char alloc_buf[MBEDTLS_ALLOC_BUF_SIZE];
#include "mbedtls/memory_buffer_alloc.h"
#endif /* !OC_DYNAMIC_ALLOCATION */
#ifdef OC_CLIENT
#ifdef OC_TCP
static mbedtls_ssl_config client_conf_tls[1];
#endif /* OC_TCP */
static mbedtls_ssl_config client_conf[1];
#endif /* OC_CLIENT */
#define PERSONALIZATION_STR "IoTivity-Constrained"

#define CCM_MAC_KEY_LENGTH (0)
#define CBC_IV_LENGTH (0)
#define CCM_IV_LENGTH (4)
#define GCM_IV_LENGTH (12)
#define AES128_KEY_LENGTH (16)
#define AES256_KEY_LENGTH (32)
#define SHA256_MAC_KEY_LENGTH (32)
#define SHA384_MAC_KEY_LENGTH (48)

static const int ciphers[12] = {
  MBEDTLS_TLS_RSA_WITH_AES_256_CBC_SHA256,
  MBEDTLS_TLS_RSA_WITH_AES_128_GCM_SHA256,
  MBEDTLS_TLS_ECDHE_ECDSA_WITH_AES_128_GCM_SHA256,
  MBEDTLS_TLS_ECDHE_ECDSA_WITH_AES_128_CCM_8,
  MBEDTLS_TLS_ECDHE_ECDSA_WITH_AES_128_CCM,
  MBEDTLS_TLS_ECDHE_ECDSA_WITH_AES_128_CBC_SHA256,
  //MBEDTLS_TLS_ECDHE_ECDSA_WITH_AES_256_CBC_SHA384,
  MBEDTLS_TLS_ECDHE_ECDSA_WITH_AES_256_GCM_SHA384,
  MBEDTLS_TLS_ECDHE_PSK_WITH_AES_128_CBC_SHA256,
  MBEDTLS_TLS_ECDHE_RSA_WITH_AES_128_CBC_SHA256,
  MBEDTLS_TLS_ECDH_ANON_WITH_AES_128_CBC_SHA256,
  0
};
#ifdef OC_CLIENT
static const int anon_ciphers[12] = {
  MBEDTLS_TLS_RSA_WITH_AES_256_CBC_SHA256,
  MBEDTLS_TLS_RSA_WITH_AES_128_GCM_SHA256,
  MBEDTLS_TLS_ECDHE_ECDSA_WITH_AES_128_GCM_SHA256,
  MBEDTLS_TLS_ECDHE_ECDSA_WITH_AES_128_CCM_8,
  MBEDTLS_TLS_ECDHE_ECDSA_WITH_AES_128_CCM,
  MBEDTLS_TLS_ECDHE_ECDSA_WITH_AES_128_CBC_SHA256,
  //MBEDTLS_TLS_ECDHE_ECDSA_WITH_AES_256_CBC_SHA384,
  MBEDTLS_TLS_ECDHE_ECDSA_WITH_AES_256_GCM_SHA384,
  MBEDTLS_TLS_ECDHE_PSK_WITH_AES_128_CBC_SHA256,
  MBEDTLS_TLS_ECDHE_RSA_WITH_AES_128_CBC_SHA256,
  MBEDTLS_TLS_ECDH_ANON_WITH_AES_128_CBC_SHA256,
  0
};
#endif /* OC_CLIENT */

#ifdef OC_DEBUG
static void
oc_mbedtls_debug(void *ctx, int level, const char *file, int line,
                 const char *str)
{
  (void)ctx;
#if defined(OC_DEBUG_TLS)
  (void)level;
#else
  if (level == 1)
#endif
  {
    PRINT("mbedtls_log: %s:%04d: %s", file, line, str);
  }
}
#endif /* OC_DEBUG */

static oc_sec_get_cpubkey_and_token g_oc_sec_get_cpubkey_and_token = NULL;
static oc_sec_get_own_key g_oc_sec_get_own_key = NULL;

static int
oc_tls_prf(const uint8_t *secret, size_t secret_len, uint8_t *output,
           size_t output_len, size_t num_message_fragments, ...);

static bool
is_peer_active(oc_tls_peer_t *peer)
{
  oc_tls_peer_t *p = (oc_tls_peer_t *)oc_list_head(tls_peers);
  while (p != NULL) {
    if (p == peer) {
      return true;
    }
    p = p->next;
  }
  return false;
}

static oc_event_callback_retval_t oc_tls_inactive(void *data);

static void
oc_tls_free_peer(oc_tls_peer_t *peer, bool inactivity_cb)
{
  OC_DBG("\noc_tls: removing peer");

#ifdef OC_TCP
  if (peer->endpoint.flags & TCP) {
    oc_connectivity_end_session(&peer->endpoint);
  } else
#endif /* OC_TCP */
  {
    oc_handle_session(&peer->endpoint, OC_SESSION_DISCONNECTED);
  }

  if (!inactivity_cb) {
    oc_ri_remove_timed_event_callback(peer, oc_tls_inactive);
  }
  mbedtls_ssl_free(&peer->ssl_ctx);
  oc_message_t *message = (oc_message_t *)oc_list_pop(peer->send_q);
  while (message != NULL) {
    oc_message_unref(message);
    message = (oc_message_t *)oc_list_pop(peer->send_q);
  }
  message = (oc_message_t *)oc_list_pop(peer->recv_q);
  while (message != NULL) {
    oc_message_unref(message);
    message = (oc_message_t *)oc_list_pop(peer->recv_q);
  }
  oc_etimer_stop(&peer->timer.fin_timer);
  oc_list_remove(tls_peers, peer);
  oc_memb_free(&tls_peers_s, peer);
}

static oc_tls_peer_t *
oc_tls_get_peer(oc_endpoint_t *endpoint)
{
  oc_tls_peer_t *peer = oc_list_head(tls_peers);
  while (peer != NULL) {
    if (oc_endpoint_compare(&peer->endpoint, endpoint) == 0) {
      return peer;
    }
    peer = peer->next;
  }
  return NULL;
}

void
oc_tls_remove_peer(oc_endpoint_t *endpoint)
{
  oc_tls_peer_t *peer = oc_tls_get_peer(endpoint);
  if (peer) {
    oc_tls_free_peer(peer, false);
  }
}

static void
oc_tls_handler_schedule_read(oc_tls_peer_t *peer)
{
  oc_process_post(&oc_tls_handler, oc_events[TLS_READ_DECRYPTED_DATA], peer);
}

#ifdef OC_CLIENT
static void
oc_tls_handler_schedule_write(oc_tls_peer_t *peer)
{
  oc_process_post(&oc_tls_handler, oc_events[TLS_WRITE_APPLICATION_DATA], peer);
}
#endif /* OC_CLIENT */

static oc_event_callback_retval_t
oc_tls_inactive(void *data)
{
  OC_DBG("oc_tls: DTLS inactivity callback");
  oc_tls_peer_t *peer = (oc_tls_peer_t *)data;
  if (is_peer_active(peer)) {
    oc_clock_time_t time = oc_clock_time();
    time -= peer->timestamp;
    if (time < (oc_clock_time_t)OC_DTLS_INACTIVITY_TIMEOUT *
                 (oc_clock_time_t)OC_CLOCK_SECOND) {
      OC_DBG("oc_tls: Resetting DTLS inactivity callback");
      return OC_EVENT_CONTINUE;
    }
    mbedtls_ssl_close_notify(&peer->ssl_ctx);
    oc_tls_free_peer(peer, true);
  }
  OC_DBG("oc_tls: Terminating DTLS inactivity callback");
  return OC_EVENT_DONE;
}

static int
ssl_recv(void *ctx, unsigned char *buf, size_t len)
{
  oc_tls_peer_t *peer = (oc_tls_peer_t *)ctx;
  oc_message_t *message = (oc_message_t *)oc_list_head(peer->recv_q);
  if (message) {
    size_t recv_len = 0;
#ifdef OC_TCP
    if (message->endpoint.flags & TCP) {
      recv_len = message->length - message->read_offset;
      recv_len = (recv_len < len) ? recv_len : len;
      memcpy(buf, message->data + message->read_offset, recv_len);
      message->read_offset += recv_len;
      if (message->read_offset == message->length) {
        oc_list_remove(peer->recv_q, message);
        oc_message_unref(message);
      }
    } else
#endif /* OC_TCP */
    {
      recv_len = (message->length < len) ? message->length : len;
      memcpy(buf, message->data, recv_len);
      oc_list_remove(peer->recv_q, message);
      oc_message_unref(message);
    }
    return (int)recv_len;
  }
  return MBEDTLS_ERR_SSL_WANT_READ;
}

static int
ssl_send(void *ctx, const unsigned char *buf, size_t len)
{
  oc_tls_peer_t *peer = (oc_tls_peer_t *)ctx;
  peer->timestamp = oc_clock_time();
  oc_message_t message;
#ifdef OC_DYNAMIC_ALLOCATION
  message.data = oc_mem_malloc(OC_PDU_SIZE);
  if (!message.data)
    return 0;
#endif /* OC_DYNAMIC_ALLOCATION */
  memcpy(&message.endpoint, &peer->endpoint, sizeof(oc_endpoint_t));
  size_t send_len = (len < (unsigned)OC_PDU_SIZE) ? len : (unsigned)OC_PDU_SIZE;
  memcpy(message.data, buf, send_len);
  message.length = send_len;
  int ret = oc_send_buffer(&message);
#ifdef OC_DYNAMIC_ALLOCATION
  oc_mem_free(message.data);
#endif /* OC_DYNAMIC_ALLOCATION */
  return ret;
}

static void
check_retr_timers(void)
{
  oc_tls_peer_t *peer = (oc_tls_peer_t *)oc_list_head(tls_peers), *next;
  while (peer != NULL) {
    next = peer->next;
    if (peer->ssl_ctx.state != MBEDTLS_SSL_HANDSHAKE_OVER) {
      if (oc_etimer_expired(&peer->timer.fin_timer)) {
        int ret = mbedtls_ssl_handshake(&peer->ssl_ctx);
        if (ret == MBEDTLS_ERR_SSL_HELLO_VERIFY_REQUIRED) {
          mbedtls_ssl_session_reset(&peer->ssl_ctx);
          if (peer->role == MBEDTLS_SSL_IS_SERVER &&
              mbedtls_ssl_set_client_transport_id(
                  &peer->ssl_ctx, (const unsigned char *)&peer->endpoint.addr,
                  sizeof(peer->endpoint.addr)) != 0) {
            oc_tls_free_peer(peer, false);
            peer = next;
            continue;
          }
        }
        if (ret < 0 && ret != MBEDTLS_ERR_SSL_WANT_READ &&
            ret != MBEDTLS_ERR_SSL_WANT_WRITE) {
#ifdef OC_DEBUG
          char buf[256];
          mbedtls_strerror(ret, buf, 256);
          OC_ERR("oc_tls: mbedtls_error: %s", buf);
#endif /* OC_DEBUG */
          oc_tls_free_peer(peer, false);
        }
      }
    }
    peer = next;
  }
}

static void
ssl_set_timer(void *ctx, uint32_t int_ms, uint32_t fin_ms)
{
  if (fin_ms != 0) {
    oc_tls_retr_timer_t *timer = (oc_tls_retr_timer_t *)ctx;
    timer->int_ticks = (oc_clock_time_t)((int_ms * OC_CLOCK_SECOND) / 1.e03);
    oc_etimer_stop(&timer->fin_timer);
    timer->fin_timer.timer.interval =
        (oc_clock_time_t)((fin_ms * OC_CLOCK_SECOND) / 1.e03);
    OC_PROCESS_CONTEXT_BEGIN(&oc_tls_handler);
    oc_etimer_restart(&timer->fin_timer);
    OC_PROCESS_CONTEXT_END(&oc_tls_handler);
  }
}

static int
get_psk_cb(void *data, mbedtls_ssl_context *ssl, const unsigned char *identity,
           size_t identity_len)
{
  (void)data;
  (void)identity_len;
  OC_DBG("oc_tls: In PSK callback");
  oc_tls_peer_t *peer = oc_list_head(tls_peers);
  while (peer != NULL) {
    if (&peer->ssl_ctx == ssl) {
      break;
    }
    peer = peer->next;
  }
  if (peer) {
    OC_DBG("oc_tls: Found peer object");
    oc_sec_cred_t *cred =
        oc_sec_find_cred((oc_uuid_t *)identity, peer->endpoint.device);
    if (cred) {
      OC_DBG("oc_tls: Found peer credential");
      memcpy(peer->uuid.id, identity, 16);
      OC_DBG("oc_tls: Setting the key:");
      OC_LOGbytes(cred->key, 16);
      if (mbedtls_ssl_set_hs_psk(ssl, cred->key, 16) != 0) {
        return -1;
      }
      OC_DBG("oc_tls: Set peer credential to SSL handle");
      return 0;
    }
    else {
      unsigned char psk[16] = { 0x0 };
      int psk_len = 0;
      if (oc_sec_get_rpk_psk(0, psk, &psk_len) != true) {
        return -1;
      }
      if (mbedtls_ssl_set_hs_psk(ssl, psk, psk_len) != 0) {
        return -1;
      }
      return 0;
    }
  }
  return -1;
}

static int
ssl_get_timer(void *ctx)
{
  oc_tls_retr_timer_t *timer = (oc_tls_retr_timer_t *)ctx;
  if (timer->fin_timer.timer.interval == 0)
    return -1;
  if (oc_etimer_expired(&timer->fin_timer)) {
    timer->fin_timer.timer.interval = 0;
    timer->int_ticks = 0;
    return 2;
  } else if (oc_clock_time() >
             (timer->fin_timer.timer.start + timer->int_ticks)) {
    return 1;
  }
  return 0;
}

static oc_tls_peer_t *
oc_tls_add_peer(oc_endpoint_t *endpoint, int role)
{
  oc_tls_peer_t *peer = oc_tls_get_peer(endpoint);
  if (!peer) {
    peer = oc_memb_alloc(&tls_peers_s);
    if (peer) {
      OC_DBG("oc_tls: Allocating new peer");
      memcpy(&peer->endpoint, endpoint, sizeof(oc_endpoint_t));
      OC_LIST_STRUCT_INIT(peer, recv_q);
      OC_LIST_STRUCT_INIT(peer, send_q);
      peer->next = 0;
      peer->role = role;
      memset(&peer->timer, 0, sizeof(oc_tls_retr_timer_t));
      mbedtls_ssl_init(&peer->ssl_ctx);

      mbedtls_ssl_config *conf = 0;
#ifdef OC_CLIENT
      if (role == MBEDTLS_SSL_IS_CLIENT) {
        if (endpoint->flags & TCP) {
#ifdef OC_TCP
          OC_DBG("oc_tls: initializing TLS client");
          conf = &client_conf_tls[0];
#endif /* OC_TCP */
        } else {
          OC_DBG("oc_tls: initializing DTLS client");
          conf = &client_conf[0];
        }
      } else
#endif /* OC_CLIENT */
      {
        if (endpoint->flags & TCP) {
#ifdef OC_TCP
          OC_DBG("oc_tls: initializing TLS server");
          conf = &server_conf_tls[endpoint->device];
#endif /* OC_TCP */
        } else {
          OC_DBG("oc_tls: initializing DTLS server");
          conf = &server_conf[endpoint->device];
        }
      }

      int err = mbedtls_ssl_setup(&peer->ssl_ctx, conf);

      if (err != 0) {
        OC_ERR("oc_tls: error in mbedtls_ssl_setup: %d", err);
        oc_memb_free(&tls_peers_s, peer);
        return NULL;
      }

      mbedtls_ssl_set_bio(&peer->ssl_ctx, peer, ssl_send, ssl_recv, NULL);

      if (role == MBEDTLS_SSL_IS_SERVER &&
          mbedtls_ssl_set_client_transport_id(
              &peer->ssl_ctx, (const unsigned char *)&endpoint->addr,
              sizeof(endpoint->addr)) != 0) {
        oc_memb_free(&tls_peers_s, peer);
        return NULL;
      }
      oc_list_add(tls_peers, peer);

      if (!(endpoint->flags & TCP)) {
        mbedtls_ssl_set_timer_cb(&peer->ssl_ctx, &peer->timer, ssl_set_timer,
                                 ssl_get_timer);
        oc_ri_add_timed_event_callback_seconds(
          peer, oc_tls_inactive, (oc_clock_time_t)OC_DTLS_INACTIVITY_TIMEOUT);
      }
    } else {
      OC_WRN("TLS peers exhausted");
    }
  }
  return peer;
}

#if defined(OC_DYNAMIC_ALLOCATION)
static void
oc_sec_free_certs_chain(mbedtls_ssl_key_cert *kc)
{
  while (kc) {
    mbedtls_x509_crt_free(kc->cert);
    oc_mem_free(kc->cert);
    mbedtls_pk_free(kc->key);
    oc_mem_free(kc->key);
    kc = kc->next;
  }
}
#if defined(OC_UNLOAD_CERT)
void
oc_sec_unload_own_certs(int device)
{
  oc_sec_free_certs_chain(server_conf[device].key_cert);
}
#endif // defined(OC_UNLOAD_CERT)
#endif // defined(OC_DYNAMIC_ALLOCATION)

void
oc_tls_shutdown(void)
{
  oc_tls_peer_t *p = oc_list_pop(tls_peers);
  while (p != NULL) {
    oc_tls_free_peer(p, false);
    p = oc_list_pop(tls_peers);
  }
#ifdef OC_CLIENT
  if (oc_core_get_num_devices() >= 1) {
    mbedtls_ssl_config_free(client_conf);
#ifdef OC_TCP
    mbedtls_ssl_config_free(client_conf_tls);
#endif /* OC_TCP */
  }
#endif /* OC_CLIENT */
  size_t device;
  for (device = 0; device < oc_core_get_num_devices(); device++) {
#ifdef OC_DYNAMIC_ALLOCATION
    if (server_conf[device].ca_chain) {
      mbedtls_x509_crt_free(server_conf[device].ca_chain);
      oc_mem_free(server_conf[device].ca_chain);
      server_conf[device].ca_chain = NULL;
    }
    oc_sec_free_certs_chain(server_conf[device].key_cert);
#endif // OC_DYNAMIC_ALLOCATION
    mbedtls_ssl_config_free(&server_conf[device]);
#ifdef OC_TCP
    mbedtls_ssl_config_free(&server_conf_tls[device]);
#endif /* OC_TCP */
  }
#ifdef OC_DYNAMIC_ALLOCATION
  if (server_conf) {
    oc_mem_free(server_conf);
  }
  mbedtls_ctr_drbg_free(ctr_drbg_ctx);
  if (ctr_drbg_ctx) {
    oc_mem_free(ctr_drbg_ctx);
  }
  mbedtls_ssl_cookie_free(cookie_ctx);
  if (cookie_ctx) {
    oc_mem_free(cookie_ctx);
  }
#ifdef OC_TCP
  if (server_conf_tls) {
    oc_mem_free(server_conf_tls);
  }
#endif /* OC_TCP */
#else
  mbedtls_ctr_drbg_free(&ctr_drbg_ctx);
  mbedtls_ssl_cookie_free(&cookie_ctx);
  mbedtls_entropy_free(&entropy_ctx);
#endif /* !OC_DYNAMIC_ALLOCATION */
}

int
oc_tls_init_context(void)
{
#ifdef OC_DYNAMIC_ALLOCATION
  mbedtls_entropy_context *entropy_ctx = NULL;
#endif /* OC_DYNAMIC_ALLOCATION */
  if (oc_core_get_num_devices() < 1) {
    goto dtls_init_err;
  }
#ifdef OC_DYNAMIC_ALLOCATION
  entropy_ctx = oc_mem_malloc(sizeof(mbedtls_entropy_context));
  if (!entropy_ctx)
    goto dtls_init_err;
  ctr_drbg_ctx = oc_mem_malloc(sizeof(mbedtls_ctr_drbg_context));
  if (!ctr_drbg_ctx)
    goto dtls_init_err;
  cookie_ctx = oc_mem_malloc(sizeof(mbedtls_ssl_cookie_ctx));
  if (!cookie_ctx)
    goto dtls_init_err;
#endif /* OC_DYNAMIC_ALLOCATION */
#ifdef OC_DYNAMIC_ALLOCATION
  server_conf = (mbedtls_ssl_config *)oc_mem_calloc(oc_core_get_num_devices(),
                                                    sizeof(mbedtls_ssl_config));
#ifdef OC_TCP
  server_conf_tls = (mbedtls_ssl_config *)oc_mem_calloc(
    oc_core_get_num_devices(), sizeof(mbedtls_ssl_config));
#endif /* OC_TCP */
#else  /* OC_DYNAMIC_ALLOCATION */
  mbedtls_memory_buffer_alloc_init(alloc_buf, sizeof(alloc_buf));
#endif /* !OC_DYNAMIC_ALLOCATION */

#ifdef OC_DEBUG
  mbedtls_debug_set_threshold(4);
#endif /* OC_DEBUG */

#ifndef OC_DYNAMIC_ALLOCATION
  mbedtls_entropy_init(&entropy_ctx);
  mbedtls_ssl_cookie_init(&cookie_ctx);
  mbedtls_ctr_drbg_init(&ctr_drbg_ctx);
  if (mbedtls_ctr_drbg_seed(&ctr_drbg_ctx, mbedtls_entropy_func, &entropy_ctx,
                           (const unsigned char *)PERSONALIZATION_STR,
                            strlen(PERSONALIZATION_STR)) != 0) {
    goto dtls_init_err;
  }
  if (mbedtls_ssl_cookie_setup(&cookie_ctx, mbedtls_ctr_drbg_random,
                               &ctr_drbg_ctx) != 0) {
    goto dtls_init_err;
  }
<<<<<<< HEAD
#else
  mbedtls_entropy_init(entropy_ctx);
  mbedtls_ssl_cookie_init(cookie_ctx);
  mbedtls_ctr_drbg_init(ctr_drbg_ctx);
  if (mbedtls_ctr_drbg_seed(ctr_drbg_ctx, mbedtls_entropy_func, entropy_ctx,
                            (const unsigned char *)PERSONALIZATION_STR,
                            strlen(PERSONALIZATION_STR)) != 0) {
    goto dtls_init_err;
  }
  if (mbedtls_ssl_cookie_setup(cookie_ctx, mbedtls_ctr_drbg_random,
                               ctr_drbg_ctx) != 0) {
    goto dtls_init_err;
  }
#endif /* OC_DYNAMIC_ALLOCATION */
  int i;
=======
  size_t i;
>>>>>>> a9dee1f2

#ifdef OC_TCP
#define mbedtls_config_tls(func_name, conf, index, ...)                        \
  do {                                                                         \
    func_name(&conf##_tls[index], __VA_ARGS__);                                \
  } while (0)
#else /* OC_TCP */
#define mbedtls_config_tls(func_name, conf, index, ...)                        \
  do {                                                                         \
  } while (0)
#endif /* !OC_TCP */

#define mbedtls_config(func_name, conf, index, ...)                            \
  do {                                                                         \
    func_name(&conf[index], __VA_ARGS__);                                      \
    mbedtls_config_tls(func_name, conf, index, __VA_ARGS__);                   \
  } while (0)

  for (i = 0; i < oc_core_get_num_devices(); i++) {
    mbedtls_ssl_config_init(&server_conf[i]);
    if (mbedtls_ssl_config_defaults(&server_conf[i], MBEDTLS_SSL_IS_SERVER,
                                    MBEDTLS_SSL_TRANSPORT_DATAGRAM,
                                    MBEDTLS_SSL_PRESET_DEFAULT) != 0) {
      goto dtls_init_err;
    }
    oc_uuid_t *device_id = oc_core_get_device_id(i);
    if (mbedtls_ssl_conf_psk(&server_conf[i], device_id->id, 1, device_id->id,
                             16) != 0) {
      goto dtls_init_err;
    }
#ifdef OC_DEBUG
    mbedtls_ssl_conf_dbg(&server_conf[i], oc_mbedtls_debug, stdout);
#endif /* OC_DEBUG */
#ifdef OC_TCP
    mbedtls_ssl_config_init(&server_conf_tls[i]);
    if (mbedtls_ssl_config_defaults(&server_conf_tls[i], MBEDTLS_SSL_IS_SERVER,
                                    MBEDTLS_SSL_TRANSPORT_STREAM,
                                    MBEDTLS_SSL_PRESET_DEFAULT) != 0) {
      goto dtls_init_err;
    }
    if (mbedtls_ssl_conf_psk(&server_conf_tls[i], device_id->id, 1,
                             device_id->id, 16) != 0) {
      goto dtls_init_err;
    }
#ifdef OC_DEBUG
    mbedtls_ssl_conf_dbg(&server_conf_tls[i], oc_mbedtls_debug, stdout);
#endif /* OC_DEBUG */
#endif /* OC_TCP */
#ifndef OC_DYNAMIC_ALLOCATION
    mbedtls_config(mbedtls_ssl_conf_rng, server_conf, i,
                   mbedtls_ctr_drbg_random, &ctr_drbg_ctx);
#else
    mbedtls_config(mbedtls_ssl_conf_rng, server_conf, i,
                   mbedtls_ctr_drbg_random, ctr_drbg_ctx);
#endif /* OC_DYNAMIC_ALLOCATION */
    mbedtls_config(mbedtls_ssl_conf_min_version, server_conf, i,
                   MBEDTLS_SSL_MAJOR_VERSION_3, MBEDTLS_SSL_MINOR_VERSION_3);
    mbedtls_config(mbedtls_ssl_conf_ciphersuites, server_conf, i, ciphers);
    mbedtls_config(mbedtls_ssl_conf_authmode, server_conf, i,
                   MBEDTLS_SSL_VERIFY_REQUIRED);
    mbedtls_config(mbedtls_ssl_conf_psk_cb, server_conf, i, get_psk_cb, NULL);

#ifndef OC_DYNAMIC_ALLOCATION
    mbedtls_ssl_conf_dtls_cookies(&server_conf[i], mbedtls_ssl_cookie_write,
                                  mbedtls_ssl_cookie_check, &cookie_ctx);
#else
    mbedtls_ssl_conf_dtls_cookies(&server_conf[i], mbedtls_ssl_cookie_write,
                                  mbedtls_ssl_cookie_check, cookie_ctx);
#endif /* OC_DYNAMIC_ALLOCATION */
    mbedtls_ssl_conf_handshake_timeout(&server_conf[i], 2500, 20000);
  }

#ifdef OC_CLIENT
  mbedtls_ssl_config_init(&client_conf[0]);
  if (mbedtls_ssl_config_defaults(&client_conf[0], MBEDTLS_SSL_IS_CLIENT,
                                  MBEDTLS_SSL_TRANSPORT_DATAGRAM,
                                  MBEDTLS_SSL_PRESET_DEFAULT) != 0) {
    goto dtls_init_err;
  }
  oc_uuid_t *device_id = oc_core_get_device_id(0);
  if (mbedtls_ssl_conf_psk(&client_conf[0], device_id->id, 1, device_id->id,
                           16) != 0) {
    goto dtls_init_err;
  }
#ifdef OC_DEBUG
  mbedtls_ssl_conf_dbg(&client_conf[0], oc_mbedtls_debug, stdout);
#endif /* OC_DEBUG */
#ifdef OC_TCP
  mbedtls_ssl_config_init(&client_conf_tls[0]);
  if (mbedtls_ssl_config_defaults(&client_conf_tls[0], MBEDTLS_SSL_IS_CLIENT,
                                  MBEDTLS_SSL_TRANSPORT_STREAM,
                                  MBEDTLS_SSL_PRESET_DEFAULT) != 0) {
    goto dtls_init_err;
  }
  if (mbedtls_ssl_conf_psk(&client_conf_tls[0], device_id->id, 1, device_id->id,
                           16) != 0) {
    goto dtls_init_err;
  }
#ifdef OC_DEBUG
  mbedtls_ssl_conf_dbg(&client_conf_tls[0], oc_mbedtls_debug, stdout);
#endif /* OC_DEBUG */
#endif /* OC_TCP */
#ifndef OC_DYNAMIC_ALLOCATION
  mbedtls_config(mbedtls_ssl_conf_rng, client_conf, 0, mbedtls_ctr_drbg_random,
                 &ctr_drbg_ctx);
#else
  mbedtls_config(mbedtls_ssl_conf_rng, client_conf, 0, mbedtls_ctr_drbg_random,
                 ctr_drbg_ctx);
#endif /* OC_DYNAMIC_ALLOCATION */
  mbedtls_config(mbedtls_ssl_conf_min_version, client_conf, 0,
                 MBEDTLS_SSL_MAJOR_VERSION_3, MBEDTLS_SSL_MINOR_VERSION_3);
  mbedtls_config(mbedtls_ssl_conf_ciphersuites, client_conf, 0, ciphers);
  mbedtls_config(mbedtls_ssl_conf_psk_cb, client_conf, 0, get_psk_cb, NULL);

  mbedtls_ssl_conf_handshake_timeout(&client_conf[0], 2500, 20000);
#endif /* OC_CLIENT */
  return 0;
dtls_init_err:
#ifdef OC_DYNAMIC_ALLOCATION
  if (entropy_ctx) {
    mbedtls_entropy_free(entropy_ctx);
    oc_mem_free(entropy_ctx);
  }
#endif /* OC_DYNAMIC_ALLOCATION */
  OC_ERR("oc_tls: TLS initialization error");
  oc_tls_shutdown();
  return -1;
}

#ifdef OC_MFG
bool
oc_sec_load_mfg_certs(int device)
{
#ifdef OC_DYNAMIC_ALLOCATION
  int i = 0, j = 0, ret = 0;
  for (i = 0; i < oc_core_get_num_devices(); i++) {
    oc_sec_creds_t *creds = oc_sec_get_creds(device);
    oc_sec_cred_t *c = (oc_sec_cred_t *)oc_list_head(creds->creds);
    while (c != NULL) {
      if (c->mfgtrustcalen != 0) {
        mbedtls_x509_crt *cacert =
          (mbedtls_x509_crt *)oc_mem_malloc(sizeof(mbedtls_x509_crt));
        if (!cacert) {
          goto tls_certs_load_err;
        }
        mbedtls_x509_crt_init(cacert);
        ret = mbedtls_x509_crt_parse(
          cacert, (const unsigned char *)c->mfgtrustca, c->mfgtrustcalen);
        if (ret < 0) {
          OC_ERR(
            " failed\n  !  mbedtls_x509_crt_parse caCert returned -0x%x\n\n",
            -ret);
          oc_mem_free(cacert);
          goto tls_certs_load_err;
        } else {
          OC_DBG("oc_tls: mfgtrustca loaded ");
        }
        mbedtls_ssl_conf_ca_chain(&server_conf[i], cacert, NULL);
#ifdef OC_CLIENT
#ifdef OC_TCP
        mbedtls_ssl_conf_ca_chain(&client_conf_tls[0], cacert, NULL);
#endif /* OC_TCP */
        mbedtls_ssl_conf_ca_chain(&client_conf[0], cacert, NULL);
#endif /* OC_CLIENT */
      }
      c = c->next;
    }
    mbedtls_pk_context *pkey = NULL;
    c = (oc_sec_cred_t *)oc_list_head(creds->creds);
    while (c != NULL) {
      if (c->mfgkeylen != 0) {
         pkey = (mbedtls_pk_context *)oc_mem_malloc(sizeof(mbedtls_pk_context));
        if (!pkey) {
          goto tls_certs_load_err;
        }
        mbedtls_pk_init(pkey);
        ret = mbedtls_pk_parse_key(pkey, (const unsigned char *)c->mfgkey,
                                   c->mfgkeylen, NULL, 0);
        if (ret < 0) {
          OC_ERR(" failed\n  !  mbedtls_pk_parse_key returned -0x%x\n\n", -ret);
          oc_mem_free(pkey);
          goto tls_certs_load_err;
        } else {
          OC_DBG("oc_tls: mfgkey loaded ");
        }
        break;
      }
      c = c->next;
    }
    c = (oc_sec_cred_t *)oc_list_head(creds->creds);
    if (c == NULL && pkey) {
      oc_mem_free(pkey);
    }
    while (c != NULL) {
      for (j = 0; j < c->ownchainlen; j++) {
        if (c->mfgowncertlen != 0) {
          mbedtls_x509_crt *owncert =
            (mbedtls_x509_crt *)oc_mem_malloc(sizeof(mbedtls_x509_crt));
          if (!owncert) {
            goto tls_certs_load_err;
          }
          mbedtls_x509_crt_init(owncert);
          ret = mbedtls_x509_crt_parse(owncert,
                                       (const unsigned char *)c->mfgowncert[j],
                                       c->mfgowncertlen[j]);
          if (ret < 0) {
            OC_ERR(
              " failed\n  !  mbedtls_x509_crt_parse mfgCert returned -0x%x\n\n",
              -ret);
            oc_mem_free(owncert);
            if (pkey) {
              oc_mem_free(pkey);
            }
            goto tls_certs_load_err;
          } else {
            OC_DBG("oc_tls: mfgowncert loaded ");
          }
          ret = mbedtls_ssl_conf_own_cert(&server_conf[i], owncert, pkey);
#ifdef OC_CLIENT
#ifdef OC_TCP
          ret = mbedtls_ssl_conf_own_cert(&client_conf_tls[0], owncert, pkey);
#endif /* OC_TCP */
          ret = mbedtls_ssl_conf_own_cert(&client_conf[0], owncert, pkey);
#endif /* OC_CLIENT */
          if (ret < 0) {
            OC_ERR(" failed\n  !  mbedtls_ssl_conf_own_cert returned -0x%x\n\n",
                   -ret);
            goto tls_certs_load_err;
          }
        }
      }
      c = c->next;
    }
  }
  return true;
#else
  oc_abort("alloc failed");
#endif
tls_certs_load_err:
  OC_ERR("oc_tls: TLS initialization error");
  return false;
}
#endif /* OC_MFG */

static int
derive_crypto_key_from_password(const unsigned char *passwd, size_t pLen,
                                const uint8_t *salt, size_t saltLen,
                                size_t iterations,
                                size_t keyLen, uint8_t *derivedKey)
{
    mbedtls_md_context_t sha_ctx;
    const mbedtls_md_info_t *info_sha;
    int ret = -1;

    if (iterations > UINT_MAX) {
        OC_ERR("Number of iterations over maximum %u", UINT_MAX);
        return ret;
    }

    if (keyLen > UINT32_MAX) {
        OC_ERR("derive_crypto_key_from_password: Key length over maximum %u", UINT32_MAX);
        return ret;
    }

    /* Setup the hash/HMAC function, for the PBKDF2 function. */
    mbedtls_md_init(&sha_ctx);

    info_sha = mbedtls_md_info_from_type(MBEDTLS_MD_SHA256);
    if (info_sha == NULL) {
        OC_ERR("derive_crypto_key_from_password: failed to get hash information");
        return ret;
    }

    ret = mbedtls_md_setup(&sha_ctx, info_sha, 1);
    if (ret != 0) {
        OC_ERR("derive_crypto_key_from_password: Failed to setup hash function");
        return ret;
    }

    ret = mbedtls_pkcs5_pbkdf2_hmac(&sha_ctx,
                                    passwd, pLen,
                                    salt, saltLen,
                                    (unsigned int)iterations,
                                    (uint32_t)keyLen, derivedKey);
    if (ret != 0) {
        OC_ERR("derive_crypto_key_from_password: Call to mbedtls PBKDF2 function failed");
    }

    mbedtls_md_free(&sha_ctx);
    return ret;
}

void
oc_sec_set_cpubkey_and_token_load(oc_sec_get_cpubkey_and_token cpubkey_and_token_cb)
{
  if(NULL == cpubkey_and_token_cb) {
    OC_ERR("oc_cred: cpubkey_and_token_cb is NULL");
    return;
  }
  g_oc_sec_get_cpubkey_and_token = cpubkey_and_token_cb;
}

void
oc_sec_unset_cpubkey_and_token_load()
{
  g_oc_sec_get_cpubkey_and_token = NULL;
}

void
oc_sec_set_own_key_load(oc_sec_get_own_key own_key_cb)
{
  if(NULL == own_key_cb) {
    OC_ERR("oc_cred: own_key_cb is NULL");
    return;
  }
  g_oc_sec_get_own_key = own_key_cb;
}

void
oc_sec_unset_own_key_load()
{
  g_oc_sec_get_own_key = NULL;
}

static bool
gen_master_key(uint8_t *master, int *master_len)
{
  mbedtls_ecdh_context ecdh_ctx;
  int priv_len = 0, peer_len = 0, token_len = 0, tmp_len = 0;
  uint8_t priv[32] = {0}, peer[32] = {0}, token[32] = {0}, shared[32] = {0}, tmp[32+32] = {0};
  uint8_t peer_rev[32] = {0}, shared_rev[32] = {0}, priv_rev[32] = {0};
  mbedtls_ecdh_init(&ecdh_ctx);
  int i = 0;

  if (!master || !master_len) {
    OC_ERR("NULL params");
    goto master_key_error;
  }
  if (!g_oc_sec_get_own_key || !g_oc_sec_get_cpubkey_and_token) {
    OC_ERR("callbacks not set");
    goto master_key_error;
  }
  g_oc_sec_get_own_key(priv, &priv_len);
  g_oc_sec_get_cpubkey_and_token(peer, &peer_len, token, &token_len);
  for (i = 31; i>=0; i--) {
    peer_rev[31-i] = peer[i];
    priv_rev[31-i] = priv[i];
  }
  if (mbedtls_ecp_group_load(&ecdh_ctx.grp, MBEDTLS_ECP_DP_CURVE25519) != 0) {
    OC_ERR("load CURVE25519");
    goto master_key_error;
  }
  if (mbedtls_mpi_read_binary(&ecdh_ctx.d, priv_rev, priv_len) != 0) {
    OC_ERR("load private key");
    goto master_key_error;
  }
  if (mbedtls_mpi_read_binary(&ecdh_ctx.Qp.X, peer_rev, peer_len) != 0) {
    OC_ERR("set peer's public key X");
    goto master_key_error;
  }
  if (mbedtls_mpi_lset(&ecdh_ctx.Qp.Z, 1) != 0) {
    OC_ERR("set peer's public key Z");
    goto master_key_error;
  }
#ifndef OC_DYNAMIC_ALLOCATION
  if (mbedtls_ecdh_compute_shared(&ecdh_ctx.grp, &ecdh_ctx.z,
      &ecdh_ctx.Qp, &ecdh_ctx.d, mbedtls_ctr_drbg_random, &ctr_drbg_ctx) != 0) {
    OC_ERR("compute shared key");
    goto master_key_error;
  }
#else
  if (mbedtls_ecdh_compute_shared(&ecdh_ctx.grp, &ecdh_ctx.z,
      &ecdh_ctx.Qp, &ecdh_ctx.d, mbedtls_ctr_drbg_random, ctr_drbg_ctx) != 0) {
    OC_ERR("compute shared key");
    goto master_key_error;
  }
#endif /* OC_DYNAMIC_ALLOCATION */
  if (mbedtls_mpi_write_binary(&ecdh_ctx.z, shared, 32) != 0) {
    OC_ERR("write shared key");
    goto master_key_error;
  }
  tmp_len = token_len+32;
  for (i = 31; i>=0; i--) {
    shared_rev[31-i] = shared[i];
  }
  memcpy(tmp, shared_rev, 32);
  memcpy(tmp+32, token, token_len);
  if (mbedtls_sha256_ret(tmp, tmp_len, master, 0) != 0) {
    OC_ERR("sha256 hash");
    goto master_key_error;
  }
  *master_len = 32;
  OC_DBG("oc_tls: token:");
  OC_LOGbytes(token, token_len);
  OC_DBG("oc_tls: own private key:");
  OC_LOGbytes(priv_rev, priv_len);
  OC_DBG("oc_tls: cpubkey:");
  OC_LOGbytes(peer_rev, peer_len);
  OC_DBG("oc_tls: shared secret:");
  OC_LOGbytes(shared_rev, 32);
  OC_DBG("oc_tls: master key:");
  OC_LOGbytes(master, *master_len);
  mbedtls_ecdh_free(&ecdh_ctx);
  return true;
master_key_error:
  mbedtls_ecdh_free(&ecdh_ctx);
  return false;
}

bool
oc_sec_get_rpk_psk(int device, unsigned char *psk, int *psk_len)
{
  int ret = 0, master_key_len = 0;
  uint8_t master_key[32];

  if (gen_master_key(master_key, &master_key_len) != true) {
    OC_ERR("gen_master_key failed");
    return false;
  }

  *psk_len = 16;
  ret = derive_crypto_key_from_password((const unsigned char *)master_key, master_key_len,
                                        oc_core_get_device_id(device)->id, 16,
                                        PBKDF_ITERATIONS,
                                        *psk_len, psk);
  if (ret != 0) {
    OC_ERR("derive_crypto_key_from_password failed");
    return false;
  }
  return true;
}

bool
oc_sec_get_rpk_hmac(oc_endpoint_t *endpoint, unsigned char *hmac, int *hmac_len)
{
  if (!endpoint || !hmac || !hmac_len) {
    OC_ERR("%s: NULL params", __func__);
    return false;
  }
  int ret, master_key_len = 0;
  uint8_t master_key[32];
  uint8_t session_master[48];
  mbedtls_md_context_t ctx;
  if (gen_master_key(master_key, &master_key_len) != true) {
    OC_ERR("gen_master_key failed");
    return false;
  }
  oc_tls_peer_t *peer = oc_tls_get_peer(endpoint);
  if (!peer) {
    OC_ERR("%s: unable to get peer", __func__);
    return false;
  }
  memcpy(session_master, peer->ssl_ctx.session->master, 48);
  mbedtls_md_init(&ctx);
  if ((ret = mbedtls_md_setup(&ctx, mbedtls_md_info_from_type(MBEDTLS_MD_SHA256), 1)) != 0) {
    OC_ERR("mbedtls_md_setup: %d", ret);
    return false;
  }
  if ((ret = mbedtls_md_hmac_starts(&ctx, session_master, 48)) != 0) {
    OC_ERR("mbedtls_md_hmac_starts: %d", ret);
    return false;
  }
  if ((ret = mbedtls_md_hmac_update(&ctx, (const unsigned char *) master_key, master_key_len)) != 0) {
    OC_ERR("mbedtls_md_hmac_update: %d", ret);
    return false;
  }
  if ((ret = mbedtls_md_hmac_finish(&ctx, hmac)) != 0) {
    OC_ERR("mbedtls_md_hmac_finish: %d", ret);
    return false;
  }
  mbedtls_md_free(&ctx);
  *hmac_len = 32;
  return true;
}

bool
oc_sec_load_ca_cert(const unsigned char *ca_cert_buf, size_t ca_cet_buf_len)
{
  int i = 0, ret = 0;
  if (ca_cet_buf_len == 0 || ca_cert_buf == NULL) {
    OC_ERR("oc_tls: empty ca cert buffer");
    goto tls_load_ca_cert_err;
  }
#ifdef OC_DYNAMIC_ALLOCATION
  for (i = 0; i < oc_core_get_num_devices(); i++) {
    mbedtls_x509_crt * ca_crt = (mbedtls_x509_crt *)oc_mem_malloc(sizeof(mbedtls_x509_crt));
    if (!ca_crt) {
      goto tls_load_ca_cert_err;
    }
    mbedtls_x509_crt_init(ca_crt);
    ret = mbedtls_x509_crt_parse( ca_crt, ca_cert_buf, ca_cet_buf_len );
    if( ret < 0 ) {
      OC_ERR( " failed\n  !  mbedtls_x509_crt_parse returned -0x%x\n\n", -ret );
      goto tls_load_ca_cert_err;
    } else {
      OC_DBG("oc_tls: trust ca cert loaded ");
    }
    mbedtls_x509_crt * chain = server_conf[i].ca_chain;
    if (chain == NULL) {
      chain = ca_crt;
    } else {
      mbedtls_x509_crt * tmp = chain;
      while (tmp->next != NULL) {
        tmp = tmp->next;
      }
      tmp->next = ca_crt;
    }
    mbedtls_ssl_conf_ca_chain(&server_conf[i], chain, NULL);
#ifdef OC_CLIENT
#ifdef OC_TCP
    mbedtls_ssl_conf_ca_chain(&client_conf_tls[0], chain, NULL);
#endif /* OC_TCP */
    mbedtls_ssl_conf_ca_chain(&client_conf[0], chain, NULL);
#endif /* OC_CLIENT */
  }
  return true;
#else
  oc_abort("alloc failed");
#endif /* !OC_DYNAMIC_ALLOCATION */
tls_load_ca_cert_err:
  OC_ERR("oc_tls: TLS initialization error");
  return false;
}

int
oc_tls_update_psk_identity(size_t device)
{
  oc_uuid_t *device_id = oc_core_get_device_id(device);
  if (!device_id) {
    return -1;
  }
  if (mbedtls_ssl_conf_psk(&server_conf[device], device_id->id, 1,
                           device_id->id, 16) != 0) {
    return -1;
  }
#ifdef OC_TCP
  if (mbedtls_ssl_conf_psk(&server_conf_tls[device], device_id->id, 1,
                           device_id->id, 16) != 0) {
    return -1;
  }
#endif /* OC_TCP */
#ifdef OC_CLIENT
  oc_uuid_t *client_device_id = oc_core_get_device_id(0);
  if (mbedtls_ssl_conf_psk(&client_conf[0], client_device_id->id, 1,
                           client_device_id->id, 16) != 0) {
    return -1;
  }
#ifdef OC_TCP
  if (mbedtls_ssl_conf_psk(&client_conf_tls[0], client_device_id->id, 1,
                           client_device_id->id, 16) != 0) {
    return -1;
  }
#endif /* OC_TCP */
#endif /* OC_CLIENT */
  return 0;
}

void
oc_tls_close_connection(oc_endpoint_t *endpoint)
{
  oc_tls_peer_t *peer = oc_tls_get_peer(endpoint);
  if (peer) {
    mbedtls_ssl_close_notify(&peer->ssl_ctx);
    oc_tls_free_peer(peer, false);
  }
}

static int
oc_tls_prf(const uint8_t *secret, size_t secret_len, uint8_t *output,
           size_t output_len, size_t num_message_fragments, ...)
{
#define MBEDTLS_MD(func, ...)                                                  \
  do {                                                                         \
    if (func(__VA_ARGS__) != 0) {                                              \
      gen_output = -1;                                                         \
      goto exit_tls_prf;                                                       \
    }                                                                          \
  } while (0)
  uint8_t A[MBEDTLS_MD_MAX_SIZE], buf[MBEDTLS_MD_MAX_SIZE];
  size_t i, msg_len;
  int gen_output = 0, copy_len,
    hash_len =
      mbedtls_md_get_size(mbedtls_md_info_from_type(MBEDTLS_MD_SHA256));
  mbedtls_md_context_t hmacA, hmacA_next;
  va_list msg_list;
  const uint8_t *msg;

  mbedtls_md_init(&hmacA);
  mbedtls_md_init(&hmacA_next);

  MBEDTLS_MD(mbedtls_md_setup, &hmacA,
             mbedtls_md_info_from_type(MBEDTLS_MD_SHA256), 1);
  MBEDTLS_MD(mbedtls_md_setup, &hmacA_next,
             mbedtls_md_info_from_type(MBEDTLS_MD_SHA256), 1);

  MBEDTLS_MD(mbedtls_md_hmac_starts, &hmacA, secret, secret_len);
  va_start(msg_list, num_message_fragments);
  for (i = 0; i < num_message_fragments; i++) {
    msg = va_arg(msg_list, const uint8_t *);
    msg_len = va_arg(msg_list, size_t);
    MBEDTLS_MD(mbedtls_md_hmac_update, &hmacA, msg, msg_len);
  }
  va_end(msg_list);
  MBEDTLS_MD(mbedtls_md_hmac_finish, &hmacA, A);

  while (gen_output < (int)output_len) {
    MBEDTLS_MD(mbedtls_md_hmac_reset, &hmacA);
    MBEDTLS_MD(mbedtls_md_hmac_starts, &hmacA, secret, secret_len);
    MBEDTLS_MD(mbedtls_md_hmac_update, &hmacA, A, hash_len);
    va_start(msg_list, num_message_fragments);
    for (i = 0; i < num_message_fragments; i++) {
      msg = va_arg(msg_list, const uint8_t *);
      msg_len = va_arg(msg_list, size_t);
      MBEDTLS_MD(mbedtls_md_hmac_update, &hmacA, msg, msg_len);
    }
    va_end(msg_list);
    MBEDTLS_MD(mbedtls_md_hmac_finish, &hmacA, buf);

    copy_len = (((int)output_len - gen_output) < hash_len)
                 ? ((int)output_len - gen_output)
                 : hash_len;
    memcpy(output + gen_output, buf, copy_len);
    gen_output += copy_len;

    if (copy_len == hash_len) {
      MBEDTLS_MD(mbedtls_md_hmac_reset, &hmacA_next);
      MBEDTLS_MD(mbedtls_md_hmac_starts, &hmacA_next, secret, secret_len);
      MBEDTLS_MD(mbedtls_md_hmac_update, &hmacA_next, A, hash_len);
      MBEDTLS_MD(mbedtls_md_hmac_finish, &hmacA_next, A);
    }
  }

exit_tls_prf:
#undef MBEDTLS_MD
  va_end(msg_list);
  mbedtls_md_free(&hmacA);
  mbedtls_md_free(&hmacA_next);
  return gen_output;
}

bool oc_sec_derive_owner_psk(oc_endpoint_t *endpoint, const uint8_t *oxm,
                             const size_t oxm_len, const uint8_t *server_uuid,
                             const size_t server_uuid_len,
                             const uint8_t *obt_uuid, const size_t obt_uuid_len,
                             uint8_t *key, const size_t key_len) {
  oc_tls_peer_t *peer = oc_tls_get_peer(endpoint);
  if (!peer) {
    return false;
  }
  size_t j;
  for (j = 0; j < 48; j++) {
    if (peer->master_secret[j] != 0) {
      break;
    }
  }
  if (j == 48) {
    return false;
  }
  for (j = 0; j < 64; j++) {
    if (peer->client_server_random[j] != 0) {
      break;
    }
  }
  if (j == 64) {
    return false;
  }
#ifndef OC_DYNAMIC_ALLOCATION
  uint8_t key_block[184];
#else
  uint8_t * key_block = NULL;
#endif  /* OC_DYNAMIC_ALLOCATION */
  uint8_t label[] = { 0x6b, 0x65, 0x79, 0x20, 0x65, 0x78, 0x70,
                      0x61, 0x6e, 0x73, 0x69, 0x6f, 0x6e };
<<<<<<< HEAD

  // key_block_len set up according to OIC 1.1 Security Specification Section 7.3.2
  int mac_key_len = 0;
  int iv_size = 0;
  int key_size = 0;
  int key_block_len = 0;
  if (MBEDTLS_TLS_ECDH_ANON_WITH_AES_128_CBC_SHA256 == peer->ssl_ctx.session->ciphersuite ||
      MBEDTLS_TLS_ECDHE_PSK_WITH_AES_128_CBC_SHA256 == peer->ssl_ctx.session->ciphersuite ||
      MBEDTLS_TLS_ECDHE_RSA_WITH_AES_128_CBC_SHA256 == peer->ssl_ctx.session->ciphersuite ||
      MBEDTLS_TLS_ECDHE_ECDSA_WITH_AES_128_CBC_SHA256 == peer->ssl_ctx.session->ciphersuite) {
    // 2 * ( 32 + 0 + 16 ) = 96
    mac_key_len = SHA256_MAC_KEY_LENGTH;
    iv_size = CBC_IV_LENGTH;
    key_size = AES128_KEY_LENGTH;
  }
  else if (MBEDTLS_TLS_ECDHE_ECDSA_WITH_AES_128_CCM == peer->ssl_ctx.session->ciphersuite ||
           MBEDTLS_TLS_ECDHE_ECDSA_WITH_AES_128_CCM_8 == peer->ssl_ctx.session->ciphersuite) {
    // 2 * ( 0 + 4 + 16 ) = 40
    mac_key_len = CCM_MAC_KEY_LENGTH;
    iv_size = CCM_IV_LENGTH;
    key_size = AES128_KEY_LENGTH;
  }
  else if (MBEDTLS_TLS_ECDHE_ECDSA_WITH_AES_128_GCM_SHA256 == peer->ssl_ctx.session->ciphersuite) {
    // 2 * ( 32 + 12 + 16 ) = 120
    mac_key_len = SHA256_MAC_KEY_LENGTH;
    iv_size = GCM_IV_LENGTH;
    key_size = AES128_KEY_LENGTH;
  }
  else if (MBEDTLS_TLS_RSA_WITH_AES_256_CBC_SHA256 == peer->ssl_ctx.session->ciphersuite) {
    // 2 * ( 32 + 0 + 32 ) = 128
    mac_key_len = SHA256_MAC_KEY_LENGTH;
    iv_size = CBC_IV_LENGTH;
    key_size = AES256_KEY_LENGTH;
  }
//  else if (MBEDTLS_TLS_ECDHE_ECDSA_WITH_AES_256_CBC_SHA384 == peer->ssl_ctx.session->ciphersuite) {
//    // 2 * ( 48 + 0 + 32 ) = 160
//    mac_key_len = SHA384_MAC_KEY_LENGTH;
//    iv_size = CBC_IV_LENGTH;
//    key_size = AES256_KEY_LENGTH;
//  }
  else if (MBEDTLS_TLS_ECDHE_ECDSA_WITH_AES_256_GCM_SHA384 == peer->ssl_ctx.session->ciphersuite) {
    // 2 * ( 48 + 12 + 32 ) = 184
    mac_key_len = SHA384_MAC_KEY_LENGTH;
    iv_size = GCM_IV_LENGTH;
    key_size = AES256_KEY_LENGTH;
  }
  else if (MBEDTLS_TLS_RSA_WITH_AES_128_GCM_SHA256 == peer->ssl_ctx.session->ciphersuite) {
    // 2 * ( 48 + 12 + 32 ) = 184
    mac_key_len = SHA256_MAC_KEY_LENGTH;
    iv_size = GCM_IV_LENGTH;
    key_size = AES128_KEY_LENGTH;
  }
  key_block_len = 2 * (mac_key_len + key_size + iv_size);

#ifdef OC_DYNAMIC_ALLOCATION
  key_block = oc_mem_malloc(key_block_len);
  if (!key_block) {
    return false;
  }
#endif  /* OC_DYNAMIC_ALLOCATION */
  if (oc_tls_prf(peer->master_secret, 48, key_block, key_block_len, 3, label,
                 sizeof(label), peer->client_server_random + 32, 32,
                 peer->client_server_random, 32) != key_block_len) {
#ifdef OC_DYNAMIC_ALLOCATION
    oc_mem_free(key_block);
#endif  /* OC_DYNAMIC_ALLOCATION */
=======
  if (oc_tls_prf(peer->master_secret, 48, key_block, 96, 3, label,
                 sizeof(label), peer->client_server_random + 32, (size_t)32,
                 peer->client_server_random, (size_t)32) != 96) {
>>>>>>> a9dee1f2
    return false;
  }

  if (oc_tls_prf(key_block, key_block_len, key, key_len, 3, oxm, oxm_len, obt_uuid,
                 obt_uuid_len, server_uuid, server_uuid_len) != (int)key_len) {
#ifdef OC_DYNAMIC_ALLOCATION
    oc_mem_free(key_block);
#endif  /* OC_DYNAMIC_ALLOCATION */
    return false;
  }

  OC_DBG("oc_tls: master secret:");
  OC_LOGbytes(peer->master_secret, 48);
  OC_DBG("oc_tls: client_server_random:");
  OC_LOGbytes(peer->client_server_random, 64);
  OC_DBG("oc_tls: key_block");
  OC_LOGbytes(key_block, key_block_len);
  OC_DBG("oc_tls: PSK ");
  OC_LOGbytes(key, key_len);

#ifdef OC_DYNAMIC_ALLOCATION
  oc_mem_free(key_block);
#endif  /* OC_DYNAMIC_ALLOCATION */
  return true;
}

size_t
oc_tls_send_message(oc_message_t *message)
{
  size_t length = 0;
  oc_tls_peer_t *peer = oc_tls_get_peer(&message->endpoint);
  if (peer) {
    int ret = mbedtls_ssl_write(&peer->ssl_ctx, (unsigned char *)message->data,
                                message->length);
    if (ret < 0 && ret != MBEDTLS_ERR_SSL_WANT_READ &&
        ret != MBEDTLS_ERR_SSL_WANT_WRITE) {
#ifdef OC_DEBUG
      char buf[256];
      mbedtls_strerror(ret, buf, 256);
      OC_ERR("oc_tls: mbedtls_error: %s", buf);
#endif /* OC_DEBUG */
      oc_tls_free_peer(peer, false);
    } else {
      length = message->length;
    }
  }
  oc_message_unref(message);
  return length;
}

#ifdef OC_CLIENT
static void
write_application_data(oc_tls_peer_t *peer)
{
  if (!is_peer_active(peer)) {
    OC_DBG("oc_tls: write_application_data: Peer not active");
    return;
  }
  oc_message_t *message = (oc_message_t *)oc_list_pop(peer->send_q);
  while (message != NULL) {
    int ret = mbedtls_ssl_write(&peer->ssl_ctx, (unsigned char *)message->data,
                                message->length);
    oc_message_unref(message);
    if (ret < 0 && ret != MBEDTLS_ERR_SSL_WANT_READ &&
        ret != MBEDTLS_ERR_SSL_WANT_WRITE) {
#ifdef OC_DEBUG
      char buf[256];
      mbedtls_strerror(ret, buf, 256);
      OC_ERR("oc_tls: mbedtls_error: %s", buf);
#endif /* OC_DEBUG */
      oc_tls_free_peer(peer, false);
      break;
    }
    message = (oc_message_t *)oc_list_pop(peer->send_q);
  }
}

void
oc_tls_elevate_anon_ciphersuite(void)
{
  mbedtls_ssl_conf_ciphersuites(&client_conf[0], anon_ciphers);
#ifdef OC_TCP
  mbedtls_ssl_conf_ciphersuites(&client_conf_tls[0], anon_ciphers);
#endif /* OC_TCP */
}

void
oc_tls_demote_anon_ciphersuite(void)
{
  mbedtls_ssl_conf_ciphersuites(&client_conf[0], ciphers);
#ifdef OC_TCP
  mbedtls_ssl_conf_ciphersuites(&client_conf_tls[0], ciphers);
#endif /* OC_TCP */
}

static void
oc_tls_init_connection(oc_message_t *message)
{
  oc_tls_peer_t *peer =
    oc_tls_add_peer(&message->endpoint, MBEDTLS_SSL_IS_CLIENT);
  if (peer) {
    oc_message_t *duplicate = oc_list_head(peer->send_q);
    while (duplicate != NULL) {
      if (duplicate == message) {
        break;
      }
      duplicate = duplicate->next;
    }
    if (duplicate == NULL) {
      oc_message_add_ref(message);
      oc_list_add(peer->send_q, message);
    }
    int ret = mbedtls_ssl_handshake(&peer->ssl_ctx);
    if (ret < 0 && ret != MBEDTLS_ERR_SSL_WANT_READ &&
        ret != MBEDTLS_ERR_SSL_WANT_WRITE) {
#ifdef OC_DEBUG
      char buf[256];
      mbedtls_strerror(ret, buf, 256);
      OC_ERR("oc_tls: mbedtls_error: %s", buf);
#endif /* OC_DEBUG */
      oc_tls_free_peer(peer, false);
    } else if (ret == 0) {
      oc_tls_handler_schedule_write(peer);
    }
  }
  oc_message_unref(message);
}
#endif /* OC_CLIENT */

oc_uuid_t *
oc_tls_get_peer_uuid(oc_endpoint_t *endpoint)
{
  oc_tls_peer_t *peer = oc_tls_get_peer(endpoint);
  if (peer) {
    return &peer->uuid;
  }
  return NULL;
}

bool
oc_tls_connected(oc_endpoint_t *endpoint)
{
  oc_tls_peer_t *peer = oc_tls_get_peer(endpoint);
  if (peer) {
    return (peer->ssl_ctx.state == MBEDTLS_SSL_HANDSHAKE_OVER);
  }
  return false;
}

#define UUID_PREFIX "uuid:"
#define UUID_DEV_PREFIX "sample ("
#define UUID_STRING_SIZE (37)

static void
read_application_data(oc_tls_peer_t *peer)
{
  OC_DBG("oc_tls: In read_application_data");
  if (!is_peer_active(peer)) {
    OC_DBG("oc_tls: read_application_data: Peer not active");
    return;
  }

  if (peer->ssl_ctx.state != MBEDTLS_SSL_HANDSHAKE_OVER) {
    int ret = 0;
    do {
      ret = mbedtls_ssl_handshake_step(&peer->ssl_ctx);
      if (peer->ssl_ctx.state == MBEDTLS_SSL_CLIENT_CHANGE_CIPHER_SPEC ||
          peer->ssl_ctx.state == MBEDTLS_SSL_SERVER_CHANGE_CIPHER_SPEC) {
        memcpy(peer->master_secret, peer->ssl_ctx.session_negotiate->master,
               sizeof(peer->master_secret));
        OC_DBG("oc_tls: Got master secret");
        OC_LOGbytes(peer->master_secret, 48);
      }
      if (peer->ssl_ctx.state == MBEDTLS_SSL_CLIENT_KEY_EXCHANGE ||
          peer->ssl_ctx.state == MBEDTLS_SSL_SERVER_KEY_EXCHANGE) {
        memcpy(peer->client_server_random, peer->ssl_ctx.handshake->randbytes,
               sizeof(peer->client_server_random));
        OC_DBG("oc_tls: Got nonce");
        OC_LOGbytes(peer->client_server_random, 64);
      }
      if (ret == MBEDTLS_ERR_SSL_HELLO_VERIFY_REQUIRED) {
        mbedtls_ssl_session_reset(&peer->ssl_ctx);
        /* For HelloVerifyRequest cookies */
        if (peer->role == MBEDTLS_SSL_IS_SERVER &&
            mbedtls_ssl_set_client_transport_id(
                &peer->ssl_ctx, (const unsigned char *)&peer->endpoint.addr,
                sizeof(peer->endpoint.addr)) != 0) {
          oc_tls_free_peer(peer, false);
          return;
        }
      } else if (ret < 0 && ret != MBEDTLS_ERR_SSL_WANT_READ &&
                 ret != MBEDTLS_ERR_SSL_WANT_WRITE) {
#ifdef OC_DEBUG
        char buf[256];
        mbedtls_strerror(ret, buf, 256);
        OC_ERR("oc_tls: mbedtls_error: %s", buf);
#endif /* OC_DEBUG */
        oc_tls_free_peer(peer, false);
        return;
      }
    } while (ret == 0 && peer->ssl_ctx.state != MBEDTLS_SSL_HANDSHAKE_OVER);
    if (peer->ssl_ctx.state == MBEDTLS_SSL_HANDSHAKE_OVER) {
      int cipher = peer->ssl_ctx.session->ciphersuite;
      OC_DBG("oc_tls: (D)TLS Session is connected via ciphersuite [0x%x]", cipher);
      if (MBEDTLS_TLS_ECDHE_PSK_WITH_AES_128_CBC_SHA256 != cipher &&
          MBEDTLS_TLS_ECDH_ANON_WITH_AES_128_CBC_SHA256 != cipher)
      {
        const mbedtls_x509_crt * cert = mbedtls_ssl_get_peer_cert(&peer->ssl_ctx);
        const mbedtls_x509_name * name = NULL;
        if (NULL == cert) {
          OC_DBG("oc_tls: failed to retrieve cert");
        }
        else {
          /* Find the CN component of the subject name. */
          for (name = &cert->subject; NULL != name; name = name->next) {
            if (name->oid.p &&
               (name->oid.len <= MBEDTLS_OID_SIZE(MBEDTLS_OID_AT_CN)) &&
               (0 == memcmp(MBEDTLS_OID_AT_CN, name->oid.p, name->oid.len))) {
              if (strstr((const char *)name->val.p, UUID_PREFIX) ||
                strstr((const char *)name->val.p, UUID_DEV_PREFIX)) {
                break;
              }
            }
            else if (name->oid.p &&
               (name->oid.len <= MBEDTLS_OID_SIZE(MBEDTLS_OID_AT_ORG_UNIT)) &&
               (0 == memcmp(MBEDTLS_OID_AT_ORG_UNIT, name->oid.p, name->oid.len))) {
              if (strstr((const char *)name->val.p, UUID_PREFIX) ||
                strstr((const char *)name->val.p, UUID_DEV_PREFIX)) {
                break;
              }
            }
          }
        }
        if (NULL == name) {
          OC_DBG("oc_tls: no CN or OU RDN with uuid found in subject name");
        }
        else {
          const size_t uuid_len = UUID_STRING_SIZE - 1;
          char uuid[UUID_STRING_SIZE] = { 0 };
          const char * uuid_pos = NULL;
          uuid_pos = strstr((const char *)name->val.p, UUID_PREFIX);
          /* If UUID_PREFIX is present, ensure there's enough data for the prefix plus an entire
           * UUID, to make sure we don't read past the end of the buffer.
           */
          if ((NULL != uuid_pos) &&
             (name->val.len >= ((uuid_pos - (const char *)name->val.p) + (sizeof(UUID_PREFIX) - 1) + uuid_len))) {
            memcpy(uuid, uuid_pos + sizeof(UUID_PREFIX) - 1, uuid_len);
            OC_DBG("oc_tls: certificate uuid string: %s", uuid);
            oc_str_to_uuid(uuid, &peer->uuid);
          }
          else {
            uuid_pos = strstr((const char *)name->val.p, UUID_DEV_PREFIX);
            if ((NULL != uuid_pos) &&
             (name->val.len >= ((uuid_pos - (const char *)name->val.p) + (sizeof(UUID_DEV_PREFIX) - 1) + uuid_len))) {
              memcpy(uuid, uuid_pos + sizeof(UUID_DEV_PREFIX) - 1, uuid_len);
              OC_DBG("oc_tls: certificate client uuid string: %s", uuid);
              oc_str_to_uuid(uuid, &peer->uuid);
            }
            else {
              OC_DBG("oc_tls: uuid not found");
            }
          }
        }
      }
      else
      {
        /* No public key information for non-certificate-using ciphersuites. */
      }
      oc_handle_session(&peer->endpoint, OC_SESSION_CONNECTED);
    }
#ifdef OC_CLIENT
    if (ret == 0) {
      oc_tls_handler_schedule_write(peer);
    }
#endif /* OC_CLIENT */
  } else {
    oc_message_t *message = oc_allocate_message();
    if (message) {
      memcpy(&message->endpoint, &peer->endpoint, sizeof(oc_endpoint_t));
      int ret = mbedtls_ssl_read(&peer->ssl_ctx, message->data, OC_PDU_SIZE);
      if (ret <= 0) {
        oc_message_unref(message);
        if (ret == 0 || ret == MBEDTLS_ERR_SSL_WANT_READ ||
            ret == MBEDTLS_ERR_SSL_WANT_WRITE) {
          OC_DBG("oc_tls: Received WantRead/WantWrite");
          return;
        }
        if (ret == MBEDTLS_ERR_SSL_PEER_CLOSE_NOTIFY) {
          OC_DBG("oc_tls: Close-Notify received");
        } else if (ret == MBEDTLS_ERR_SSL_CLIENT_RECONNECT) {
          OC_DBG("oc_tls: Client wants to reconnect");
        } else {
#ifdef OC_DEBUG
          char buf[256];
          mbedtls_strerror(ret, buf, 256);
          OC_ERR("oc_tls: mbedtls_error: %s", buf);
#endif /* OC_DEBUG */
        }
        if (peer->role == MBEDTLS_SSL_IS_SERVER) {
          mbedtls_ssl_close_notify(&peer->ssl_ctx);
        }
        oc_tls_free_peer(peer, false);
        return;
      }
      message->length = (size_t)ret;
      oc_recv_message(message);
      OC_DBG("oc_tls: Decrypted incoming message");
    }
  }
}

static void
oc_tls_recv_message(oc_message_t *message)
{
  oc_tls_peer_t *peer =
    oc_tls_add_peer(&message->endpoint, MBEDTLS_SSL_IS_SERVER);

  if (peer) {
#ifdef OC_DEBUG
    char u[OC_UUID_LEN];
    oc_uuid_to_str(&peer->uuid, u, OC_UUID_LEN);
    OC_DBG("oc_tls: Received message from device %s", u);
#endif /* OC_DEBUG */

    oc_list_add(peer->recv_q, message);
    peer->timestamp = oc_clock_time();
    oc_tls_handler_schedule_read(peer);
  }
}

OC_PROCESS_THREAD(oc_tls_handler, ev, data) {
  OC_PROCESS_BEGIN();

  while (1) {
    OC_PROCESS_YIELD();

    if (ev == oc_events[UDP_TO_TLS_EVENT]) {
      oc_tls_recv_message(data);
    }
#ifdef OC_CLIENT
    else if (ev == oc_events[INIT_TLS_CONN_EVENT]) {
      oc_tls_init_connection(data);
    }
#endif /* OC_CLIENT */
    else if (ev == oc_events[RI_TO_TLS_EVENT]) {
      oc_tls_send_message(data);
    } else if (ev == OC_PROCESS_EVENT_TIMER) {
      check_retr_timers();
    } else if (ev == oc_events[TLS_READ_DECRYPTED_DATA]) {
      read_application_data(data);
    }
#ifdef OC_CLIENT
    else if (ev == oc_events[TLS_WRITE_APPLICATION_DATA]) {
      write_application_data(data);
    }
#endif /* OC_CLIENT */
  }

  OC_PROCESS_END();
}
#endif /* OC_SECURITY */<|MERGE_RESOLUTION|>--- conflicted
+++ resolved
@@ -613,7 +613,6 @@
                                &ctr_drbg_ctx) != 0) {
     goto dtls_init_err;
   }
-<<<<<<< HEAD
 #else
   mbedtls_entropy_init(entropy_ctx);
   mbedtls_ssl_cookie_init(cookie_ctx);
@@ -628,10 +627,7 @@
     goto dtls_init_err;
   }
 #endif /* OC_DYNAMIC_ALLOCATION */
-  int i;
-=======
   size_t i;
->>>>>>> a9dee1f2
 
 #ifdef OC_TCP
 #define mbedtls_config_tls(func_name, conf, index, ...)                        \
@@ -1213,8 +1209,8 @@
   uint8_t A[MBEDTLS_MD_MAX_SIZE], buf[MBEDTLS_MD_MAX_SIZE];
   size_t i, msg_len;
   int gen_output = 0, copy_len,
-    hash_len =
-      mbedtls_md_get_size(mbedtls_md_info_from_type(MBEDTLS_MD_SHA256));
+      hash_len =
+        mbedtls_md_get_size(mbedtls_md_info_from_type(MBEDTLS_MD_SHA256));
   mbedtls_md_context_t hmacA, hmacA_next;
   va_list msg_list;
   const uint8_t *msg;
@@ -1305,7 +1301,6 @@
 #endif  /* OC_DYNAMIC_ALLOCATION */
   uint8_t label[] = { 0x6b, 0x65, 0x79, 0x20, 0x65, 0x78, 0x70,
                       0x61, 0x6e, 0x73, 0x69, 0x6f, 0x6e };
-<<<<<<< HEAD
 
   // key_block_len set up according to OIC 1.1 Security Specification Section 7.3.2
   int mac_key_len = 0;
@@ -1367,16 +1362,11 @@
   }
 #endif  /* OC_DYNAMIC_ALLOCATION */
   if (oc_tls_prf(peer->master_secret, 48, key_block, key_block_len, 3, label,
-                 sizeof(label), peer->client_server_random + 32, 32,
-                 peer->client_server_random, 32) != key_block_len) {
+                 sizeof(label), peer->client_server_random + 32, (size_t)32,
+                 peer->client_server_random, (size_t)32) != key_block_len) {
 #ifdef OC_DYNAMIC_ALLOCATION
     oc_mem_free(key_block);
 #endif  /* OC_DYNAMIC_ALLOCATION */
-=======
-  if (oc_tls_prf(peer->master_secret, 48, key_block, 96, 3, label,
-                 sizeof(label), peer->client_server_random + 32, (size_t)32,
-                 peer->client_server_random, (size_t)32) != 96) {
->>>>>>> a9dee1f2
     return false;
   }
 
