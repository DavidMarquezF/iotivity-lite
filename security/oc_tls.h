--- conflicted
+++ resolved
@@ -27,8 +27,7 @@
 #include <stdbool.h>
 
 #ifdef __cplusplus
-extern "C"
-{
+extern "C" {
 #endif
 
 OC_PROCESS_NAME(oc_tls_handler);
@@ -82,12 +81,9 @@
   oc_clock_time_t timestamp;
 } oc_tls_peer_t;
 
-<<<<<<< HEAD
-#endif /* OC_SECURITY */
-=======
 #ifdef __cplusplus
 }
 #endif
 
->>>>>>> a9dee1f2
+#endif /* OC_SECURITY */
 #endif /* OC_TLS_H */