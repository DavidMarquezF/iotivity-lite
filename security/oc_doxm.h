/*
// Copyright (c) 2017 Intel Corporation
//
// Licensed under the Apache License, Version 2.0 (the "License");
// you may not use this file except in compliance with the License.
// You may obtain a copy of the License at
//
//      http://www.apache.org/licenses/LICENSE-2.0
//
// Unless required by applicable law or agreed to in writing, software
// distributed under the License is distributed on an "AS IS" BASIS,
// WITHOUT WARRANTIES OR CONDITIONS OF ANY KIND, either express or implied.
// See the License for the specific language governing permissions and
// limitations under the License.
*/

#ifndef OC_DOXM_H
#define OC_DOXM_H

#include "oc_uuid.h"
#include "oc_security.h"
#include "port/oc_log.h"
#include "util/oc_list.h"
#include "util/oc_memb.h"

#include "oc_ri.h"

#ifdef __cplusplus
extern "C"
{
#endif

typedef struct
{
  int oxmsel;
  int sct;
  bool owned;
  oc_uuid_t deviceuuid;
  oc_uuid_t devowneruuid;
  oc_uuid_t rowneruuid;
} oc_sec_doxm_t;

void oc_sec_doxm_init(void);
void oc_sec_doxm_free(void);
<<<<<<< HEAD
bool oc_sec_decode_doxm(oc_rep_t *rep, bool from_storage, int device);
void oc_sec_encode_doxm(int device);
oc_sec_doxm_t *oc_sec_get_doxm(int device);
void oc_sec_doxm(int device, oc_doxm_method_t oxmsel);
void get_doxm(oc_request_t *request, oc_interface_mask_t interface, void *data);
void post_doxm(oc_request_t *request, oc_interface_mask_t interface,
               void *data);
=======
bool oc_sec_decode_doxm(oc_rep_t *rep, bool from_storage, size_t device);
void oc_sec_encode_doxm(size_t device);
oc_sec_doxm_t *oc_sec_get_doxm(size_t device);
void oc_sec_doxm_default(size_t device);
void get_doxm(oc_request_t *request, oc_interface_mask_t interface, void *data);
void post_doxm(oc_request_t *request, oc_interface_mask_t interface,
               void *data);

#ifdef __cplusplus
}
#endif

>>>>>>> a9dee1f2
#endif /* OC_DOXM_H */<|MERGE_RESOLUTION|>--- conflicted
+++ resolved
@@ -26,8 +26,7 @@
 #include "oc_ri.h"
 
 #ifdef __cplusplus
-extern "C"
-{
+extern "C" {
 #endif
 
 typedef struct
@@ -42,19 +41,10 @@
 
 void oc_sec_doxm_init(void);
 void oc_sec_doxm_free(void);
-<<<<<<< HEAD
-bool oc_sec_decode_doxm(oc_rep_t *rep, bool from_storage, int device);
-void oc_sec_encode_doxm(int device);
-oc_sec_doxm_t *oc_sec_get_doxm(int device);
-void oc_sec_doxm(int device, oc_doxm_method_t oxmsel);
-void get_doxm(oc_request_t *request, oc_interface_mask_t interface, void *data);
-void post_doxm(oc_request_t *request, oc_interface_mask_t interface,
-               void *data);
-=======
 bool oc_sec_decode_doxm(oc_rep_t *rep, bool from_storage, size_t device);
 void oc_sec_encode_doxm(size_t device);
 oc_sec_doxm_t *oc_sec_get_doxm(size_t device);
-void oc_sec_doxm_default(size_t device);
+void oc_sec_doxm(size_t device, oc_doxm_method_t oxmsel);
 void get_doxm(oc_request_t *request, oc_interface_mask_t interface, void *data);
 void post_doxm(oc_request_t *request, oc_interface_mask_t interface,
                void *data);
@@ -63,5 +53,4 @@
 }
 #endif
 
->>>>>>> a9dee1f2
 #endif /* OC_DOXM_H */