--- conflicted
+++ resolved
@@ -21,13 +21,7 @@
 #include <cstdlib>
 #include "gtest/gtest.h"
 
-<<<<<<< HEAD
-extern "C" {
 #include "oc_uuid.h"
-}
-=======
-#include "oc_uuid.h"
->>>>>>> a9dee1f2
 
 #define UUID "12345678123412341234123456789012"
 
