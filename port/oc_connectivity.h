--- conflicted
+++ resolved
@@ -27,8 +27,7 @@
 #include <stdint.h>
 
 #ifdef __cplusplus
-extern "C"
-{
+extern "C" {
 #endif
 
 #ifndef OC_DYNAMIC_ALLOCATION
@@ -78,8 +77,7 @@
 #endif
 #include "oc_buffer_settings.h"
 #ifdef __cplusplus
-extern "C"
-{
+extern "C" {
 #endif
 #ifdef OC_TCP
 #define OC_PDU_SIZE (oc_get_max_app_data_size() + COAP_MAX_HEADER_SIZE)
@@ -124,13 +122,9 @@
                   enum transport_flags flags);
 #endif /* OC_DNS_LOOKUP */
 
-<<<<<<< HEAD
 bool oc_get_mac_addr(unsigned char *mac);
 
-oc_endpoint_t *oc_connectivity_get_endpoints(int device);
-=======
 oc_endpoint_t *oc_connectivity_get_endpoints(size_t device);
->>>>>>> a9dee1f2
 
 void handle_network_interface_event_callback(oc_interface_event_t event);
 
