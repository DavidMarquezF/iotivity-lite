--- conflicted
+++ resolved
@@ -303,16 +303,10 @@
     OC_ERR("device limit reached");
     return NULL;
   }
-#else  /* !OC_DYNAMIC_ALLOCATION */
-<<<<<<< HEAD
-  int new_num = 1 + OCF_D * (device_count + 1);
+#else /* !OC_DYNAMIC_ALLOCATION */
+  size_t new_num = 1 + OCF_D * (device_count + 1);
   core_resources = (oc_resource_t *)oc_mem_realloc(
     core_resources, new_num * sizeof(oc_resource_t));
-=======
-  size_t new_num = 1 + OCF_D * (device_count + 1);
-  core_resources =
-    (oc_resource_t *)realloc(core_resources, new_num * sizeof(oc_resource_t));
->>>>>>> a9dee1f2
 
   if (!core_resources) {
     oc_abort("Insufficient memory");
@@ -449,10 +443,9 @@
 }
 
 void
-oc_core_populate_resource(int core_resource, size_t device_index, const char *uri,
-                          oc_interface_mask_t interfaces,
-                          oc_interface_mask_t default_interface,
-                          int properties,
+oc_core_populate_resource(int core_resource, size_t device_index,
+                          const char *uri, oc_interface_mask_t interfaces,
+                          oc_interface_mask_t default_interface, int properties,
                           oc_request_callback_t get, oc_request_callback_t put,
                           oc_request_callback_t post,
                           oc_request_callback_t delete, int num_resource_types,
