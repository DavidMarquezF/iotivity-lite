/*
// Copyright (c) 2016 Intel Corporation
//
// Licensed under the Apache License, Version 2.0 (the "License");
// you may not use this file except in compliance with the License.
// You may obtain a copy of the License at
//
//      http://www.apache.org/licenses/LICENSE-2.0
//
// Unless required by applicable law or agreed to in writing, software
// distributed under the License is distributed on an "AS IS" BASIS,
// WITHOUT WARRANTIES OR CONDITIONS OF ANY KIND, either express or implied.
// See the License for the specific language governing permissions and
// limitations under the License.
*/
/*
 *
 * Copyright (c) 2013, Institute for Pervasive Computing, ETH Zurich
 * All rights reserved.
 *
 * Redistribution and use in source and binary forms, with or without
 * modification, are permitted provided that the following conditions
 * are met:
 * 1. Redistributions of source code must retain the above copyright
 *    notice, this list of conditions and the following disclaimer.
 * 2. Redistributions in binary form must reproduce the above copyright
 *    notice, this list of conditions and the following disclaimer in the
 *    documentation and/or other materials provided with the distribution.
 * 3. Neither the name of the Institute nor the names of its contributors
 *    may be used to endorse or promote products derived from this software
 *    without specific prior written permission.
 *
 * THIS SOFTWARE IS PROVIDED BY THE INSTITUTE AND CONTRIBUTORS ``AS IS'' AND
 * ANY EXPRESS OR IMPLIED WARRANTIES, INCLUDING, BUT NOT LIMITED TO, THE
 * IMPLIED WARRANTIES OF MERCHANTABILITY AND FITNESS FOR A PARTICULAR PURPOSE
 * ARE DISCLAIMED.  IN NO EVENT SHALL THE INSTITUTE OR CONTRIBUTORS BE LIABLE
 * FOR ANY DIRECT, INDIRECT, INCIDENTAL, SPECIAL, EXEMPLARY, OR CONSEQUENTIAL
 * DAMAGES (INCLUDING, BUT NOT LIMITED TO, PROCUREMENT OF SUBSTITUTE GOODS
 * OR SERVICES; LOSS OF USE, DATA, OR PROFITS; OR BUSINESS INTERRUPTION)
 * HOWEVER CAUSED AND ON ANY THEORY OF LIABILITY, WHETHER IN CONTRACT, STRICT
 * LIABILITY, OR TORT (INCLUDING NEGLIGENCE OR OTHERWISE) ARISING IN ANY WAY
 * OUT OF THE USE OF THIS SOFTWARE, EVEN IF ADVISED OF THE POSSIBILITY OF
 * SUCH DAMAGE.
 *
 * This file is part of the Contiki operating system.
 */

#include "config.h"

#ifdef OC_SERVER

#include "oc_buffer.h"
#include "separate.h"
#include "transactions.h"
#include "util/oc_memb.h"
#include <stdio.h>
#include <string.h>

OC_MEMB(separate_requests, coap_separate_t, OC_MAX_NUM_CONCURRENT_REQUESTS);

/*---------------------------------------------------------------------------*/
/*- Separate Response API ---------------------------------------------------*/
/*---------------------------------------------------------------------------*/
/*----------------------------------------------------------------------------*/
/**
 * \brief Initiate a separate response with an empty ACK
 * \param request The request to accept
 * \param separate_store A pointer to the data structure that will store the
 *   relevant information for the response
 *
 * When the server does not have enough resources left to store the information
 * for a separate response or otherwise cannot execute the resource handler,
 * this function will respond with 5.03 Service Unavailable. The client can
 * then retry later.
 */
#ifdef OC_BLOCK_WISE
int
coap_separate_accept(void *request, oc_separate_response_t *separate_response,
                     oc_endpoint_t *endpoint, int observe, uint16_t block2_size)
#else  /* OC_BLOCK_WISE */
int
coap_separate_accept(void *request, oc_separate_response_t *separate_response,
                     oc_endpoint_t *endpoint, int observe)
#endif /* !OC_BLOCK_WISE */
{
  if (separate_response->active == 0) {
    OC_LIST_STRUCT_INIT(separate_response, requests);
#ifdef OC_DYNAMIC_ALLOCATION
    separate_response->buffer = (uint8_t *)malloc(OC_MAX_APP_DATA_SIZE);
#endif /* OC_DYNAMIC_ALLOCATION */
  }

  coap_packet_t *const coap_req = (coap_packet_t *)request;

  for (coap_separate_t *item = oc_list_head(separate_response->requests);
       item != NULL; item = item->next) {
    if (item->token_len == coap_req->token_len &&
        memcmp(item->token, coap_req->token, item->token_len) == 0) {
      return 0;
    }
  }

  coap_separate_t *separate_store = oc_memb_alloc(&separate_requests);

  if (!separate_store)
    return 0;

  oc_list_add(separate_response->requests, separate_store);

  coap_status_code = CLEAR_TRANSACTION;
  /* send separate ACK for CON */
  if (coap_req->type == COAP_TYPE_CON) {
    OC_DBG("Sending ACK for separate response\n");
    coap_packet_t ack[1];
    /* ACK with empty code (0) */
    coap_init_message(ack, COAP_TYPE_ACK, 0, coap_req->mid);
    if (observe < 2) {
      coap_set_header_observe(ack, observe);
    }
    coap_set_token(ack, coap_req->token, coap_req->token_len);
    oc_message_t *message = oc_allocate_message();
    if (message != NULL) {
      memcpy(&message->endpoint, endpoint, sizeof(oc_endpoint_t));
      message->length = coap_serialize_message(ack, message->data);
      coap_send_message(message);
      if (message->ref_count == 0)
        oc_message_unref(message);
    } else {
      coap_separate_clear(separate_response, separate_store);
      return 0;
    }
  }
  memcpy(&separate_store->endpoint, endpoint, sizeof(oc_endpoint_t));

  /* store correct response type */
  separate_store->type = COAP_TYPE_NON;

  memcpy(separate_store->token, coap_req->token, coap_req->token_len);
  separate_store->token_len = coap_req->token_len;

<<<<<<< HEAD
#ifdef OC_BLOCK_WISE
  if (coap_req->uri_path_len > 0)
    oc_new_string(&separate_store->uri, coap_req->uri_path,
                  coap_req->uri_path_len);
=======
  oc_new_string(&separate_store->uri, coap_req->uri_path,
                coap_req->uri_path_len);
>>>>>>> 6127e45b

  separate_store->method = coap_req->code;

#ifdef OC_BLOCK_WISE
  separate_store->block2_size = block2_size;
#endif /* OC_BLOCK_WISE */

  separate_store->observe = observe;
  return 1;
}
/*----------------------------------------------------------------------------*/
void
coap_separate_resume(void *response, coap_separate_t *separate_store,
                     uint8_t code, uint16_t mid)
{
  coap_init_message(response, separate_store->type, code, mid);
  if (separate_store->token_len) {
    coap_set_token(response, separate_store->token, separate_store->token_len);
  }
}
/*---------------------------------------------------------------------------*/
void
coap_separate_clear(oc_separate_response_t *separate_response,
                    coap_separate_t *separate_store)
{
#ifdef OC_BLOCK_WISE
  if (oc_string_len(separate_store->uri) > 0)
    oc_free_string(&separate_store->uri);
#endif /* OC_BLOCK_WISE */
  oc_list_remove(separate_response->requests, separate_store);
  oc_memb_free(&separate_requests, separate_store);
}

#endif /* OC_SERVER */<|MERGE_RESOLUTION|>--- conflicted
+++ resolved
@@ -138,15 +138,8 @@
   memcpy(separate_store->token, coap_req->token, coap_req->token_len);
   separate_store->token_len = coap_req->token_len;
 
-<<<<<<< HEAD
-#ifdef OC_BLOCK_WISE
-  if (coap_req->uri_path_len > 0)
-    oc_new_string(&separate_store->uri, coap_req->uri_path,
-                  coap_req->uri_path_len);
-=======
   oc_new_string(&separate_store->uri, coap_req->uri_path,
                 coap_req->uri_path_len);
->>>>>>> 6127e45b
 
   separate_store->method = coap_req->code;
 
