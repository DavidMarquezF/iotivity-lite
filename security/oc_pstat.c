/*
// Copyright (c) 2017 Intel Corporation
//
// Licensed under the Apache License, Version 2.0 (the "License");
// you may not use this file except in compliance with the License.
// You may obtain a copy of the License at
//
//      http://www.apache.org/licenses/LICENSE-2.0
//
// Unless required by applicable law or agreed to in writing, software
// distributed under the License is distributed on an "AS IS" BASIS,
// WITHOUT WARRANTIES OR CONDITIONS OF ANY KIND, either express or implied.
// See the License for the specific language governing permissions and
// limitations under the License.
*/

#ifdef OC_SECURITY
#include "oc_pstat.h"
#include "oc_acl.h"
#include "oc_api.h"
#include "oc_core_res.h"
#include "oc_cred.h"
#include "oc_doxm.h"
#include "oc_store.h"
#include "oc_tls.h"
#include "oc_otm_state.h"

#ifdef OC_DYNAMIC_ALLOCATION
#include "port/oc_assert.h"
#include "util/oc_mem.h"
static oc_sec_pstat_t *pstat;
#else /* OC_DYNAMIC_ALLOCATION */
static oc_sec_pstat_t pstat[OC_MAX_NUM_DEVICES];
#endif /* !OC_DYNAMIC_ALLOCATION */
static bool set_post_otm_acl = true;

void
oc_sec_pstat_free(void)
{
#ifdef OC_DYNAMIC_ALLOCATION
  if (pstat) {
    oc_mem_free(pstat);
  }
#endif /* OC_DYNAMIC_ALLOCATION */
}

void
oc_sec_pstat_init(void)
{
#ifdef OC_DYNAMIC_ALLOCATION
  pstat = (oc_sec_pstat_t *)oc_mem_calloc(oc_core_get_num_devices(),
                                          sizeof(oc_sec_pstat_t));
  if (!pstat) {
    oc_abort("Insufficient memory");
  }
#endif /* OC_DYNAMIC_ALLOCATION */
}

static bool
nil_uuid(oc_uuid_t *uuid)
{
  int i;
  for (i = 0; i < 16; i++) {
    if (uuid->id[i] != 0) {
      return false;
    }
  }
  return true;
}

#ifdef OC_DEBUG
static void
dump_pstat_dos(oc_sec_pstat_t *ps)
{
  switch (ps->s) {
  case OC_DOS_RESET:
    OC_DBG("oc_pstat: dos is RESET");
    break;
  case OC_DOS_RFOTM:
    OC_DBG("oc_pstat: dos is RFOTM");
    break;
  case OC_DOS_RFPRO:
    OC_DBG("oc_pstat: dos is RFPRO");
    break;
  case OC_DOS_RFNOP:
    OC_DBG("oc_pstat: dos is RFNOP");
    break;
  case OC_DOS_SRESET:
    OC_DBG("oc_pstat: dos is SRESET");
    break;
  }
}
#endif /* OC_DEBUG */

static bool
valid_transition(size_t device, oc_dostype_t state)
{
  switch (pstat[device].s) {
  case OC_DOS_RESET:
    if (state == OC_DOS_RESET || state == OC_DOS_RFOTM)
      return true;
    break;
  case OC_DOS_RFOTM:
    if (state == OC_DOS_SRESET)
      return false;
    break;
  case OC_DOS_RFPRO:
    if (state == OC_DOS_RFOTM)
      return false;
    break;
  case OC_DOS_RFNOP:
    if (state == OC_DOS_RFOTM)
      return false;
    break;
  case OC_DOS_SRESET:
    if (state == OC_DOS_RFOTM || state == OC_DOS_RFNOP)
      return false;
    break;
  }
  return true;
}

static bool oc_pstat_handle_state(oc_sec_pstat_t *ps, size_t device);
static bool
oc_pstat_handle_state(oc_sec_pstat_t *ps, size_t device)
{
  oc_sec_acl_t *acl = oc_sec_get_acl(device);
  oc_sec_doxm_t *doxm = oc_sec_get_doxm(device);
  oc_sec_creds_t *creds = oc_sec_get_creds(device);
  switch (ps->s) {
  case OC_DOS_RESET: {
    ps->p = true;
    ps->isop = false;
    ps->cm = 1;
    ps->tm = 2;
    ps->om = 3;
    ps->sm = 4;
    memset(ps->rowneruuid.id, 0, 16);
#if !defined(OC_SPEC_VER_OIC)
    oc_core_regen_unique_ids(device);
#endif //!OC_SPEC_VER_OIC
    oc_sec_doxm(device, 0);
    oc_sec_cred_default(device);
    oc_sec_acl_default(device);
    oc_tls_update_psk_identity(device);
    set_post_otm_acl = true;
    ps->p = false;
  }
  /* fall through */
  case OC_DOS_RFOTM: {
    ps->p = true;
    ps->s = OC_DOS_RFOTM;
    ps->cm = 2;
    ps->tm = 0;
    if (doxm->owned || !nil_uuid(&doxm->devowneruuid) || ps->isop ||
        (ps->cm & 0xC3) != 2 || (ps->tm & 0xC3) != 0) {
#ifdef OC_DEBUG
      if (!nil_uuid(&doxm->devowneruuid)) {
        OC_ERR("non-Nil doxm:devowneruuid in RFOTM");
      }
      OC_ERR("ERROR in RFOTM\n");
#endif /* OC_DEBUG */
      goto pstat_state_error;
    }
    ps->p = false;
  } break;
  case OC_DOS_RFPRO: {
    ps->p = true;
    ps->cm = 0;
    ps->tm = 0;
    ps->isop = false;
    if (!doxm->owned || nil_uuid(&doxm->devowneruuid) ||
        nil_uuid(&doxm->deviceuuid) || ps->isop || (ps->cm & 0xC3) != 0 ||
        (ps->tm & 0xC3) != 0 || nil_uuid(&ps->rowneruuid) ||
        nil_uuid(&doxm->rowneruuid) || nil_uuid(&acl->rowneruuid) ||
        nil_uuid(&creds->rowneruuid) ||
        !oc_sec_find_cred(&ps->rowneruuid, device) ||
        !oc_sec_find_cred(&doxm->rowneruuid, device) ||
        !oc_sec_find_cred(&acl->rowneruuid, device) ||
        !oc_sec_find_cred(&creds->rowneruuid, device)) {
#ifdef OC_DEBUG
      if (!doxm->owned) {
        OC_ERR("doxm:owned is false");
      }
      if (nil_uuid(&doxm->devowneruuid)) {
        OC_ERR("doxm:devowneruuid is nil");
      }
      if (nil_uuid(&doxm->deviceuuid)) {
        OC_ERR("doxm:deviceuuid is nil");
      }
      if (nil_uuid(&ps->rowneruuid)) {
        OC_ERR("pstat:rowneruuid is nil");
      }
      if (nil_uuid(&doxm->rowneruuid)) {
        OC_ERR("doxm:rowneruuid is nil");
      }
      if (nil_uuid(&acl->rowneruuid)) {
        OC_ERR("acl2:rowneruuid is nil");
      }
      if (nil_uuid(&creds->rowneruuid)) {
        OC_ERR("cred:rowneruuid is nil");
      }
      if (!oc_sec_find_cred(&ps->rowneruuid, device)) {
        OC_ERR("Could not find credential for pstat:rowneruuid");
      }
      if (!oc_sec_find_cred(&doxm->rowneruuid, device)) {
        OC_ERR("Could not find credential for doxm:rowneruuid");
      }
      if (!oc_sec_find_cred(&acl->rowneruuid, device)) {
        OC_ERR("Could not find credential for acl2:rowneruuid");
      }
      if (!oc_sec_find_cred(&creds->rowneruuid, device)) {
        OC_ERR("Could not find credential for cred:rowneruuid");
      }
      OC_ERR("ERROR in RFPRO\n");
#endif /* OC_DEBUG */
      goto pstat_state_error;
    }
    ps->p = false;
#ifdef OC_UNLOAD_CERT
    if (OC_DOS_RFOTM == pstat[device].s){
      oc_sec_unload_own_certs(device);
    }
#endif
  } break;
  case OC_DOS_RFNOP: {
    ps->p = true;
    ps->cm = 0;
    ps->tm = 0;
    ps->isop = true;
    if (!doxm->owned || nil_uuid(&doxm->devowneruuid) ||
        nil_uuid(&doxm->deviceuuid) || !ps->isop || (ps->cm & 0xC3) != 0 ||
        (ps->tm & 0xC3) != 0 || nil_uuid(&ps->rowneruuid) ||
        nil_uuid(&doxm->rowneruuid) || nil_uuid(&acl->rowneruuid) ||
        nil_uuid(&creds->rowneruuid) ||
        !oc_sec_find_cred(&ps->rowneruuid, device) ||
        !oc_sec_find_cred(&doxm->rowneruuid, device) ||
        !oc_sec_find_cred(&acl->rowneruuid, device) ||
        !oc_sec_find_cred(&creds->rowneruuid, device)) {
#ifdef OC_DEBUG
      if (!doxm->owned) {
        OC_ERR("doxm:owned is false");
      }
      if (nil_uuid(&doxm->devowneruuid)) {
        OC_ERR("doxm:devowneruuid is nil");
      }
      if (nil_uuid(&doxm->deviceuuid)) {
        OC_ERR("doxm:deviceuuid is nil");
      }
      if (nil_uuid(&ps->rowneruuid)) {
        OC_ERR("pstat:rowneruuid is nil");
      }
      if (nil_uuid(&doxm->rowneruuid)) {
        OC_ERR("doxm:rowneruuid is nil");
      }
      if (nil_uuid(&acl->rowneruuid)) {
        OC_ERR("acl2:rowneruuid is nil");
      }
      if (nil_uuid(&creds->rowneruuid)) {
        OC_ERR("cred:rowneruuid is nil");
      }
      if (!oc_sec_find_cred(&ps->rowneruuid, device)) {
        OC_ERR("Could not find credential for pstat:rowneruuid");
      }
      if (!oc_sec_find_cred(&doxm->rowneruuid, device)) {
        OC_ERR("Could not find credential for doxm:rowneruuid");
      }
      if (!oc_sec_find_cred(&acl->rowneruuid, device)) {
        OC_ERR("Could not find credential for acl2:rowneruuid");
      }
      if (!oc_sec_find_cred(&creds->rowneruuid, device)) {
        OC_ERR("Could not find credential for cred:rowneruuid");
      }
      OC_ERR("ERROR in RFNOP\n");
#endif /* OC_DEBUG */
      goto pstat_state_error;
    }
    ps->p = false;
#ifdef OC_UNLOAD_CERT
    if (OC_DOS_RFOTM == pstat[device].s){
      oc_sec_unload_own_certs(device);
    }
#endif
  } break;
  case OC_DOS_SRESET: {
    ps->p = true;
    ps->cm = 1;
    ps->tm = 0;
    ps->isop = false;
    if (!doxm->owned || nil_uuid(&doxm->devowneruuid) ||
        nil_uuid(&doxm->deviceuuid) || ps->isop || ps->cm != 1 ||
        (ps->tm & 0xC3) != 0 || nil_uuid(&ps->rowneruuid) ||
        nil_uuid(&doxm->rowneruuid) || nil_uuid(&acl->rowneruuid) ||
        nil_uuid(&creds->rowneruuid) ||
        !oc_sec_find_cred(&ps->rowneruuid, device) ||
        !oc_sec_find_cred(&doxm->rowneruuid, device) ||
        !oc_sec_find_cred(&acl->rowneruuid, device) ||
        !oc_sec_find_cred(&creds->rowneruuid, device)) {
#ifdef OC_DEBUG
      if (!doxm->owned) {
        OC_ERR("doxm:owned is false");
      }
      if (nil_uuid(&doxm->devowneruuid)) {
        OC_ERR("doxm:devowneruuid is nil");
      }
      if (nil_uuid(&doxm->deviceuuid)) {
        OC_ERR("doxm:deviceuuid is nil");
      }
      if (nil_uuid(&ps->rowneruuid)) {
        OC_ERR("pstat:rowneruuid is nil");
      }
      if (nil_uuid(&doxm->rowneruuid)) {
        OC_ERR("doxm:rowneruuid is nil");
      }
      if (nil_uuid(&acl->rowneruuid)) {
        OC_ERR("acl2:rowneruuid is nil");
      }
      if (nil_uuid(&creds->rowneruuid)) {
        OC_ERR("cred:rowneruuid is nil");
      }
      if (!oc_sec_find_cred(&ps->rowneruuid, device)) {
        OC_ERR("Could not find credential for pstat:rowneruuid");
      }
      if (!oc_sec_find_cred(&doxm->rowneruuid, device)) {
        OC_ERR("Could not find credential for doxm:rowneruuid");
      }
      if (!oc_sec_find_cred(&acl->rowneruuid, device)) {
        OC_ERR("Could not find credential for acl2:rowneruuid");
      }
      if (!oc_sec_find_cred(&creds->rowneruuid, device)) {
        OC_ERR("Could not find credential for cred:rowneruuid");
      }
      OC_ERR("ERROR in SRESET\n");
#endif /* OC_DEBUG */
      goto pstat_state_error;
    }
    ps->p = false;
  } break;
  default:
    return false;
    break;
  }
  memmove(&pstat[device], ps, sizeof(oc_sec_pstat_t));
  return true;
pstat_state_error:
  return false;
}

oc_sec_pstat_t *
oc_sec_get_pstat(size_t device)
{
#ifdef OC_DEBUG
  dump_pstat_dos(&pstat[device]);
#endif /* OC_DEBUG */
  return &pstat[device];
}

bool
oc_sec_is_operational(size_t device)
{
  return pstat[device].isop;
}

void
oc_sec_pstat_default(size_t device)
{
  pstat[device].s = OC_DOS_RESET;
  oc_pstat_handle_state(&pstat[device], device);
  oc_sec_dump_pstat(device);
}

void
oc_sec_encode_pstat(size_t device)
{
#ifdef OC_DEBUG
  dump_pstat_dos(&pstat[device]);
#endif /* OC_DEBUG */
  char uuid[OC_UUID_LEN];
  oc_rep_start_root_object();
  oc_process_baseline_interface(
    oc_core_get_resource_by_index(OCF_SEC_PSTAT, device));
  oc_rep_set_object(root, dos);
  oc_rep_set_boolean(dos, p, pstat[device].p);
  oc_rep_set_int(dos, s, pstat[device].s);
  oc_rep_close_object(root, dos);
  oc_rep_set_int(root, cm, pstat[device].cm);
  oc_rep_set_int(root, tm, pstat[device].tm);
  oc_rep_set_int(root, om, pstat[device].om);
  oc_rep_set_int(root, sm, pstat[device].sm);
  oc_rep_set_boolean(root, isop, pstat[device].isop);
  oc_uuid_to_str(&pstat[device].rowneruuid, uuid, OC_UUID_LEN);
  oc_rep_set_text_string(root, rowneruuid, uuid);
  oc_rep_end_root_object();
}

static oc_event_callback_retval_t
dump_acl_post_otm(void *data)
{
  size_t device = (size_t)data;
  oc_sec_dump_acl(device);
  oc_sec_dump_unique_ids(device);
  return OC_EVENT_DONE;
}

bool
oc_sec_decode_pstat(oc_rep_t *rep, bool from_storage, size_t device)
{
  bool transition_state = false;
  oc_sec_pstat_t ps;
  memcpy(&ps, &pstat[device], sizeof(oc_sec_pstat_t));

#ifdef OC_DEBUG
  if (!from_storage) {
    dump_pstat_dos(&ps);
  }
#endif /* OC_DEBUG */

  while (rep != NULL) {
    switch (rep->type) {
    case OC_REP_OBJECT: {
      if (oc_string_len(rep->name) == 3 &&
          memcmp(oc_string(rep->name), "dos", 3) == 0) {
        oc_rep_t *dos = rep->value.object;
        while (dos != NULL) {
          switch (dos->type) {
          case OC_REP_INT: {
            if (oc_string_len(dos->name) == 1 &&
                oc_string(dos->name)[0] == 's') {
              ps.s = dos->value.integer;
              transition_state = true;
            } else {
              return false;
            }
          } break;
          default: {
            if (!from_storage && oc_string_len(dos->name) == 1 &&
                oc_string(dos->name)[0] == 'p') {
              return false;
            }
          } break;
          }
          dos = dos->next;
        }
      } else {
        return false;
      }
    } break;
    case OC_REP_BOOL:
      if (from_storage && oc_string_len(rep->name) == 4 &&
          memcmp(oc_string(rep->name), "isop", 4) == 0) {
        ps.isop = rep->value.boolean;
      } else {
        return false;
      }
      break;
    case OC_REP_INT:
      if (from_storage && memcmp(oc_string(rep->name), "cm", 2) == 0) {
        ps.cm = rep->value.integer;
      } else if (memcmp(oc_string(rep->name), "tm", 2) == 0) {
        ps.tm = rep->value.integer;
      } else if (memcmp(oc_string(rep->name), "om", 2) == 0) {
        ps.om = rep->value.integer;
      } else if (from_storage && memcmp(oc_string(rep->name), "sm", 2) == 0) {
        ps.sm = rep->value.integer;
      } else {
        return false;
      }
      break;
    case OC_REP_STRING:
      if ((from_storage || (ps.s != OC_DOS_RFPRO && ps.s != OC_DOS_RFNOP)) &&
          oc_string_len(rep->name) == 10 &&
          memcmp(oc_string(rep->name), "rowneruuid", 10) == 0) {
        oc_str_to_uuid(oc_string(rep->value.string), &ps.rowneruuid);
      } else {
        return false;
      }
      break;
    default:
      if (!(oc_string_len(rep->name) == 2 &&
            (memcmp(oc_string(rep->name), "rt", 2) == 0 ||
             memcmp(oc_string(rep->name), "if", 2) == 0))) {
        return false;
      }
      break;
    }
    rep = rep->next;
  }
#if defined(OC_SPEC_VER_OIC)
  if ((ps.cm & 0x01) && false == ps.isop)
  {
    oc_sec_otm_err(device, OC_SEC_OTM_INIT);
  }
  else if ((ps.cm & 0x02) && false == ps.isop)
  {
    oc_sec_otm_err(device, OC_SEC_OTM_START);
  }
  else if (false == (ps.cm & 0x02) && true == ps.isop)
  {
    oc_sec_otm_err(device, OC_SEC_OTM_FINISH);
  }
#endif //!OC_SPEC_VER_OIC
  if (from_storage || valid_transition(device, ps.s)) {
    if (!from_storage && transition_state) {
      bool transition_success = oc_pstat_handle_state(&ps, device);
      if (transition_success && ps.s == OC_DOS_RFNOP && set_post_otm_acl) {
        oc_sec_set_post_otm_acl(device);
        size_t d = (size_t)device;
        oc_ri_add_timed_event_callback_ticks((void *)d,
                                             &dump_acl_post_otm, 0);
        set_post_otm_acl = false;
      }
      return transition_success;
    }
    memcpy(&pstat[device], &ps, sizeof(oc_sec_pstat_t));
    return true;
  }
  return false;
}

void
get_pstat(oc_request_t *request, oc_interface_mask_t interface, void *data)
{
  (void)data;
  switch (interface) {
  case OC_IF_BASELINE: {
    oc_sec_encode_pstat(request->resource->device);
    oc_send_response(request, OC_STATUS_OK);
  } break;
  default:
    break;
  }
}

void
post_pstat(oc_request_t *request, oc_interface_mask_t interface, void *data)
{
  (void)interface;
  (void)data;
<<<<<<< HEAD
  int device = request->resource->device;
#if defined(OC_SPEC_VER_OIC)
  bool flag = false;
  if (request->origin && request->origin->version == OIC_VER_1_1_0)
  {
    flag = true;
  }
  if (oc_sec_decode_pstat(request->request_payload, flag, device)) {
#else
=======
  size_t device = request->resource->device;
>>>>>>> a9dee1f2
  if (oc_sec_decode_pstat(request->request_payload, false, device)) {
#endif // OC_SPEC_VER_OIC
    oc_send_response(request, OC_STATUS_CHANGED);
    request->response->response_buffer->response_length = 0;
    oc_sec_dump_pstat(device);
  } else {
    oc_send_response(request, OC_STATUS_BAD_REQUEST);
    oc_sec_otm_err(device, OC_SEC_ERR_PSTAT);
  }
}

void
oc_sec_reset()
{
  for (int device = 0; device < oc_core_get_num_devices(); device++)
    oc_sec_pstat_default(device);
}
#endif /* OC_SECURITY */<|MERGE_RESOLUTION|>--- conflicted
+++ resolved
@@ -505,8 +505,7 @@
       if (transition_success && ps.s == OC_DOS_RFNOP && set_post_otm_acl) {
         oc_sec_set_post_otm_acl(device);
         size_t d = (size_t)device;
-        oc_ri_add_timed_event_callback_ticks((void *)d,
-                                             &dump_acl_post_otm, 0);
+        oc_ri_add_timed_event_callback_ticks((void *)d, &dump_acl_post_otm, 0);
         set_post_otm_acl = false;
       }
       return transition_success;
@@ -536,8 +535,7 @@
 {
   (void)interface;
   (void)data;
-<<<<<<< HEAD
-  int device = request->resource->device;
+  size_t device = request->resource->device;
 #if defined(OC_SPEC_VER_OIC)
   bool flag = false;
   if (request->origin && request->origin->version == OIC_VER_1_1_0)
@@ -546,9 +544,6 @@
   }
   if (oc_sec_decode_pstat(request->request_payload, flag, device)) {
 #else
-=======
-  size_t device = request->resource->device;
->>>>>>> a9dee1f2
   if (oc_sec_decode_pstat(request->request_payload, false, device)) {
 #endif // OC_SPEC_VER_OIC
     oc_send_response(request, OC_STATUS_CHANGED);
