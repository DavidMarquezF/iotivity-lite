/*
// Copyright (c) 2016 Intel Corporation
//
// Licensed under the Apache License, Version 2.0 (the "License");
// you may not use this file except in compliance with the License.
// You may obtain a copy of the License at
//
//      http://www.apache.org/licenses/LICENSE-2.0
//
// Unless required by applicable law or agreed to in writing, software
// distributed under the License is distributed on an "AS IS" BASIS,
// WITHOUT WARRANTIES OR CONDITIONS OF ANY KIND, either express or implied.
// See the License for the specific language governing permissions and
// limitations under the License.
*/

#ifndef OC_CONNECTIVITY_H
#define OC_CONNECTIVITY_H

#include "config.h"
#include "messaging/coap/conf.h"
#include "oc_endpoint.h"
#include "oc_network_events.h"
#include "oc_session_events.h"
#include "port/oc_log.h"
#include "util/oc_process.h"
#include <stdint.h>

#ifndef OC_DYNAMIC_ALLOCATION
#ifndef OC_MAX_APP_DATA_SIZE
#error "Set OC_MAX_APP_DATA_SIZE in config.h"
#endif /* !OC_MAX_APP_DATA_SIZE */

#ifdef OC_BLOCK_WISE_SET_MTU
#define OC_BLOCK_WISE
#if OC_BLOCK_WISE_SET_MTU < (COAP_MAX_HEADER_SIZE + 16)
#error "OC_BLOCK_WISE_SET_MTU must be >= (COAP_MAX_HEADER_SIZE + 2^4)"
#endif /* OC_BLOCK_WISE_SET_MTU is too small */
#define OC_MAX_BLOCK_SIZE (OC_BLOCK_WISE_SET_MTU - COAP_MAX_HEADER_SIZE)
#define OC_BLOCK_SIZE                                                          \
  (OC_MAX_BLOCK_SIZE < 32                                                      \
     ? 16                                                                      \
     : (OC_MAX_BLOCK_SIZE < 64                                                 \
          ? 32                                                                 \
          : (OC_MAX_BLOCK_SIZE < 128                                           \
               ? 64                                                            \
               : (OC_MAX_BLOCK_SIZE < 256                                      \
                    ? 128                                                      \
                    : (OC_MAX_BLOCK_SIZE < 512                                 \
                         ? 256                                                 \
                         : (OC_MAX_BLOCK_SIZE < 1024                           \
                              ? 512                                            \
                              : (OC_MAX_BLOCK_SIZE < 2048 ? 1024 : 2048)))))))
#else /* OC_BLOCK_WISE_SET_MTU */
#define OC_BLOCK_SIZE (OC_MAX_APP_DATA_SIZE)
#endif /* !OC_BLOCK_WISE_SET_MTU */

enum
{
#ifdef OC_TCP //TODO: need to check about tls packet.
  OC_PDU_SIZE = (OC_MAX_APP_DATA_SIZE + COAP_MAX_HEADER_SIZE)
#else /* OC_TCP */
#ifdef OC_SECURITY
  OC_PDU_SIZE = (2 * OC_BLOCK_SIZE + COAP_MAX_HEADER_SIZE)
#else  /* OC_SECURITY */
  OC_PDU_SIZE = (OC_BLOCK_SIZE + COAP_MAX_HEADER_SIZE)
#endif /* !OC_SECURITY */
#endif /* !OC_TCP */
};
#else /* !OC_DYNAMIC_ALLOCATION */
#include "oc_buffer_settings.h"
#ifdef OC_TCP
#define OC_PDU_SIZE (oc_get_max_app_data_size() + COAP_MAX_HEADER_SIZE)
#else /* OC_TCP */
#define OC_PDU_SIZE (oc_get_mtu_size())
#endif /* !OC_TCP */
#define OC_BLOCK_SIZE (oc_get_block_size())
#define OC_MAX_APP_DATA_SIZE (oc_get_max_app_data_size())
#endif /* OC_DYNAMIC_ALLOCATION */

#define OC_MAC_SIZE 6

struct oc_message_s
{
  struct oc_message_s *next;
  struct oc_memb *pool;
  oc_endpoint_t endpoint;
  size_t length;
  uint8_t ref_count;
#ifdef OC_DYNAMIC_ALLOCATION
  uint8_t *data;
#else  /* OC_DYNAMIC_ALLOCATION */
  uint8_t data[OC_PDU_SIZE];
#endif /* OC_DYNAMIC_ALLOCATION */
#ifdef OC_TCP
  size_t read_offset;
#endif /* OC_TCP */
};

int oc_send_buffer(oc_message_t *message);

int oc_connectivity_init(int device);

void oc_connectivity_shutdown(int device);

void oc_send_discovery_request(oc_message_t *message);

void oc_connectivity_end_session(oc_endpoint_t *endpoint);

<<<<<<< HEAD
bool oc_domain_to_ip(const char *domain, oc_string_t *ip);

bool oc_get_mac_addr(unsigned char* mac);
=======
#ifdef OC_DNS_LOOKUP
int oc_dns_lookup(const char *domain, oc_string_t *addr, enum transport_flags flags);
#endif /* OC_DNS_LOOKUP */
>>>>>>> ec6bc8b7

oc_endpoint_t *oc_connectivity_get_endpoints(int device);

void handle_network_interface_event_callback(oc_interface_event_t event);

void handle_session_event_callback(const oc_endpoint_t *endpoint,
                                   oc_session_state_t state);

#endif /* OC_CONNECTIVITY_H */<|MERGE_RESOLUTION|>--- conflicted
+++ resolved
@@ -107,15 +107,12 @@
 
 void oc_connectivity_end_session(oc_endpoint_t *endpoint);
 
-<<<<<<< HEAD
-bool oc_domain_to_ip(const char *domain, oc_string_t *ip);
+#ifdef OC_DNS_LOOKUP
+int oc_dns_lookup(const char *domain, oc_string_t *addr,
+                  enum transport_flags flags);
+#endif /* OC_DNS_LOOKUP */
 
-bool oc_get_mac_addr(unsigned char* mac);
-=======
-#ifdef OC_DNS_LOOKUP
-int oc_dns_lookup(const char *domain, oc_string_t *addr, enum transport_flags flags);
-#endif /* OC_DNS_LOOKUP */
->>>>>>> ec6bc8b7
+bool oc_get_mac_addr(unsigned char *mac);
 
 oc_endpoint_t *oc_connectivity_get_endpoints(int device);
 
